--- conflicted
+++ resolved
@@ -20,16 +20,10 @@
 	governanceControllerAddress iotago.Address,
 	deposit uint64,
 	allUnspentOutputs []iotago.Output,
-<<<<<<< HEAD
-	allUnspentOutputIDs []*iotago.UTXOInput,
-) (*iotago.Transaction, iotago.ChainID, error) {
-	if len(allUnspentOutputs) != len(allUnspentOutputIDs) {
-=======
 	allInputs []*iotago.UTXOInput,
 	deSeriParams *iotago.DeSerializationParameters,
 ) (*iotago.Transaction, *iscp.ChainID, error) {
 	if len(allUnspentOutputs) != len(allInputs) {
->>>>>>> 71a9b508
 		panic("mismatched lengths of outputs and inputs slices")
 	}
 
@@ -60,18 +54,6 @@
 	if err != nil {
 		return nil, nil, err
 	}
-<<<<<<< HEAD
-	remainderDustDeposit := remainderOutput.VByteCost(rentStructure, nil)
-	minDeposit := aliasOutput.Amount + remainderDustDeposit
-
-	consumed := uint64(0)
-	for i, out := range allUnspentOutputs {
-		consumed += out.Deposit()
-		txb.AddInput(&iotago.ToBeSignedUTXOInput{Address: &walletAddr, Input: allUnspentOutputIDs[i]})
-		if consumed >= minDeposit {
-			break
-		}
-=======
 	for _, input := range inputs {
 		txb.AddInput(&iotago.ToBeSignedUTXOInput{Address: &walletAddr, Input: input})
 	}
@@ -80,7 +62,6 @@
 			Address: &walletAddr,
 			Amount:  remainder,
 		})
->>>>>>> 71a9b508
 	}
 
 	signer := iotago.NewInMemoryAddressSigner(iotago.NewAddressKeysForEd25519Address(&walletAddr, key))
