package cons_test

import (
	"fmt"
	"math/rand"
	"testing"
	"time"

	"github.com/stretchr/testify/require"

	"github.com/iotaledger/hive.go/kvstore/mapdb"
	hivelog "github.com/iotaledger/hive.go/log"
	"github.com/iotaledger/wasp/clients/iota-go/iotago"
	"github.com/iotaledger/wasp/clients/iota-go/iotago/iotatest"
	"github.com/iotaledger/wasp/clients/iota-go/iotajsonrpc"
	"github.com/iotaledger/wasp/clients/iscmove"
	"github.com/iotaledger/wasp/packages/chain/cons"
	"github.com/iotaledger/wasp/packages/coin"
	"github.com/iotaledger/wasp/packages/cryptolib"
	"github.com/iotaledger/wasp/packages/gpa"
	"github.com/iotaledger/wasp/packages/isc"
	"github.com/iotaledger/wasp/packages/isc/isctest"
	"github.com/iotaledger/wasp/packages/origin"
	"github.com/iotaledger/wasp/packages/parameters/parameterstest"
	"github.com/iotaledger/wasp/packages/state"
	"github.com/iotaledger/wasp/packages/state/indexedstore"
	"github.com/iotaledger/wasp/packages/testutil/testlogger"
	"github.com/iotaledger/wasp/packages/testutil/testpeers"
	"github.com/iotaledger/wasp/packages/transaction"
	"github.com/iotaledger/wasp/packages/vm/core/accounts"
	"github.com/iotaledger/wasp/packages/vm/core/coreprocessors"
	"github.com/iotaledger/wasp/packages/vm/core/migrations/allmigrations"
	"github.com/iotaledger/wasp/packages/vm/vmimpl"
)

// Here we run a single consensus instance, step by step with
// regards to the requests to external components (mempool, stateMgr, VM).
func TestConsBasic(t *testing.T) {
	t.Parallel()
	type test struct {
		n int
		f int
	}
	tests := []test{
		{n: 1, f: 0},  // Low N.
		{n: 2, f: 0},  // Low N.
		{n: 3, f: 0},  // Low N.
		{n: 4, f: 1},  // Smallest reasonable config.
		{n: 10, f: 3}, // Typical config?
		{n: 12, f: 3}, // Non-optimal N/F.
	}
	if !testing.Short() {
		tests = append(tests, test{n: 31, f: 10}) // Large cluster.
	}
	for _, test := range tests {
		t.Run(
			fmt.Sprintf("N=%v,F=%v", test.n, test.f),
			func(tt *testing.T) { testConsBasic(tt, test.n, test.f) },
		)
	}
}

func testConsBasic(t *testing.T, n, f int) {
	t.Parallel()
	log := testlogger.NewLogger(t)
	defer log.Shutdown()
	//
	// Node Identities and shared key.
	_, peerIdentities := testpeers.SetupKeys(uint16(n))
	committeeAddress, dkShareProviders := testpeers.SetupDkgTrivial(t, n, f, peerIdentities, nil)
	var chainID isc.ChainID

	initParams := origin.DefaultInitParams(isc.NewAddressAgentID(committeeAddress)).Encode()
	db := mapdb.NewMapDB()
	store := indexedstore.New(state.NewStoreWithUniqueWriteMutex(db))
	_, stateMetadata := origin.InitChain(allmigrations.LatestSchemaVersion, store, initParams, iotago.ObjectID{}, 0, parameterstest.L1Mock)

	stateAnchor0x := isctest.RandomStateAnchor(isctest.RandomAnchorOption{StateMetadata: stateMetadata})
	stateAnchor0 := &stateAnchor0x

	reqs := []isc.Request{
		RandomOnLedgerDepositRequest(stateAnchor0.Owner()),
		RandomOnLedgerDepositRequest(stateAnchor0.Owner()),
		RandomOnLedgerDepositRequest(stateAnchor0.Owner()),
	}
	reqRefs := isc.RequestRefsFromRequests(reqs)
	gasCoin := coin.CoinWithRef{
		Type:  coin.BaseTokenType,
		Value: coin.Value(100),
		Ref:   iotatest.RandomObjectRef(),
	}

	//
	// Construct the chain on L1.
	//utxodb.New(utxodb.DefaultInitParams())
	//
	// Construct the chain on L1: Create the accounts.
	// originator := cryptolib.NewKeyPair()
	// _, err := utxoDB.GetFundsFromFaucet(originator.Address())
	// require.NoError(t, err)
	//
	// Construct the chain on L1: Create the origin TX.
	// outputs, outIDs := utxoDB.GetUnspentOutputs(originator.Address())
	// panic("refactor me: origin.NewChainOriginTransaction")
	// var originTX *iotago.Transaction
	// err = errors.New("refactor me: testConsBasic")
	// require.NoError(t, err)

	// stateAnchor, aliasOutput, err := transaction.GetAnchorFromTransaction(originTX)
	// require.NoError(t, err)
	// require.NotNil(t, stateAnchor)
	// require.NotNil(t, aliasOutput)
	// stateAnchor0 := isc.NewAliasOutputWithID(aliasOutput, stateAnchor.OutputID)
	// err = utxoDB.AddToLedger(originTX)
	// require.NoError(t, err)

	//
	// Deposit some funds
	// outputs, outIDs = utxoDB.GetUnspentOutputs(originator.Address())
	// depositTx, err := transaction.NewRequestTransaction(
	// 	transaction.NewRequestTransactionParams{
	// 		SenderKeyPair:    originator,
	// 		SenderAddress:    originator.Address(),
	// 		UnspentOutputs:   outputs,
	// 		UnspentOutputIDs: outIDs,
	// 		Request: &isc.RequestParameters{
	// 			TargetAddress: chainID.AsAddress(),
	// 			Assets:        isc.NewAssets(100_000_000),
	// 			Metadata: &isc.SendMetadata{
	// 				Message:   accounts.FuncDeposit.Message(),
	// 				GasBudget: 10_000,
	// 			},
	// 		},
	// 	},
	// )
	// require.NoError(t, err)
	// err = utxoDB.AddToLedger(depositTx)
	// require.NoError(t, err)

	//
	// Construct the chain on L1: Find the requests (the first request).
	//
	// Construct the nodes.
	consInstID := []byte{1, 2, 3} // ID of the consensus.
	chainStates := map[gpa.NodeID]state.Store{}
	procConfig := coreprocessors.NewConfig()
	nodeIDs := gpa.NodeIDsFromPublicKeys(testpeers.PublicKeys(peerIdentities))
	nodes := map[gpa.NodeID]gpa.GPA{}
	for i, nid := range nodeIDs {
		nodeLog := log.NewChildLogger(nid.ShortString())
		nodeSK := peerIdentities[i].GetPrivateKey()
		nodeDKShare, err := dkShareProviders[i].LoadDKShare(committeeAddress)
		require.NoError(t, err)
		chainStates[nid] = state.NewStoreWithUniqueWriteMutex(mapdb.NewMapDB())
		_, err = origin.InitChainByAnchor(chainStates[nid], stateAnchor0, 0, parameterstest.L1Mock)
		require.NoError(t, err)
		nodes[nid] = cons.New(
			chainID,
			chainStates[nid],
			nid,
			nodeSK,
			nodeDKShare,
			nil, // rotateTo
			procConfig,
			consInstID,
			gpa.NodeIDFromPublicKey,
			accounts.CommonAccount(),
			nodeLog,
		).AsGPA()
	}
	tc := gpa.NewTestContext(nodes)
	//
	// Provide inputs.
	t.Log("############ Provide Inputs.")
	now := time.Now()
	inputs := map[gpa.NodeID]gpa.Input{}
	for _, nid := range nodeIDs {
		inputs[nid] = cons.NewInputProposal(stateAnchor0)
	}
	tc.WithInputs(inputs).RunAll()
	tc.PrintAllStatusStrings("After Inputs", t.Logf)
	//
	// Provide SM and MP responses on proposals (and time data).
	t.Log("############ Provide TimeData and Proposals from SM/MP.")
	for nid, node := range nodes {
		out := node.Output().(*cons.Output)
		require.Equal(t, cons.Running, out.Status)
		require.NotNil(t, out.NeedMempoolProposal)
		require.NotNil(t, out.NeedStateMgrStateProposal)
		tc.WithInput(nid, cons.NewInputMempoolProposal(reqRefs))
		tc.WithInput(nid, cons.NewInputStateMgrProposalConfirmed())
		tc.WithInput(nid, cons.NewInputTimeData(now))
		tc.WithInput(nid, cons.NewInputL1Info([]*coin.CoinWithRef{&gasCoin}, parameterstest.L1Mock))
	}
	tc.RunAll()
	tc.PrintAllStatusStrings("After MP/SM proposals", t.Logf)
	//
	// Provide Decided data from SM and MP.
	t.Log("############ Provide Decided Data from SM/MP.")
	for nid, node := range nodes {
		out := node.Output().(*cons.Output)
		require.Equal(t, cons.Running, out.Status)
		require.Nil(t, out.NeedMempoolProposal)
		require.Nil(t, out.NeedStateMgrStateProposal)
		require.NotNil(t, out.NeedMempoolRequests)
		require.NotNil(t, out.NeedStateMgrDecidedState)
		l1Commitment, err := transaction.L1CommitmentFromAnchor(out.NeedStateMgrDecidedState)
		require.NoError(t, err)
		chainState, err := chainStates[nid].StateByTrieRoot(l1Commitment.TrieRoot())
		require.NoError(t, err)
		tc.WithInput(nid, cons.NewInputMempoolRequests(reqs))
		tc.WithInput(nid, cons.NewInputStateMgrDecidedVirtualState(chainState))
	}
	tc.RunAll()
	tc.PrintAllStatusStrings("After MP/SM data", t.Logf)
	//
	// Provide Decided data from SM and MP.
	t.Log("############ Run VM, validate the result.")
	for nid, node := range nodes {
		out := node.Output().(*cons.Output)
		require.Equal(t, cons.Running, out.Status)
		require.Nil(t, out.NeedMempoolProposal)
		require.Nil(t, out.NeedStateMgrStateProposal)
		require.Nil(t, out.NeedMempoolRequests)
		require.Nil(t, out.NeedStateMgrDecidedState)
		require.NotNil(t, out.NeedVMResult)
		out.NeedVMResult.Log = hivelog.NewLogger(hivelog.WithLevel(hivelog.LevelError)) // Decrease VM logging.
		vmResult, err := vmimpl.Run(out.NeedVMResult)
		require.NoError(t, err)
		tc.WithInput(nid, cons.NewInputVMResult(vmResult))
	}
	tc.RunAll()
	//
	// Provide Decided data from SM and MP.
	t.Log("############ After VM the VM Run.")
	tc.PrintAllStatusStrings("After VM the VM Run", t.Logf)
	for nid, node := range nodes {
		out := node.Output().(*cons.Output)
		require.Equal(t, cons.Running, out.Status)
		require.Nil(t, out.NeedMempoolProposal)
		require.Nil(t, out.NeedStateMgrStateProposal)
		require.Nil(t, out.NeedMempoolRequests)
		require.Nil(t, out.NeedStateMgrDecidedState)
		require.Nil(t, out.NeedVMResult)
		require.NotNil(t, out.NeedStateMgrSaveBlock)
		block := chainStates[nid].Commit(out.NeedStateMgrSaveBlock)
		require.NotNil(t, block)
		tc.WithInput(nid, cons.NewInputStateMgrBlockSaved(block))
	}
	tc.RunAll()
	t.Log("############ All should be done now.")
	tc.PrintAllStatusStrings("All done.", t.Logf)
	out0 := nodes[nodeIDs[0]].Output().(*cons.Output)
	for _, node := range nodes {
		out := node.Output().(*cons.Output)
		require.Equal(t, cons.Completed, out.Status)
		require.True(t, out.Terminated)
		require.Nil(t, out.NeedMempoolProposal)
		require.Nil(t, out.NeedStateMgrStateProposal)
		require.Nil(t, out.NeedMempoolRequests)
		require.Nil(t, out.NeedStateMgrDecidedState)
		require.Nil(t, out.NeedVMResult)
		require.NotNil(t, out.Result.Transaction)
		require.NotNil(t, out.Result.Block)
		require.Equal(t, out.Result.Block, out0.Result.Block)
		require.Equal(t, out.Result.Transaction, out0.Result.Transaction)
	}
}

// Run several consensus instances in a chain, receiving inputs from each other.
// This test case has much less of synchronization, because we don't wait for
// all messages to be delivered before responding to the instance requests to
// mempool, stateMgr and VM.
/*
func TestChained(t *testing.T) {
	t.Parallel()
	type test struct {
		n int
		f int
		b int
	}
	var tests []test
	if testing.Short() {
		tests = []test{
			{n: 1, f: 0, b: 10}, // Low N
			{n: 2, f: 0, b: 10}, // Low N
			{n: 3, f: 0, b: 10}, // Low N
			{n: 4, f: 1, b: 10}, // Smallest possible resilient config.
			{n: 10, f: 3, b: 5}, // Maybe a typical config.
			{n: 12, f: 3, b: 3}, // Check a non-optimal N/F combinations.
		}
	} else {
		tests = []test{ // Block counts chosen to keep test time similar in all cases.
			{n: 1, f: 0, b: 700}, // Low N
			{n: 2, f: 0, b: 500}, // Low N
			{n: 3, f: 0, b: 300}, // Low N
			{n: 4, f: 1, b: 250}, // Smallest possible resilient config.
			{n: 10, f: 3, b: 50}, // Maybe a typical config.
			{n: 12, f: 3, b: 35}, // Check a non-optimal N/F combinations.
			{n: 31, f: 10, b: 2}, // A large cluster.
		}
	}
	for _, test := range tests {
		t.Run(
			fmt.Sprintf("N=%v,F=%v,Blocks=%v", test.n, test.f, test.b),
			func(tt *testing.T) { testChained(tt, test.n, test.f, test.b) },
		)
	}
}

func testChained(t *testing.T, n, f, b int) {
	t.Parallel()
	log := testlogger.NewLogger(t)
	defer log.Shutdown()
	//
	// Node Identities, shared key and ledger.
	_, peerIdentities := testpeers.SetupKeys(uint16(n))
	committeeAddress, dkShareProviders := testpeers.SetupDkgTrivial(t, n, f, peerIdentities, nil)
	nodeIDs := gpa.NodeIDsFromPublicKeys(testpeers.PublicKeys(peerIdentities))
	//utxoDB := utxodb.New(utxodb.DefaultInitParams())
	//
	// Create the accounts.
	scClient := cryptolib.NewKeyPair()
	originator := cryptolib.NewKeyPair()
	_, err := utxoDB.GetFundsFromFaucet(originator.Address())
	require.NoError(t, err)
	//
	// Construct the chain on L1 and prepare requests.
	tcl := testchain.NewTestChainLedger(t, utxoDB, originator)
	anchor := tcl.MakeTxChainOrigin(committeeAddress)
	allRequests := map[int][]isc.Request{}
	if b > 0 {
		_, err = utxoDB.GetFundsFromFaucet(scClient.Address(), 150_000_000)
		require.NoError(t, err)
		allRequests[0] = append(tcl.MakeTxAccountsDeposit(scClient))
	}
	incTotal := 0
	for i := 0; i < b-1; i++ {
		reqs := []isc.Request{}
		reqPerBlock := 3
		for ii := 0; ii < reqPerBlock; ii++ {
			scRequest := isc.NewOffLedgerRequest(
				chainID,
				inccounter.FuncIncCounter.Message(nil),
				uint64(i*reqPerBlock+ii),
				gas.LimitsDefault.MinGasPerRequest,
			).Sign(scClient)
			reqs = append(reqs, scRequest)
			incTotal++
		}
		allRequests[i+1] = reqs
	}
	//
	// Construct the nodes for each instance.
	procConfig := coreprocessors.NewConfigWithTestContracts()
	procCache := processors.MustNew(procConfig)
	doneCHs := map[gpa.NodeID]chan *testInstInput{}
	for _, nid := range nodeIDs {
		doneCHs[nid] = make(chan *testInstInput, 1)
	}
	testNodeStates := map[gpa.NodeID]state.Store{}
	for _, nid := range nodeIDs {
		testNodeStates[nid] = state.NewStoreWithUniqueWriteMutex(mapdb.NewMapDB())
		origin.InitChainByAnchor(testNodeStates[nid], anchor)
	}
	testChainInsts := make([]testConsInst, b)
	for i := range testChainInsts {
		ii := i // Copy.
		doneCB := func(nextInput *testInstInput) {
			if ii == b-1 {
				doneCHs[nextInput.nodeID] <- nextInput
				return
			}
			testChainInsts[ii+1].input(nextInput)
		}
		testChainInsts[i] = *newTestConsInst(
			t, chainID, committeeAddress, i, procCache, nodeIDs,
			testNodeStates, peerIdentities, dkShareProviders,
			allRequests[i], doneCB, log,
		)
	}
	// Start the threads for each instance.
	for i := range testChainInsts {
		go testChainInsts[i].run()
	}
	// Start the process by providing input to the first instance.
	for _, nid := range nodeIDs {
		t.Log("Going to provide inputs.")
		originL1Commitment, err := transaction.L1CommitmentFromAliasOutput(anchor.GetAliasOutput())
		require.NoError(t, err)
		originState, err := testNodeStates[nid].StateByTrieRoot(originL1Commitment.TrieRoot())
		require.NoError(t, err)
		testChainInsts[0].input(&testInstInput{
			nodeID:          nid,
			baseAliasOutput: anchor,
			baseState:       originState,
		})
	}
	// Wait for all the instances to output.
	t.Log("Waiting for DONE for the last in the chain.")
	doneVals := map[gpa.NodeID]*testInstInput{}
	for nid, doneCH := range doneCHs {
		doneVals[nid] = <-doneCH
	}
	t.Log("Waiting for all instances to terminate.")
	for _, tci := range testChainInsts {
		<-tci.tcTerminated
	}
	t.Log("Done, last block was output and all instances terminated.")
	for _, doneVal := range doneVals {
		require.Equal(t, int64(incTotal), inccounter.NewStateAccess(doneVal.baseState).GetCounter())
	}
}

////////////////////////////////////////////////////////////////////////////////
// testConsInst

type testInstInput struct {
	nodeID          gpa.NodeID
	baseAliasOutput *isc.StateAnchor
	baseState       state.State // State committed with the baseAliasOutput
}

type testConsInst struct {
	t            *testing.T
	nodes        map[gpa.NodeID]gpa.GPA
	nodeStates   map[gpa.NodeID]state.Store
	stateIndex   int
	requests     []isc.Request
	tc           *gpa.TestContext
	tcInputCh    chan map[gpa.NodeID]gpa.Input // These channels are for sending data to TC.
	tcTerminated chan interface{}
	//
	// Inputs received from the previous instance.
	lock            *sync.RWMutex                 // inputs value is checked in the TC thread and written in TCI.
	compInputPipe   chan map[gpa.NodeID]gpa.Input // Local component inputs. This queue is used to send message from TCI/TC to TCI.
	compInputClosed *atomic.Bool                  // Can be closed from TC or TCI.
	inputCh         chan *testInstInput           // These channels are to send data to TCI.
	inputs          map[gpa.NodeID]*testInstInput // Inputs received to this TCI.
	//
	// The latest output of the consensus instances.
	outLatest map[gpa.NodeID]*cons.Output
	//
	// What has been provided to the consensus instances.
	handledNeedMempoolProposal       map[gpa.NodeID]bool
	handledNeedStateMgrStateProposal map[gpa.NodeID]bool
	handledNeedMempoolRequests       map[gpa.NodeID]bool
	handledNeedStateMgrDecidedState  map[gpa.NodeID]bool
	handledNeedVMResult              map[gpa.NodeID]bool
	handledNeedStateMgrSaveBlock     map[gpa.NodeID]bool
	//
	// Result of this instance provided to the next instance.
	done   map[gpa.NodeID]bool
	doneCB func(nextInput *testInstInput)
}

func newTestConsInst(
	t *testing.T,
	chainID isc.ChainID,
	committeeAddress *cryptolib.Address,
	stateIndex int,
	procCache *processors.Cache,
	nodeIDs []gpa.NodeID,
	nodeStates map[gpa.NodeID]state.Store,
	peerIdentities []*cryptolib.KeyPair,
	dkShareRegistryProviders []registry.DKShareRegistryProvider,
	requests []isc.Request,
	doneCB func(nextInput *testInstInput),
	log log.Logger,
) *testConsInst {
	consInstID := []byte(fmt.Sprintf("testConsInst-%v", stateIndex))
	nodes := map[gpa.NodeID]gpa.GPA{}
	for i, nid := range nodeIDs {
		nodeLog := log.NewChildLogger(nid.ShortString())
		nodeSK := peerIdentities[i].GetPrivateKey()
		nodeDKShare, err := dkShareRegistryProviders[i].LoadDKShare(committeeAddress)
		require.NoError(t, err)
		nodes[nid] = cons.New(chainID, nodeStates[nid], nid, nodeSK, nodeDKShare, procCache, consInstID, gpa.NodeIDFromPublicKey, accounts.CommonAccount(), nodeLog).AsGPA()
	}
	tci := &testConsInst{
		t:                                t,
		nodes:                            nodes,
		nodeStates:                       nodeStates,
		stateIndex:                       stateIndex,
		requests:                         requests,
		tcInputCh:                        make(chan map[gpa.NodeID]gpa.Input, len(nodeIDs)),
		tcTerminated:                     make(chan interface{}),
		lock:                             &sync.RWMutex{},
		compInputPipe:                    make(chan map[gpa.NodeID]gpa.Input, len(nodeIDs)*10),
		compInputClosed:                  &atomic.Bool{},
		inputCh:                          make(chan *testInstInput, len(nodeIDs)),
		inputs:                           map[gpa.NodeID]*testInstInput{},
		outLatest:                        map[gpa.NodeID]*cons.Output{},
		handledNeedMempoolProposal:       map[gpa.NodeID]bool{},
		handledNeedStateMgrStateProposal: map[gpa.NodeID]bool{},
		handledNeedMempoolRequests:       map[gpa.NodeID]bool{},
		handledNeedStateMgrDecidedState:  map[gpa.NodeID]bool{},
		handledNeedVMResult:              map[gpa.NodeID]bool{},
		handledNeedStateMgrSaveBlock:     map[gpa.NodeID]bool{},
		done:                             map[gpa.NodeID]bool{},
		doneCB:                           doneCB,
	}
	tci.tc = gpa.NewTestContext(nodes).
		WithOutputHandler(tci.outputHandler).
		WithInputChannel(tci.tcInputCh)
	return tci
}

func (tci *testConsInst) run() {
	ctx, cancel := context.WithCancel(context.Background())
	go func() {
		tci.tc.RunAll()
		close(tci.tcTerminated)
		cancel()
	}()
	ticks := time.After(10 * time.Millisecond)
	tickSent := 0
	tickClose := false
	var timeForStatus <-chan time.Time
	for {
		select {
		case inp := <-tci.inputCh:
			tci.lock.Lock()
			if _, ok := tci.inputs[inp.nodeID]; ok {
				tci.lock.Unlock()
				panic("duplicate input")
			}
			tci.inputs[inp.nodeID] = inp
			tci.lock.Unlock()
			tci.tcInputCh <- map[gpa.NodeID]gpa.Input{inp.nodeID: cons.NewInputProposal(inp.baseAliasOutput)}
			timeForStatus = time.After(3 * time.Second)
			tci.tryHandleOutput(inp.nodeID)
		case compInp, ok := <-tci.compInputPipe:
			if !ok {
				tickClose = true
				if tickSent > 0 {
					close(tci.tcInputCh)
				}
				tci.compInputPipe = nil
				continue
			}
			tci.tcInputCh <- compInp
		case <-ctx.Done():
			return
		case <-ticks:
			if tickClose && tickSent > 0 {
				continue // tci.tcMessageCh already closed.
			}
			tickSent++
			for nodeID := range tci.nodes {
				tci.tcInputCh <- map[gpa.NodeID]gpa.Input{nodeID: cons.NewInputTimeData(time.Now())}
			}
			if tickClose {
				close(tci.tcInputCh)
				continue
			}
			ticks = time.After(20 * time.Millisecond)
		case <-timeForStatus:
			tci.tc.PrintAllStatusStrings(fmt.Sprintf("TCI[%v] timeForStatus", tci.stateIndex), tci.t.Logf)
			timeForStatus = time.After(3 * time.Second)
		}
	}
}

func (tci *testConsInst) input(input *testInstInput) {
	tci.inputCh <- input
}

func (tci *testConsInst) outputHandler(nodeID gpa.NodeID, out gpa.Output) {
	tci.lock.Lock()
	tci.outLatest[nodeID] = out.(*cons.Output)
	tci.lock.Unlock()
	tci.tryHandleOutput(nodeID)
}

// Here we respond to the node requests to other components (provided via the output).
// This can be executed in the TCI (on input) and TC (on output) threads.
func (tci *testConsInst) tryHandleOutput(nodeID gpa.NodeID) { //nolint:gocyclo
	tci.lock.Lock()
	defer tci.lock.Unlock()
	out, ok := tci.outLatest[nodeID]
	if !ok {
		return
	}
	inp, ok := tci.inputs[nodeID]
	if !ok {
		return
	}
	switch out.Status {
	case cons.Completed:
		if tci.done[nodeID] {
			return
		}
		resultState, err := tci.nodeStates[nodeID].StateByTrieRoot(out.Result.Block.TrieRoot())
		require.NoError(tci.t, err)
		tci.doneCB(&testInstInput{
			nodeID:          nodeID,
			baseAliasOutput: out.Result.NextAliasOutput,
			baseState:       resultState,
		})
		tci.done[nodeID] = true
		return
	case cons.Skipped:
		if tci.done[nodeID] {
			return
		}
		tci.doneCB(inp)
		tci.done[nodeID] = true
		return
	}
	tci.tryHandledNeedMempoolProposal(nodeID, out, inp)
	tci.tryHandledNeedStateMgrStateProposal(nodeID, out, inp)
	tci.tryHandledNeedMempoolRequests(nodeID, out)
	tci.tryHandledNeedStateMgrDecidedState(nodeID, out, inp)
	tci.tryHandledNeedVMResult(nodeID, out)
	tci.tryHandledNeedStateMgrSaveBlock(nodeID, out)
	allClosed := true
	if len(tci.inputs) < len(tci.nodes) {
		allClosed = false
	}
	for nid := range tci.nodes {
		if tci.handledNeedMempoolProposal[nid] &&
			tci.handledNeedStateMgrStateProposal[nid] &&
			tci.handledNeedMempoolRequests[nid] &&
			tci.handledNeedStateMgrDecidedState[nid] &&
			tci.handledNeedVMResult[nid] &&
			tci.handledNeedStateMgrSaveBlock[nid] {
			continue
		}
		allClosed = false
	}
	if allClosed {
		tci.tryCloseCompInputPipe()
	}
}

func (tci *testConsInst) tryHandledNeedMempoolProposal(nodeID gpa.NodeID, out *cons.Output, inp *testInstInput) {
	if out.NeedMempoolProposal != nil && !tci.handledNeedMempoolProposal[nodeID] {
		require.Equal(tci.t, out.NeedMempoolProposal, inp.baseAliasOutput)
		reqRefs := []*isc.RequestRef{}
		for _, r := range tci.requests {
			reqRefs = append(reqRefs, isc.RequestRefFromRequest(r))
		}
		tci.compInputPipe <- map[gpa.NodeID]gpa.Input{nodeID: cons.NewInputMempoolProposal(reqRefs)}
		tci.handledNeedMempoolProposal[nodeID] = true
	}
}

func (tci *testConsInst) tryHandledNeedStateMgrStateProposal(nodeID gpa.NodeID, out *cons.Output, inp *testInstInput) {
	if out.NeedStateMgrStateProposal != nil && !tci.handledNeedStateMgrStateProposal[nodeID] {
		require.Equal(tci.t, out.NeedStateMgrStateProposal, inp.baseAliasOutput)
		tci.compInputPipe <- map[gpa.NodeID]gpa.Input{nodeID: cons.NewInputStateMgrProposalConfirmed()}
		tci.handledNeedStateMgrStateProposal[nodeID] = true
	}
}

func (tci *testConsInst) tryHandledNeedMempoolRequests(nodeID gpa.NodeID, out *cons.Output) {
	if out.NeedMempoolRequests != nil && !tci.handledNeedMempoolRequests[nodeID] {
		requests := []isc.Request{}
		for _, reqRef := range out.NeedMempoolRequests {
			for _, req := range tci.requests {
				if reqRef.IsFor(req) {
					requests = append(requests, req)
					break
				}
			}
		}
		if len(requests) == len(out.NeedMempoolRequests) {
			tci.compInputPipe <- map[gpa.NodeID]gpa.Input{nodeID: cons.NewInputMempoolRequests(requests)}
		} else {
			tci.t.Error("we have to sync between mempools, should not happen in this test")
		}
		tci.handledNeedMempoolRequests[nodeID] = true
	}
}

func (tci *testConsInst) tryHandledNeedStateMgrDecidedState(nodeID gpa.NodeID, out *cons.Output, inp *testInstInput) {
	if out.NeedStateMgrDecidedState != nil && !tci.handledNeedStateMgrDecidedState[nodeID] {
		if out.NeedStateMgrDecidedState.OutputID() == inp.baseAliasOutput.OutputID() {
			tci.compInputPipe <- map[gpa.NodeID]gpa.Input{nodeID: cons.NewInputStateMgrDecidedVirtualState(inp.baseState)}
		} else {
			tci.t.Error("we have to sync between state managers, should not happen in this test")
		}
		tci.handledNeedStateMgrDecidedState[nodeID] = true
	}
}

func (tci *testConsInst) tryHandledNeedVMResult(nodeID gpa.NodeID, out *cons.Output) {
	if out.NeedVMResult != nil && !tci.handledNeedVMResult[nodeID] {
		out.NeedVMResult.Log = out.NeedVMResult.Log.Desugar().WithOptions(zap.IncreaseLevel(logger.LevelError)).Sugar() // Decrease VM logging.
		vmResult, err := vmimpl.Run(out.NeedVMResult)
		require.NoError(tci.t, err)
		tci.compInputPipe <- map[gpa.NodeID]gpa.Input{nodeID: cons.NewInputVMResult(vmResult)}
		tci.handledNeedVMResult[nodeID] = true
	}
}

func (tci *testConsInst) tryHandledNeedStateMgrSaveBlock(nodeID gpa.NodeID, out *cons.Output) {
	if out.NeedStateMgrSaveBlock != nil && !tci.handledNeedStateMgrSaveBlock[nodeID] {
		block := tci.nodeStates[nodeID].Commit(out.NeedStateMgrSaveBlock)
		tci.compInputPipe <- map[gpa.NodeID]gpa.Input{nodeID: cons.NewInputStateMgrBlockSaved(block)}
		tci.handledNeedStateMgrSaveBlock[nodeID] = true
	}
}

func (tci *testConsInst) tryCloseCompInputPipe() {
	if !tci.compInputClosed.Swap(true) {
		close(tci.compInputPipe)
	}
}

*/

func RandomOnLedgerDepositRequest(senders ...*cryptolib.Address) isc.OnLedgerRequest {
	sender := cryptolib.NewRandomAddress()
	if len(senders) != 0 {
		sender = senders[0]
	}
	ref := iotatest.RandomObjectRef()
	a := iscmove.AssetsBagWithBalances{
		AssetsBag: iscmove.AssetsBag{ID: *iotatest.RandomAddress(), Size: 1},
		Assets:    *iscmove.NewAssets(iotajsonrpc.CoinValue(rand.Int63())),
	}
	req := iscmove.RefWithObject[iscmove.Request]{
		ObjectRef: *ref,
		Object: &iscmove.Request{
			ID:        *ref.ObjectID,
			Sender:    sender,
			AssetsBag: a,
			Message: iscmove.Message{
				Contract: uint32(isc.Hn("accounts")),
				Function: uint32(isc.Hn("deposit")),
			},
<<<<<<< HEAD
			AllowanceBCS: nil,
			GasBudget:    100000,
=======
			Allowance: *iscmove.NewAssets(10000),
			GasBudget: 100000,
>>>>>>> bbf3504a
		},
		Owner: sender.AsIotaAddress(),
	}
	onReq, err := isc.OnLedgerFromMoveRequest(&req, sender)
	if err != nil {
		panic(err)
	}
	return onReq
}<|MERGE_RESOLUTION|>--- conflicted
+++ resolved
@@ -8,6 +8,7 @@
 
 	"github.com/stretchr/testify/require"
 
+	"github.com/iotaledger/bcs-go"
 	"github.com/iotaledger/hive.go/kvstore/mapdb"
 	hivelog "github.com/iotaledger/hive.go/log"
 	"github.com/iotaledger/wasp/clients/iota-go/iotago"
@@ -731,13 +732,8 @@
 				Contract: uint32(isc.Hn("accounts")),
 				Function: uint32(isc.Hn("deposit")),
 			},
-<<<<<<< HEAD
-			AllowanceBCS: nil,
+			AllowanceBCS: bcs.MustMarshal(iscmove.NewAssets(10000)),
 			GasBudget:    100000,
-=======
-			Allowance: *iscmove.NewAssets(10000),
-			GasBudget: 100000,
->>>>>>> bbf3504a
 		},
 		Owner: sender.AsIotaAddress(),
 	}
