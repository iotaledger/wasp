// Copyright 2020 IOTA Stiftung
// SPDX-License-Identifier: Apache-2.0

package bp

import (
	"bytes"
	"encoding/binary"
	"slices"
	"sort"
	"time"

	"github.com/iotaledger/wasp/clients/iscmove"
	"github.com/iotaledger/wasp/packages/gpa"
	"github.com/iotaledger/wasp/packages/hashing"
	"github.com/iotaledger/wasp/packages/isc"
)

type batchProposalSet map[gpa.NodeID]*BatchProposal

func (bps batchProposalSet) decidedDSSIndexProposals() map[gpa.NodeID][]int {
	ips := map[gpa.NodeID][]int{}
	for nid, bp := range bps {
		ips[nid] = bp.dssIndexProposal.AsInts()
	}
	return ips
}

// Decided Base Alias Output is the one, that was proposed by F+1 nodes or more.
// If there is more that 1 such ID, we refuse to use all of them.
<<<<<<< HEAD
func (bps batchProposalSet) decidedBaseAliasOutput(f int) *types.RefWithObject[types.Anchor] {
	counts := map[hashing.HashValue]int{}
	values := map[hashing.HashValue]*types.RefWithObject[types.Anchor]{}
=======
func (bps batchProposalSet) decidedBaseAliasOutput(f int) *iscmove.Anchor {
	counts := map[hashing.HashValue]int{}
	values := map[hashing.HashValue]*iscmove.Anchor{}
>>>>>>> 7e3689ed
	for _, bp := range bps {
		h := bp.baseAliasOutput.Hash()
		counts[h]++
		if _, ok := values[h]; !ok {
			values[h] = bp.baseAliasOutput
		}
	}

<<<<<<< HEAD
	var found *types.RefWithObject[types.Anchor]
=======
	var found *iscmove.Anchor
>>>>>>> 7e3689ed
	var uncertain bool
	for h, count := range counts {
		if count > f {
			if found != nil && found.Object.GetStateIndex() == values[h].Object.GetStateIndex() {
				// Found more that 1 AliasOutput proposed by F+1 or more nodes.
				uncertain = true
				continue
			}
			if found == nil || found.Object.GetStateIndex() < values[h].Object.GetStateIndex() {
				found = values[h]
				uncertain = false
			}
		}
	}
	if uncertain {
		return nil
	}
	return found
}

// Take requests proposed by at least F+1 nodes. Then the request is proposed at least by 1 fair node.
// We should only consider the proposals from the nodes that proposed the decided AO, otherwise we can select already processed requests.
<<<<<<< HEAD
func (bps batchProposalSet) decidedRequestRefs(f int, ao *types.RefWithObject[types.Anchor]) []*isc.RequestRef {
=======
func (bps batchProposalSet) decidedRequestRefs(f int, ao *iscmove.Anchor) []*isc.RequestRef {
>>>>>>> 7e3689ed
	minNumberMentioned := f + 1
	requestsByKey := map[isc.RequestRefKey]*isc.RequestRef{}
	numMentioned := map[isc.RequestRefKey]int{}
	//
	// Count number of nodes proposing a request.
	maxLen := 0
	for _, bp := range bps {
		if !bp.baseAliasOutput.Equals(&ao.ObjectRef) {
			continue
		}
		for _, reqRef := range bp.requestRefs {
			reqRefFey := reqRef.AsKey()
			numMentioned[reqRefFey]++
			if _, ok := requestsByKey[reqRefFey]; !ok {
				requestsByKey[reqRefFey] = reqRef
			}
		}
		if len(bp.requestRefs) > maxLen {
			maxLen = len(bp.requestRefs)
		}
	}
	//
	// Select the requests proposed by F+1 nodes.
	decided := make([]*isc.RequestRef, 0, maxLen)
	for key, num := range numMentioned {
		if num < minNumberMentioned {
			continue
		}
		decided = append(decided, requestsByKey[key])
	}
	return decided
}

// Returns zero time, if fails to aggregate the time.
func (bps batchProposalSet) aggregatedTime(f int) time.Time {
	ts := make([]time.Time, 0, len(bps))
	for _, bp := range bps {
		ts = append(ts, bp.timeData)
	}
	sort.Slice(ts, func(i, j int) bool {
		return ts[i].Before(ts[j])
	})

	proposalCount := len(bps) // |acsProposals| >= N-F by ACS logic.
	if proposalCount <= f {
		return time.Time{} // Zero time marks a failure.
	}
	return ts[proposalCount-f-1] // Max(|acsProposals|-F Lowest) ~= 66 percentile.
}

func (bps batchProposalSet) selectedProposal(aggregatedTime time.Time, randomness hashing.HashValue) gpa.NodeID {
	peers := make([]gpa.NodeID, 0, len(bps))
	for nid := range bps {
		peers = append(peers, nid)
	}
	slices.SortFunc(peers, func(a gpa.NodeID, b gpa.NodeID) int {
		return bytes.Compare(a[:], b[:])
	})
	uint64Bytes := make([]byte, 8)
	binary.BigEndian.PutUint64(uint64Bytes, uint64(aggregatedTime.UnixNano()))
	hashed := hashing.HashDataBlake2b(
		uint64Bytes,
		randomness[:],
	)
	randomUint := binary.BigEndian.Uint64(hashed[:])
	randomPos := int(randomUint % uint64(len(bps)))
	return peers[randomPos]
}

func (bps batchProposalSet) selectedFeeDestination(aggregatedTime time.Time, randomness hashing.HashValue) isc.AgentID {
	bp := bps[bps.selectedProposal(aggregatedTime, randomness)]
	return bp.validatorFeeDestination
}<|MERGE_RESOLUTION|>--- conflicted
+++ resolved
@@ -28,15 +28,9 @@
 
 // Decided Base Alias Output is the one, that was proposed by F+1 nodes or more.
 // If there is more that 1 such ID, we refuse to use all of them.
-<<<<<<< HEAD
-func (bps batchProposalSet) decidedBaseAliasOutput(f int) *types.RefWithObject[types.Anchor] {
+func (bps batchProposalSet) decidedBaseAliasOutput(f int) *iscmove.RefWithObject[iscmove.Anchor] {
 	counts := map[hashing.HashValue]int{}
-	values := map[hashing.HashValue]*types.RefWithObject[types.Anchor]{}
-=======
-func (bps batchProposalSet) decidedBaseAliasOutput(f int) *iscmove.Anchor {
-	counts := map[hashing.HashValue]int{}
-	values := map[hashing.HashValue]*iscmove.Anchor{}
->>>>>>> 7e3689ed
+	values := map[hashing.HashValue]*iscmove.RefWithObject[iscmove.Anchor]{}
 	for _, bp := range bps {
 		h := bp.baseAliasOutput.Hash()
 		counts[h]++
@@ -45,11 +39,7 @@
 		}
 	}
 
-<<<<<<< HEAD
-	var found *types.RefWithObject[types.Anchor]
-=======
-	var found *iscmove.Anchor
->>>>>>> 7e3689ed
+	var found *iscmove.RefWithObject[iscmove.Anchor]
 	var uncertain bool
 	for h, count := range counts {
 		if count > f {
@@ -72,11 +62,7 @@
 
 // Take requests proposed by at least F+1 nodes. Then the request is proposed at least by 1 fair node.
 // We should only consider the proposals from the nodes that proposed the decided AO, otherwise we can select already processed requests.
-<<<<<<< HEAD
-func (bps batchProposalSet) decidedRequestRefs(f int, ao *types.RefWithObject[types.Anchor]) []*isc.RequestRef {
-=======
-func (bps batchProposalSet) decidedRequestRefs(f int, ao *iscmove.Anchor) []*isc.RequestRef {
->>>>>>> 7e3689ed
+func (bps batchProposalSet) decidedRequestRefs(f int, ao *iscmove.RefWithObject[iscmove.Anchor]) []*isc.RequestRef {
 	minNumberMentioned := f + 1
 	requestsByKey := map[isc.RequestRefKey]*isc.RequestRef{}
 	numMentioned := map[isc.RequestRefKey]int{}
