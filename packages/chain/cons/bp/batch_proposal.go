--- conflicted
+++ resolved
@@ -14,27 +14,18 @@
 )
 
 type BatchProposal struct {
-<<<<<<< HEAD
 	nodeIndex               uint16                                 `bcs:""` // Just for a double-check.
 	baseAliasOutput         *iscmove.RefWithObject[iscmove.Anchor] `bcs:""` // Proposed Base AliasOutput to use.
 	dssIndexProposal        util.BitVector                         `bcs:""` // DSS Index proposal.
 	timeData                time.Time                              `bcs:""` // Our view of time.
 	validatorFeeDestination isc.AgentID                            `bcs:""` // Proposed destination for fees.
 	requestRefs             []*isc.RequestRef                      `bcs:""` // Requests we propose to include into the execution.
-=======
-	nodeIndex               uint16                                 // Just for a double-check.
-	baseAliasOutput         *iscmove.RefWithObject[iscmove.Anchor] // Proposed Base AliasOutput to use.
-	dssIndexProposal        util.BitVector                         // DSS Index proposal.
-	timeData                time.Time                              // Our view of time.
-	validatorFeeDestination isc.AgentID                            // Proposed destination for fees.
-	requestRefs             []*isc.RequestRef                      // Requests we propose to include into the execution.
 	//
 	// TODO: Add these fields? How to aggregate them?
 	//
 	// - gasPayments []*sui.ObjectRef, // optional
 	// - gasPrice uint64,
 	// - gasBudget uint64,
->>>>>>> 6092f6a6
 }
 
 func NewBatchProposal(
