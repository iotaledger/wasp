--- conflicted
+++ resolved
@@ -85,23 +85,19 @@
 		activeAccessNodesCB := func() ([]*cryptolib.PublicKey, []*cryptolib.PublicKey) {
 			return []*cryptolib.PublicKey{}, []*cryptolib.PublicKey{}
 		}
-<<<<<<< HEAD
 		trackActiveStateCB := func(ao *isc.AliasOutputWithID) {
 			// Nothing
 		}
 		savePreliminaryBlockCB := func(state.Block) {
 			// Nothing
 		}
+		updateCommitteeNodesCB := func(tcrypto.DKShare) {
+			// Nothing
+		}
 		cm, err := chainMgr.New(
 			nid, chainID, stores[nid], consensusStateRegistry, dkRegs[i], gpa.NodeIDFromPublicKey,
-			activeAccessNodesCB, trackActiveStateCB, savePreliminaryBlockCB, log.Named(nid.ShortString()),
-=======
-		trackActiveStateCB := func(ao *isc.AliasOutputWithID) {}
-		updateCommitteeNodesCB := func(tcrypto.DKShare) {}
-		cm, err := chainMgr.New(
-			nid, chainID, stores[nid], consensusStateRegistry, dkRegs[i], gpa.NodeIDFromPublicKey,
-			activeAccessNodesCB, trackActiveStateCB, updateCommitteeNodesCB, log.Named(nid.ShortString()),
->>>>>>> 4336f59c
+			activeAccessNodesCB, trackActiveStateCB, savePreliminaryBlockCB, updateCommitteeNodesCB,
+			log.Named(nid.ShortString()),
 		)
 		require.NoError(t, err)
 		nodes[nid] = cm.AsGPA()
