--- conflicted
+++ resolved
@@ -53,15 +53,15 @@
 	resultTxEssence          *iotago.TransactionEssence
 	resultState              state.VirtualStateAccess
 	// resultSignatures                 []*messages.SignedResultMsgIn
-	resultSigAck                 []uint16
-	finalTx                      *iotago.Transaction
-	postTxDeadline               time.Time
-	pullInclusionStateDeadline   time.Time
-	lastTimerTick                atomic.Int64
-	consensusInfoSnapshot        atomic.Value
-	timers                       ConsensusTimers
-	log                          *logger.Logger
-	eventStateTransitionMsgPipe  pipe.Pipe
+	resultSigAck                []uint16
+	finalTx                     *iotago.Transaction
+	postTxDeadline              time.Time
+	pullInclusionStateDeadline  time.Time
+	lastTimerTick               atomic.Int64
+	consensusInfoSnapshot       atomic.Value
+	timers                      ConsensusTimers
+	log                         *logger.Logger
+	eventStateTransitionMsgPipe pipe.Pipe
 	eventDssIndexProposalMsgPipe pipe.Pipe
 	eventDssSignatureMsgPipe     pipe.Pipe
 	// eventSignedResultMsgPipe         pipe.Pipe
@@ -88,13 +88,8 @@
 var _ chain.Consensus = &consensus{}
 
 const (
-<<<<<<< HEAD
 	//	peerMsgTypeSignedResult = iota
 	//	peerMsgTypeSignedResultAck
-=======
-	// peerMsgTypeSignedResult = iota
-	// peerMsgTypeSignedResultAck
->>>>>>> 9a51db84
 
 	maxMsgBuffer = 1000
 )
@@ -128,10 +123,10 @@
 		vmRunner:           runvm.NewVMRunner(),
 		workflow:           newWorkflowStatus(false),
 		// resultSignatures:                 make([]*messages.SignedResultMsgIn, committee.Size()),
-		resultSigAck:                 make([]uint16, 0, committee.Size()),
-		timers:                       timers,
-		log:                          log,
-		eventStateTransitionMsgPipe:  pipe.NewLimitInfinitePipe(maxMsgBuffer),
+		resultSigAck:                make([]uint16, 0, committee.Size()),
+		timers:                      timers,
+		log:                         log,
+		eventStateTransitionMsgPipe: pipe.NewLimitInfinitePipe(maxMsgBuffer),
 		eventDssIndexProposalMsgPipe: pipe.NewLimitInfinitePipe(maxMsgBuffer),
 		eventDssSignatureMsgPipe:     pipe.NewLimitInfinitePipe(maxMsgBuffer),
 		// eventSignedResultMsgPipe:         pipe.NewLimitInfinitePipe(maxMsgBuffer),
