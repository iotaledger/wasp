// Copyright 2020 IOTA Stiftung
// SPDX-License-Identifier: Apache-2.0

package consensus

import (
	"bytes"
	"fmt"
	"sort"
	"time"

	"github.com/iotaledger/hive.go/identity"
	iotago "github.com/iotaledger/iota.go/v3"
	"github.com/iotaledger/wasp/packages/chain"
	"github.com/iotaledger/wasp/packages/chain/messages"
	"github.com/iotaledger/wasp/packages/hashing"
	"github.com/iotaledger/wasp/packages/iscp"
	"github.com/iotaledger/wasp/packages/iscp/rotate"
	"github.com/iotaledger/wasp/packages/peering"
	"github.com/iotaledger/wasp/packages/transaction"
	"github.com/iotaledger/wasp/packages/util"
	"github.com/iotaledger/wasp/packages/vm"
	"go.uber.org/zap"
	"golang.org/x/xerrors"
)

// takeAction triggers actions whenever relevant
func (c *consensus) takeAction() {
	if !c.workflow.IsStateReceived() || !c.workflow.IsInProgress() {
		c.log.Debugf("takeAction skipped: stateReceived: %v, workflow in progress: %v",
			c.workflow.IsStateReceived(), c.workflow.IsInProgress())
		return
	}

	c.proposeBatchIfNeeded()
	c.runVMIfNeeded()
	c.broadcastSignedResultIfNeeded()
	c.checkQuorum()
	c.postTransactionIfNeeded()
	//	c.pullInclusionStateIfNeeded()
}

// proposeBatchIfNeeded when non empty ready batch is available is in mempool propose it as a candidate
// for the ACS agreement
func (c *consensus) proposeBatchIfNeeded() {
	if c.workflow.IsBatchProposalSent() {
		c.log.Debugf("proposeBatch not needed: batch proposal already sent")
		return
	}
	if c.workflow.IsConsensusBatchKnown() {
		c.log.Debugf("proposeBatch not needed: consensus batch already known")
		return
	}
	if time.Now().Before(c.delayBatchProposalUntil) {
		c.log.Debugf("proposeBatch not needed: delayed till %v", c.delayBatchProposalUntil)
		return
	}
	if time.Now().Before(c.stateTimestamp.Add(c.timers.ProposeBatchDelayForNewState)) {
		c.log.Debugf("proposeBatch not needed: delayed for %v from %v", c.timers.ProposeBatchDelayForNewState, c.stateTimestamp)
		return
	}
	if c.timeData == nil {
		c.log.Debugf("proposeBatch not needed: time data hasn't been received yet")
	}
	reqs := c.mempool.ReadyNow(*c.timeData)
	if len(reqs) == 0 {
		c.log.Debugf("proposeBatch not needed: no ready requests in mempool")
		return
	}
	c.log.Debugf("proposeBatch needed: ready requests len = %d", len(reqs))
	proposal := c.prepareBatchProposal(reqs)
	// call the ACS consensus. The call should spawn goroutine itself
	c.committee.RunACSConsensus(proposal.Bytes(), c.acsSessionID, c.stateOutput.GetStateIndex(), func(sessionID uint64, acs [][]byte) {
		c.log.Debugf("proposeBatch RunACSConsensus callback: responding to ACS session ID %v: len = %d", sessionID, len(acs))
		go c.EnqueueAsynchronousCommonSubsetMsg(&messages.AsynchronousCommonSubsetMsg{
			ProposedBatchesBin: acs,
			SessionID:          sessionID,
		})
	})

	c.log.Infof("proposeBatch: proposed batch len = %d, ACS session ID: %d, state index: %d",
		len(reqs), c.acsSessionID, c.stateOutput.GetStateIndex())
	c.workflow.setBatchProposalSent()
}

// runVMIfNeeded attempts to extract deterministic batch of requests from ACS.
// If it succeeds (i.e. all requests are available) and the extracted batch is nonempty, it runs the request
func (c *consensus) runVMIfNeeded() {
	if !c.workflow.IsConsensusBatchKnown() {
		c.log.Debugf("runVM not needed: consensus batch is not known")
		return
	}
	if c.workflow.IsVMStarted() || c.workflow.IsVMResultSigned() {
		c.log.Debugf("runVM not needed: vmStarted %v, vmResultSigned %v",
			c.workflow.IsVMStarted(), c.workflow.IsVMResultSigned())
		return
	}
	if time.Now().Before(c.delayRunVMUntil) {
		c.log.Debugf("runVM not needed: delayed till %v", c.delayRunVMUntil)
		return
	}

	reqs, missingRequestIndexes, allArrived := c.mempool.ReadyFromIDs(c.consensusBatch.TimeData, c.consensusBatch.RequestIDs...)

	c.cleanMissingRequests()

	if !allArrived {
		c.pollMissingRequests(missingRequestIndexes)
		return
	}
	if len(reqs) == 0 {
		// due to change in time, all requests became non processable ACS must be run again
		c.log.Debugf("runVM not needed: empty list of processable requests. Reset workflow")
		c.resetWorkflow()
		return
	}

	if err := c.consensusBatch.EnsureTimestampConsistent(reqs, c.stateTimestamp); err != nil {
		c.log.Errorf("Unable to ensure consistent timestamp: %v", err)
		c.resetWorkflow()
		return
	}

	c.log.Debugf("runVM needed: total number of requests = %d", len(reqs))
	// here reqs as a set is deterministic. Must be sorted to have fully deterministic list
	c.sortBatch(reqs)
	c.log.Debugf("runVM: sorted requests")

	if vmTask := c.prepareVMTask(reqs); vmTask != nil {
		chainID := iscp.ChainIDFromAliasID(vmTask.AnchorOutput.AliasID)
		c.log.Debugw("runVMIfNeeded: starting VM task",
			"chainID", (&chainID).String(),
			"milestone", vmTask.TimeAssumption.MilestoneIndex,
			"timestamp", vmTask.TimeAssumption.Time,
			"block index", vmTask.AnchorOutput.StateIndex,
			"num req", len(vmTask.Requests),
		)
		c.workflow.setVMStarted()
		c.consensusMetrics.CountVMRuns()
		go func() {
			c.vmRunner.Run(vmTask)
			if vmTask.VMError != nil {
				c.log.Errorf("runVM result: VM task failed: %v", vmTask.VMError)
				return
			}
			c.log.Debugf("runVM result: responding by state index: %d state hash: %s",
				vmTask.VirtualStateAccess.BlockIndex(), vmTask.VirtualStateAccess.StateCommitment())
			c.EnqueueVMResultMsg(&messages.VMResultMsg{
				Task: vmTask,
			})
			elapsed := time.Since(c.workflow.GetVMStartedTime())
			c.consensusMetrics.RecordVMRunTime(elapsed)
		}()
	} else {
		c.log.Errorf("runVM: error preparing VM task")
	}
}

func (c *consensus) pollMissingRequests(missingRequestIndexes []int) {
	// some requests are not ready, so skip VM call this time. Maybe next time will be more luck
	c.delayRunVMUntil = time.Now().Add(c.timers.VMRunRetryToWaitForReadyRequests)
	c.log.Infof( // Was silently failing when entire arrays were logged instead of counts.
		"runVM not needed: some requests didn't arrive yet. #BatchRequestIDs: %v | #BatchHashes: %v | #MissingIndexes: %v",
		len(c.consensusBatch.RequestIDs), len(c.consensusBatch.RequestHashes), len(missingRequestIndexes),
	)

	// send message to other committee nodes asking for the missing requests
	if !c.pullMissingRequestsFromCommittee {
		return
	}
	missingRequestIds := []iscp.RequestID{}
	missingRequestIDsString := ""
	for _, idx := range missingRequestIndexes {
		reqID := c.consensusBatch.RequestIDs[idx]
		reqHash := c.consensusBatch.RequestHashes[idx]
		c.missingRequestsFromBatch[reqID] = reqHash
		missingRequestIds = append(missingRequestIds, reqID)
		missingRequestIDsString += reqID.String() + ", "
	}
	c.log.Debugf("runVMIfNeeded: asking for missing requests, ids: [%v]", missingRequestIDsString)
	msg := &messages.MissingRequestIDsMsg{IDs: missingRequestIds}
	c.committeePeerGroup.SendMsgBroadcast(peering.PeerMessageReceiverChain, chain.PeerMsgTypeMissingRequestIDs, msg.Bytes())
}

// sortBatch deterministically sorts batch based on the value extracted from the consensus entropy
// It is needed for determinism and as a MEV prevention measure see [prevent-mev.md]
func (c *consensus) sortBatch(reqs []iscp.Request) {
	if len(reqs) <= 1 {
		return
	}
	rnd := util.MustUint32From4Bytes(c.consensusEntropy[:4])

	type sortStru struct {
		num uint32
		req iscp.Request
	}
	toSort := make([]sortStru, len(reqs))
	for i, req := range reqs {
		toSort[i] = sortStru{
			num: (util.MustUint32From4Bytes(req.ID().Bytes()[:4]) + rnd) & 0x0000FFFF,
			req: req,
		}
	}
	sort.Slice(toSort, func(i, j int) bool {
		switch {
		case toSort[i].num < toSort[j].num:
			return true
		case toSort[i].num > toSort[j].num:
			return false
		default: // ==
			return bytes.Compare(toSort[i].req.ID().Bytes(), toSort[j].req.ID().Bytes()) < 0
		}
	})
	for i := range reqs {
		reqs[i] = toSort[i].req
	}
}

func (c *consensus) prepareVMTask(reqs []iscp.Request) *vm.VMTask {
	stateBaseline := c.chain.GlobalStateSync().GetSolidIndexBaseline()
	if !stateBaseline.IsValid() {
		c.log.Debugf("prepareVMTask: solid state baseline is invalid. Do not even start the VM")
		return nil
	}
	task := &vm.VMTask{
		ACSSessionID:       c.acsSessionID,
		Processors:         c.chain.Processors(),
		AnchorOutput:       c.stateOutput.GetAliasOutput(),
		SolidStateBaseline: stateBaseline,
		Entropy:            c.consensusEntropy,
		ValidatorFeeTarget: c.consensusBatch.FeeDestination,
		Requests:           reqs,
		TimeAssumption:     c.consensusBatch.TimeData,
		VirtualStateAccess: c.currentState.Copy(),
		Log:                c.log.Desugar().WithOptions(zap.AddCallerSkip(1)).Sugar(),
	}
<<<<<<< HEAD
	task.OnFinish = func(_ dict.Dict, err error, vmError error) {
		// TODO: OnFinish was dropped; move this block to the goroutine that calls vmRunner.Run()
		// TODO: vmError is now task.VMError
		if vmError != nil {
			c.log.Errorf("runVM OnFinish callback: VM task failed: %v", vmError)
			return
		}
		c.log.Debugf("runVM OnFinish callback: responding by state index: %d state hash: %s",
			task.VirtualStateAccess.BlockIndex(), task.VirtualStateAccess.RootCommitment())
		c.EnqueueVMResultMsg(&messages.VMResultMsg{
			Task: task,
		})
		// TODO: use c.workflow.GetVMStartedTime() instead
		elapsed := time.Since(task.StartTime)
		c.consensusMetrics.RecordVMRunTime(elapsed)
	}
=======
>>>>>>> 8dc18046
	c.log.Debugf("prepareVMTask: VM task prepared")
	return task
}

func (c *consensus) broadcastSignedResultIfNeeded() {
	if !c.workflow.IsVMResultSigned() {
		c.log.Debugf("broadcastSignedResult not needed: vm result is not signed")
		return
	}
	acksReceived := len(c.resultSigAck)
	acksNeeded := int(c.committee.Size() - 1)
	if acksReceived >= acksNeeded {
		c.log.Debugf("broadcastSignedResult not needed: acks received from %v peers, only %v needed", acksReceived, acksNeeded)
		return
	}
	if time.Now().After(c.delaySendingSignedResult) {
		signedResult := c.resultSignatures[c.committee.OwnPeerIndex()]
		msg := &messages.SignedResultMsg{
			ChainInputID: c.stateOutput.ID(),
			EssenceHash:  signedResult.EssenceHash,
			SigShare:     signedResult.SigShare,
		}
		c.committeePeerGroup.SendMsgBroadcast(peering.PeerMessageReceiverConsensus, peerMsgTypeSignedResult, util.MustBytes(msg), c.resultSigAck...)
		c.delaySendingSignedResult = time.Now().Add(c.timers.BroadcastSignedResultRetry)

		c.log.Debugf("broadcastSignedResult: broadcasted: essence hash: %s, chain input %s",
			msg.EssenceHash.String(), iscp.OID(msg.ChainInputID))
	} else {
		c.log.Debugf("broadcastSignedResult not needed: delayed till %v", c.delaySendingSignedResult)
	}
}

// checkQuorum when relevant check if quorum of signatures to the own calculated result is available
// If so, it aggregates signatures and finalizes the transaction.
// Then it deterministically calculates a priority sequence among contributing nodes for posting
// the transaction to L1. The deadline por posting is set proportionally to the sequence number (deterministic)
// If the node sees the transaction of the L1 before its deadline, it cancels its posting
func (c *consensus) checkQuorum() {
	if c.workflow.IsTransactionFinalized() {
		c.log.Debugf("checkQuorum not needed: transaction already finalized")
		return
	}
	if !c.workflow.IsVMResultSigned() {
		// only can aggregate signatures if own result is calculated
		c.log.Debugf("checkQuorum not needed: vm result is not signed")
		return
	}
	// must be not nil
	ownHash := c.resultSignatures[c.committee.OwnPeerIndex()].EssenceHash
	contributors := make([]uint16, 0, c.committee.Size())
	for i, sig := range c.resultSignatures {
		if sig == nil {
			continue
		}
		if sig.EssenceHash == ownHash {
			contributors = append(contributors, uint16(i))
		} else {
			c.log.Warnf("checkQuorum: wrong essence hash: expected(own): %s, got (from %d): %s", ownHash, i, sig.EssenceHash)
		}
	}
	quorumReached := len(contributors) >= int(c.committee.Quorum())
	c.log.Debugf("checkQuorum for essence hash %v:  contributors %+v, quorum %v reached: %v",
		ownHash.String(), contributors, c.committee.Quorum(), quorumReached)
	if !quorumReached {
		return
	}
	sigSharesToAggregate := make([][]byte, len(contributors))
	invalidSignatures := false
	for i, idx := range contributors {
		msg, err := c.resultTxEssence.SigningMessage()
		if err != nil {
			c.log.Errorf("checkQuorum: cannot retrieve message to be signed: %v", err)
			return
		}
		err = c.committee.DKShare().VerifySigShare(msg, c.resultSignatures[idx].SigShare)
		if err != nil {
			// TODO here we are ignoring wrong signatures. In general, it means it is an attack
			//  In the future when each message will be signed by the peer's identity, the invalidity
			//  of the BLS signature means the node is misbehaving and should be punished.
			c.log.Warnf("checkQuorum: INVALID SIGNATURE from peer #%d: %v", i, err)
			invalidSignatures = true
		} else {
			sigSharesToAggregate[i] = c.resultSignatures[idx].SigShare
		}
	}
	if invalidSignatures {
		c.log.Errorf("checkQuorum: some signatures were invalid. Reset workflow")
		c.resetWorkflow()
		return
	}
	c.log.Debugf("checkQuorum: all signatures are valid")
	tx, chainOutput, err := c.finalizeTransaction(sigSharesToAggregate)
	if err != nil {
		c.log.Errorf("checkQuorum finalizeTransaction fail: %v", err)
		return
	}

	c.finalTx = tx

	//if !chainOutput.GetIsGovernanceUpdated() {
	// if it is not state controller rotation, sending message to state manager
	// Otherwise state manager is not notified
	c.writeToWAL()
	c.workflow.setCurrentStateIndex(c.resultState.BlockIndex())
	chainOutputID := chainOutput.ID()
	c.chain.StateCandidateToStateManager(c.resultState, chainOutputID)
	c.log.Debugf("checkQuorum: StateCandidateMsg sent for state index %v, approving output ID %v",
		c.resultState.BlockIndex(), iscp.OID(chainOutputID))
	//}

	// calculate deterministic and pseudo-random order and postTxDeadline among contributors
	var postSeqNumber uint16
	var permutation *util.Permutation16
	txID, err := tx.ID()
	if err != nil {
		c.log.Errorf("checkQuorum failed: cannot calculate transaction ID: %v", err)
		return
	}
	if c.iAmContributor {
		permutation = util.NewPermutation16(uint16(len(c.contributors)), txID[:])
		postSeqNumber = permutation.GetArray()[c.myContributionSeqNumber]
		c.postTxDeadline = time.Now().Add(time.Duration(postSeqNumber) * c.timers.PostTxSequenceStep)

		c.log.Debugf("checkQuorum: finalized tx %s, iAmContributor: true, postSeqNum: %d, permutation: %+v",
			iscp.TxID(txID), postSeqNumber, permutation.GetArray())
	} else {
		c.log.Debugf("checkQuorum: finalized tx %s, iAmContributor: false", iscp.TxID(txID))
	}
	c.workflow.setTransactionFinalized()
	c.pullInclusionStateDeadline = time.Now()
}

func (c *consensus) writeToWAL() {
	block, err := c.resultState.ExtractBlock()
	if err == nil {
		err = c.wal.Write(block.Bytes())
		if err != nil {
			c.log.Debugf("Error writing block to wal: %v", err)
		}
	}
}

// postTransactionIfNeeded posts a finalized transaction upon deadline unless it was evidenced on L1 before the deadline.
func (c *consensus) postTransactionIfNeeded() {
	if !c.workflow.IsTransactionFinalized() {
		c.log.Debugf("postTransaction not needed: transaction is not finalized")
		return
	}
	if !c.iAmContributor {
		// only contributors post transaction
		c.log.Debugf("postTransaction not needed: i am not a contributor")
		return
	}
	if c.workflow.IsTransactionPosted() {
		c.log.Debugf("postTransaction not needed: transaction already posted")
		return
	}
	if c.workflow.IsTransactionSeen() {
		c.log.Debugf("postTransaction not needed: transaction already seen")
		return
	}
	if time.Now().Before(c.postTxDeadline) {
		c.log.Debugf("postTransaction not needed: delayed till %v", c.postTxDeadline)
		return
	}
	go c.nodeConn.PostTransaction(c.finalTx)

	c.workflow.setTransactionPosted() // TODO: Fix it, retries should be in place for robustness.
	txID, err := c.finalTx.ID()
	if err == nil {
		c.log.Infof("postTransaction: POSTED TRANSACTION: %s, number of inputs: %d, outputs: %d",
			iscp.TxID(txID), len(c.finalTx.Essence.Inputs), len(c.finalTx.Essence.Outputs))
	} else {
		c.log.Warnf("postTransaction: POSTED TRANSACTION: number of inputs: %d, outputs: %d, error calculating id: %v",
			len(c.finalTx.Essence.Inputs), len(c.finalTx.Essence.Outputs), err)
	}
}

// pullInclusionStateIfNeeded periodic pull to know the inclusions state of the transaction. Note that pulling
// starts immediately after finalization of the transaction, not after posting it
/*func (c *consensus) pullInclusionStateIfNeeded() {
	if !c.workflow.IsTransactionFinalized() {
		c.log.Debugf("pullInclusionState not needed: transaction is not finalized")
		return
	}
	if c.workflow.IsTransactionSeen() {
		c.log.Debugf("pullInclusionState not needed: transaction already seen")
		return
	}
	if time.Now().Before(c.pullInclusionStateDeadline) {
		c.log.Debugf("pullInclusionState not needed: delayed till %v", c.pullInclusionStateDeadline)
		return
	}
	c.nodeConn.PullTransactionInclusionState(c.finalTx.ID())
	c.pullInclusionStateDeadline = time.Now().Add(c.timers.PullInclusionStateRetry)
	c.log.Debugf("pullInclusionState: request for inclusion state sent")
}*/

// prepareBatchProposal creates a batch proposal structure out of requests
func (c *consensus) prepareBatchProposal(reqs []iscp.Request) *BatchProposal {
	consensusManaPledge := identity.ID{}
	accessManaPledge := identity.ID{}
	feeDestination := iscp.NewAgentID(c.chain.ID().AsAddress(), 0)
	// sign state output ID. It will be used to produce unpredictable entropy in consensus
	outputID := c.stateOutput.OutputID()
	sigShare, err := c.committee.DKShare().SignShare(outputID[:])
	c.assert.RequireNoError(err, fmt.Sprintf("prepareBatchProposal: signing output ID %v failed", iscp.OID(c.stateOutput.ID())))

	ret := &BatchProposal{
		ValidatorIndex:          c.committee.OwnPeerIndex(),
		StateOutputID:           c.stateOutput.ID(),
		RequestIDs:              make([]iscp.RequestID, len(reqs)),
		RequestHashes:           make([][32]byte, len(reqs)),
		TimeData:                *c.timeData,
		ConsensusManaPledge:     consensusManaPledge,
		AccessManaPledge:        accessManaPledge,
		FeeDestination:          feeDestination,
		SigShareOfStateOutputID: sigShare,
	}
	for i, req := range reqs {
		ret.RequestIDs[i] = req.ID()
		ret.RequestHashes[i] = iscp.RequestHash(req)
	}

	c.log.Debugf("prepareBatchProposal: proposal prepared")
	return ret
}

// receiveACS processed new ACS received from ACS consensus
//nolint:funlen
func (c *consensus) receiveACS(values [][]byte, sessionID uint64) {
	if c.acsSessionID != sessionID {
		c.log.Debugf("receiveACS: session id missmatch: expected %v, received %v", c.acsSessionID, sessionID)
		return
	}
	if c.workflow.IsConsensusBatchKnown() {
		// should not happen
		c.log.Debugf("receiveACS: consensus batch already known (should not happen)")
		return
	}
	if len(values) < int(c.committee.Quorum()) {
		// should not happen. Something wrong with the ACS layer
		c.log.Errorf("receiveACS: ACS is shorter than required quorum. Ignored")
		c.resetWorkflow()
		return
	}
	// decode ACS
	acs := make([]*BatchProposal, len(values))
	for i, data := range values {
		proposal, err := BatchProposalFromBytes(data)
		if err != nil {
			c.log.Errorf("receiveACS: wrong data received. Whole ACS ignored: %v", err)
			c.resetWorkflow()
			return
		}
		acs[i] = proposal
	}
	contributors := make([]uint16, 0, c.committee.Size())
	contributorSet := make(map[uint16]struct{})
	// validate ACS. Dismiss ACS if inconsistent. Should not happen
	for _, prop := range acs {
		if prop.StateOutputID != c.stateOutput.ID() {
			c.log.Warnf("receiveACS: ACS out of context or consensus failure: expected stateOuptudId: %v, generated stateOutputID: %v ",
				iscp.OID(c.stateOutput.ID()), iscp.OID(prop.StateOutputID))
			c.resetWorkflow()
			return
		}
		if prop.ValidatorIndex >= c.committee.Size() {
			c.log.Warnf("receiveACS: wrong validtor index in ACS: committee size is %v, validator index is %v",
				c.committee.Size(), prop.ValidatorIndex)
			c.resetWorkflow()
			return
		}
		contributors = append(contributors, prop.ValidatorIndex)
		if _, already := contributorSet[prop.ValidatorIndex]; already {
			c.log.Errorf("receiveACS: duplicate contributors in ACS")
			c.resetWorkflow()
			return
		}
		contributorSet[prop.ValidatorIndex] = struct{}{}
	}

	// sort contributors for determinism because ACS returns sets ordered randomly
	sort.Slice(contributors, func(i, j int) bool {
		return contributors[i] < contributors[j]
	})
	iAmContributor := false
	myContributionSeqNumber := uint16(0)
	for i, contr := range contributors {
		if contr == c.committee.OwnPeerIndex() {
			iAmContributor = true
			myContributionSeqNumber = uint16(i)
		}
	}

	// calculate intersection of proposals
	inBatchIDs, inBatchHashes := calcIntersection(acs, c.committee.Size())
	if len(inBatchIDs) == 0 {
		// if intersection is empty, reset workflow and retry after some time. It means not all requests
		// reached nodes and we have give it a time. Should not happen often
		c.log.Warnf("receiveACS: ACS intersection (light) is empty. reset workflow. State index: %d, ACS sessionID %d",
			c.stateOutput.GetStateIndex(), sessionID)
		c.resetWorkflow()
		c.delayBatchProposalUntil = time.Now().Add(c.timers.ProposeBatchRetry)
		return
	}
	// calculate other batch parameters in a deterministic way
	par, err := c.calcBatchParameters(acs)
	if err != nil {
		// should not happen, unless insider attack
		c.log.Errorf("receiveACS: inconsistent ACS. Reset workflow. State index: %d, ACS sessionID %d, reason: %v",
			c.stateOutput.GetStateIndex(), sessionID, err)
		c.resetWorkflow()
		c.delayBatchProposalUntil = time.Now().Add(c.timers.ProposeBatchRetry)
	}
	c.consensusBatch = &BatchProposal{
		ValidatorIndex:      c.committee.OwnPeerIndex(),
		StateOutputID:       c.stateOutput.ID(),
		RequestIDs:          inBatchIDs,
		RequestHashes:       inBatchHashes,
		TimeData:            par.timeData, // It will be possibly adjusted later, when all requests are received.
		ConsensusManaPledge: par.consensusPledge,
		AccessManaPledge:    par.accessPledge,
		FeeDestination:      par.feeDestination,
	}
	c.consensusEntropy = par.entropy

	c.iAmContributor = iAmContributor
	c.myContributionSeqNumber = myContributionSeqNumber
	c.contributors = contributors

	c.workflow.setConsensusBatchKnown()

	if c.iAmContributor {
		c.log.Debugf("receiveACS: ACS received. Contributors to ACS: %+v, iAmContributor: true, seqnr: %d, reqs: %+v",
			c.contributors, c.myContributionSeqNumber, iscp.ShortRequestIDs(c.consensusBatch.RequestIDs))
	} else {
		c.log.Debugf("receiveACS: ACS received. Contributors to ACS: %+v, iAmContributor: false, reqs: %+v",
			c.contributors, iscp.ShortRequestIDs(c.consensusBatch.RequestIDs))
	}

	c.runVMIfNeeded()
}

func (c *consensus) processInclusionState(msg *messages.InclusionStateMsg) {
	panic("TODO implement or remove")
	// 	if !c.workflow.IsTransactionFinalized() {
	// 		c.log.Debugf("processInclusionState: transaction not finalized -> skipping.")
	// 		return
	// 	}
	// 	if msg.TxID != c.finalTx.ID() {
	// 		c.log.Debugf("processInclusionState: current transaction id %v does not match the received one %v -> skipping.",
	// 			c.finalTx.ID().Base58(), msg.TxID.Base58())
	// 		return
	// 	}
	// 	switch msg.State {
	// 	case ledgerstate.Pending:
	// 		c.workflow.setTransactionSeen()
	// 		c.log.Debugf("processInclusionState: transaction id %v is pending.", c.finalTx.ID().Base58())
	// 	case ledgerstate.Confirmed:
	// 		c.workflow.setTransactionSeen()
	// 		c.workflow.setCompleted()
	// 		c.refreshConsensusInfo()
	// 		c.log.Debugf("processInclusionState: transaction id %s is confirmed; workflow finished", msg.TxID.Base58())
	// 	case ledgerstate.Rejected:
	// 		c.workflow.setTransactionSeen()
	// 		c.log.Infof("processInclusionState: transaction id %s is rejected; restarting consensus.", msg.TxID.Base58())
	// 		c.resetWorkflow()
	// 	}
}

func (c *consensus) finalizeTransaction(sigSharesToAggregate [][]byte) (*iotago.Transaction, *iscp.AliasOutputWithID, error) {
	signingBytes, err := c.resultTxEssence.SigningMessage()
	if err != nil {
		return nil, nil, xerrors.Errorf("finalizeTransaction creating signing message failed: %v", err)
	}
	signatureWithPK, err := c.committee.DKShare().RecoverFullSignature(sigSharesToAggregate, signingBytes)
	if err != nil {
		return nil, nil, xerrors.Errorf("finalizeTransaction RecoverFullSignature fail: %w", err)
	}
	// 	sigUnlockBlock := ledgerstate.NewSignatureUnlockBlock(ledgerstate.NewBLSSignature(*signatureWithPK))
	//sigUnlockBlock := &iotago.SignatureUnlockBlock{signatureWithPK.Signature}

	// check consistency ---------------- check if chain inputs were consumed
	chainInput := c.stateOutput.ID()
	indexChainInput := -1
	for i, inp := range c.resultTxEssence.Inputs {
		if inp.Type() == iotago.InputUTXO {
			if inp.(*iotago.UTXOInput).Equals(chainInput) {
				indexChainInput = i
				break
			}
		}
	}
	c.assert.Requiref(indexChainInput >= 0, fmt.Sprintf("finalizeTransaction: cannot find tx input for state output %v. major inconsistency", iscp.OID(c.stateOutput.ID())))
	// check consistency ---------------- end

	/*blocks := make([]ledgerstate.UnlockBlock, len(c.resultTxEssence.Inputs()))
	for i := range c.resultTxEssence.Inputs() {
		if i == indexChainInput {
			blocks[i] = sigUnlockBlock
		} else {
			blocks[i] = ledgerstate.NewAliasUnlockBlock(uint16(indexChainInput))
		}
	}
	tx := ledgerstate.NewTransaction(c.resultTxEssence, blocks)*/
	signature := &iotago.Ed25519Signature{
		PublicKey: hashing.HashData(signatureWithPK.PublicKey.Bytes()),
		Signature: signatureWithPK.Signature,
	}
	tx := &iotago.Transaction{
		Essence:      c.resultTxEssence,
		UnlockBlocks: transaction.MakeSignatureAndAliasUnlockBlocks(len(c.resultTxEssence.Inputs), signature),
	}
	chained, err := transaction.GetAliasOutput(tx, c.chain.ID().AsAddress())
	if err != nil {
		c.log.Errorf("finalizeTransaction failed: cannot get alias output: %v", err)
		return nil, nil, err
	}
	txID, err := tx.ID()
	if err != nil {
		c.log.Errorf("finalizeTransaction failed: cannot calculate transaction ID: %v", err)
		return nil, nil, err
	}
	c.log.Debugf("finalizeTransaction: transaction %v finalized; approving output ID: %v", iscp.TxID(txID), iscp.OID(chained.ID()))
	return tx, chained, nil
}

func (c *consensus) setNewState(msg *messages.StateTransitionMsg) bool {
	if msg.State.BlockIndex() != msg.StateOutput.GetStateIndex() {
		// NOTE: should be a panic. However this situation may occur (and occurs) in normal circumstations:
		// 1) State manager synchronizes to state index n and passes state transmission message through event to consensus asynchronously
		// 2) Consensus is overwhelmed and receives a message after delay
		// 3) Meanwhile state manager is quick enough to synchronize to state index n+1 and commits a block of state index n+1
		// 4) Only then the consensus receives a message sent in step 1. Due to imperfect implementation of virtual state copying it thinks
		//    that state is at index n+1, however chain output is (as was transmitted) and at index n.
		// The virtual state copying (earlier called "cloning") works in a following way: it copies all the mutations, stored in buffered KVS,
		// however it obtains the same kvs object to access the database. BlockIndex method of virtual state checks if there are mutations editing
		// the index value. If so, it returns the newest value in respect to mutations. Otherwise it checks the database for newest index value.
		// In the described scenario, there are no mutations neither in step 1, nor in step 3, because just before completing state synchronization
		// all the mutations are written to the DB. However, reading the same DB in step 1 results in index n and in step 4 (after the commit of block
		// index n+1) -- in index n+1. Thus effectively the virtual state received is different than the virtual state sent.
		c.log.Errorf("consensus::setNewState: state index is inconsistent: block: #%d != chain output: #%d",
			msg.State.BlockIndex(), msg.StateOutput.GetStateIndex())
		return false
	}

	c.stateOutput = msg.StateOutput
	c.currentState = msg.State
	c.stateTimestamp = msg.StateTimestamp
	oid := msg.StateOutput.OutputID()
	c.acsSessionID = util.MustUint64From8Bytes(hashing.HashData(oid[:]).Bytes()[:8])
	r := ""
	/*if c.stateOutput.GetIsGovernanceUpdated() {
		r = " (rotate) "
	}*/
	c.log.Debugf("SET NEW STATE #%d%s, output: %s, hash: %s",
		msg.StateOutput.GetStateIndex(), r, iscp.OID(msg.StateOutput.ID()), msg.State.RootCommitment().String())
	c.resetWorkflow()
	return true
}

func (c *consensus) resetWorkflow() {
	for i := range c.resultSignatures {
		c.resultSignatures[i] = nil
	}
	c.acsSessionID++
	c.resultState = nil
	c.resultTxEssence = nil
	c.finalTx = nil
	c.consensusBatch = nil
	c.contributors = nil
	c.resultSigAck = c.resultSigAck[:0]
	c.workflow = newWorkflowStatus(c.stateOutput != nil, c.workflow.stateIndex)
	c.log.Debugf("Workflow reset")
}

func (c *consensus) processVMResult(result *vm.VMTask) {
	if !c.workflow.IsVMStarted() ||
		c.workflow.IsVMResultSigned() ||
		c.acsSessionID != result.ACSSessionID {
		// out of context
		c.log.Debugf("processVMResult: out of context vmStarted %v, vmResultSignedAndBroadcasted %v, expected ACS session ID %v, returned ACS session ID %v",
			c.workflow.IsVMStarted(), c.workflow.IsVMResultSigned(), c.acsSessionID, result.ACSSessionID)
		return
	}
	rotation := result.RotationAddress != nil
	if rotation {
		// if VM returned rotation, we ignore the updated virtual state and produce governance state controller
		// rotation transaction. It does not change state
		c.resultTxEssence = c.makeRotateStateControllerTransaction(result)
		c.resultState = nil
	} else {
		// It is and ordinary state transition
		c.assert.Requiref(result.ResultTransactionEssence != nil, "processVMResult: result.ResultTransactionEssence != nil")
		c.resultTxEssence = result.ResultTransactionEssence
		c.resultState = result.VirtualStateAccess
	}

	signingMsg, err := c.resultTxEssence.SigningMessage()
	if err != nil {
		c.log.Errorf("processVMResult: cannot obtain signing message: %v", err)
		return
	}
	signingMsgHash := hashing.HashData(signingMsg)
	c.log.Debugf("processVMResult: signing message: %s. rotate state controller: %v", signingMsgHash, rotation)

	sigShare, err := c.committee.DKShare().SignShare(signingMsg)
	c.assert.RequireNoError(err, "processVMResult: ")

	c.resultSignatures[c.committee.OwnPeerIndex()] = &messages.SignedResultMsgIn{
		SignedResultMsg: messages.SignedResultMsg{
			ChainInputID: result.AnchorOutputID.UTXOInput(),
			EssenceHash:  signingMsgHash,
			SigShare:     sigShare,
		},
		SenderIndex: c.committee.OwnPeerIndex(),
	}

	c.workflow.setVMResultSigned()

	c.log.Debugf("processVMResult signed message: %s", signingMsgHash.String())
}

func (c *consensus) makeRotateStateControllerTransaction(task *vm.VMTask) *iotago.TransactionEssence {
	c.log.Debugf("makeRotateStateControllerTransaction: %s", task.RotationAddress.Bech32(iscp.Bech32Prefix))

	// TODO access and consensus pledge
	essence, err := rotate.MakeRotateStateControllerTransaction(
		task.RotationAddress,
		task.AnchorOutput,
		task.TimeAssumption.Time,
		identity.ID{},
		identity.ID{},
	)
	c.assert.RequireNoError(err, "makeRotateStateControllerTransaction: ")
	return essence
}

func (c *consensus) receiveSignedResult(msg *messages.SignedResultMsgIn) {
	if c.resultSignatures[msg.SenderIndex] != nil {
		if c.resultSignatures[msg.SenderIndex].EssenceHash != msg.EssenceHash ||
			!bytes.Equal(c.resultSignatures[msg.SenderIndex].SigShare[:], msg.SigShare[:]) {
			c.log.Errorf("receiveSignedResult: conflicting signed result from peer #%d", msg.SenderIndex)
		} else {
			c.log.Debugf("receiveSignedResult: duplicated signed result from peer #%d", msg.SenderIndex)
		}
		return
	}
	if c.stateOutput == nil {
		c.log.Warnf("receiveSignedResult: chain input ID %v received, but state output is nil",
			iscp.OID(msg.ChainInputID))
		return
	}
	if msg.ChainInputID != c.stateOutput.ID() {
		c.log.Warnf("receiveSignedResult: wrong chain input ID: expected %v, received %v",
			iscp.OID(c.stateOutput.ID()), iscp.OID(msg.ChainInputID))
		return
	}
	idx, err := msg.SigShare.Index()
	if err != nil ||
		uint16(idx) >= c.committee.Size() ||
		uint16(idx) == c.committee.OwnPeerIndex() ||
		uint16(idx) != msg.SenderIndex {
		c.log.Errorf("receiveSignedResult: wrong sig share from peer #%d", msg.SenderIndex)
	} else {
		c.resultSignatures[msg.SenderIndex] = msg
		c.log.Debugf("receiveSignedResult: stored sig share from sender %d, essenceHash %v", msg.SenderIndex, msg.EssenceHash)
	}
	// send acknowledgement
	msgAck := &messages.SignedResultAckMsg{
		ChainInputID: msg.ChainInputID,
		EssenceHash:  msg.EssenceHash,
	}
	c.committeePeerGroup.SendMsgByIndex(msg.SenderIndex, peering.PeerMessageReceiverConsensus, peerMsgTypeSignedResultAck, util.MustBytes(msgAck))
}

func (c *consensus) receiveSignedResultAck(msg *messages.SignedResultAckMsgIn) {
	own := c.resultSignatures[c.committee.OwnPeerIndex()]
	if own == nil {
		c.log.Debugf("receiveSignedResultAck: ack from %v ignored, because own signature is nil", msg.SenderIndex)
		return
	}
	if msg.EssenceHash != own.EssenceHash {
		c.log.Debugf("receiveSignedResultAck: ack from %v ignored, because essence hash in ack %v is different than own signature essence hash %v",
			msg.SenderIndex, msg.EssenceHash.String(), own.EssenceHash.String())
		return
	}
	if msg.ChainInputID != own.ChainInputID {
		c.log.Debugf("receiveSignedResultAck: ack from %v ignored, because chain input id in ack %v is different than own chain input id %v",
			msg.SenderIndex, iscp.OID(msg.ChainInputID), iscp.OID(own.ChainInputID))
		return
	}

	for _, i := range c.resultSigAck {
		if i == msg.SenderIndex {
			c.log.Debugf("receiveSignedResultAck: ack from %v ignored, because it has already been received", msg.SenderIndex)
			return
		}
	}
	c.resultSigAck = append(c.resultSigAck, msg.SenderIndex)
	c.log.Debugf("receiveSignedResultAck: ack from %v accepted; acks from nodes %v have already been received", msg.SenderIndex, c.resultSigAck)
}

// TODO mutex inside is not good

// ShouldReceiveMissingRequest returns whether the request is missing, if the incoming request matches the expects ID/Hash it is removed from the list
func (c *consensus) ShouldReceiveMissingRequest(req iscp.Request) bool {
	reqHash := hashing.HashData(req.Bytes())
	c.log.Debugf("ShouldReceiveMissingRequest: reqID %s, hash %v", req.ID(), reqHash)

	c.missingRequestsMutex.Lock()
	defer c.missingRequestsMutex.Unlock()

	expectedHash, exists := c.missingRequestsFromBatch[req.ID()]
	if !exists {
		return false
	}
	result := bytes.Equal(expectedHash[:], reqHash[:])
	if result {
		delete(c.missingRequestsFromBatch, req.ID())
	}
	return result
}

func (c *consensus) cleanMissingRequests() {
	c.missingRequestsMutex.Lock()
	defer c.missingRequestsMutex.Unlock()

	c.missingRequestsFromBatch = make(map[iscp.RequestID][32]byte) // reset list of missing requests
}<|MERGE_RESOLUTION|>--- conflicted
+++ resolved
@@ -234,25 +234,6 @@
 		VirtualStateAccess: c.currentState.Copy(),
 		Log:                c.log.Desugar().WithOptions(zap.AddCallerSkip(1)).Sugar(),
 	}
-<<<<<<< HEAD
-	task.OnFinish = func(_ dict.Dict, err error, vmError error) {
-		// TODO: OnFinish was dropped; move this block to the goroutine that calls vmRunner.Run()
-		// TODO: vmError is now task.VMError
-		if vmError != nil {
-			c.log.Errorf("runVM OnFinish callback: VM task failed: %v", vmError)
-			return
-		}
-		c.log.Debugf("runVM OnFinish callback: responding by state index: %d state hash: %s",
-			task.VirtualStateAccess.BlockIndex(), task.VirtualStateAccess.RootCommitment())
-		c.EnqueueVMResultMsg(&messages.VMResultMsg{
-			Task: task,
-		})
-		// TODO: use c.workflow.GetVMStartedTime() instead
-		elapsed := time.Since(task.StartTime)
-		c.consensusMetrics.RecordVMRunTime(elapsed)
-	}
-=======
->>>>>>> 8dc18046
 	c.log.Debugf("prepareVMTask: VM task prepared")
 	return task
 }
@@ -353,14 +334,14 @@
 	c.finalTx = tx
 
 	//if !chainOutput.GetIsGovernanceUpdated() {
-	// if it is not state controller rotation, sending message to state manager
-	// Otherwise state manager is not notified
-	c.writeToWAL()
-	c.workflow.setCurrentStateIndex(c.resultState.BlockIndex())
-	chainOutputID := chainOutput.ID()
-	c.chain.StateCandidateToStateManager(c.resultState, chainOutputID)
-	c.log.Debugf("checkQuorum: StateCandidateMsg sent for state index %v, approving output ID %v",
-		c.resultState.BlockIndex(), iscp.OID(chainOutputID))
+		// if it is not state controller rotation, sending message to state manager
+		// Otherwise state manager is not notified
+		c.writeToWAL()
+		c.workflow.setCurrentStateIndex(c.resultState.BlockIndex())
+		chainOutputID := chainOutput.ID()
+		c.chain.StateCandidateToStateManager(c.resultState, chainOutputID)
+		c.log.Debugf("checkQuorum: StateCandidateMsg sent for state index %v, approving output ID %v",
+			c.resultState.BlockIndex(), iscp.OID(chainOutputID))
 	//}
 
 	// calculate deterministic and pseudo-random order and postTxDeadline among contributors
