// Copyright 2020 IOTA Stiftung
// SPDX-License-Identifier: Apache-2.0

// This runs single chain will all the committees, mempool, state mgr etc.
// The main task for this package to run the protocol as in a threaded environment,
// communicate between ChainMgr, Mempool, StateMgr, NodeConn and ConsensusInstances.
//
// The following threads (goroutines) are running for a chain:
//   - ChainMgr (the main synchronizing thread)
//   - Mempool
//   - StateMgr
//   - Consensus (a thread for each instance).
//
// This object interacts with:
//   - NodeConn.
//   - Administrative functions.
package chain

import (
	"context"
	"fmt"
	"io"
	"slices"
	"sync"
	"time"

	"github.com/samber/lo"

	"github.com/iotaledger/hive.go/ds/shrinkingmap"
	"github.com/iotaledger/hive.go/logger"

	"github.com/iotaledger/wasp/clients/iota-go/iotasigner"
	"github.com/iotaledger/wasp/packages/chain/chainmanager"
	"github.com/iotaledger/wasp/packages/chain/cmt_log"
	"github.com/iotaledger/wasp/packages/chain/cons"
	consGR "github.com/iotaledger/wasp/packages/chain/cons/cons_gr"
	"github.com/iotaledger/wasp/packages/chain/mempool"
	"github.com/iotaledger/wasp/packages/chain/statemanager"
	"github.com/iotaledger/wasp/packages/chain/statemanager/sm_gpa"
	"github.com/iotaledger/wasp/packages/chain/statemanager/sm_gpa/sm_gpa_utils"
	"github.com/iotaledger/wasp/packages/chain/statemanager/sm_snapshots"
	"github.com/iotaledger/wasp/packages/coin"
	"github.com/iotaledger/wasp/packages/cryptolib"
	"github.com/iotaledger/wasp/packages/gpa"
	"github.com/iotaledger/wasp/packages/hashing"
	"github.com/iotaledger/wasp/packages/isc"
	"github.com/iotaledger/wasp/packages/metrics"
	"github.com/iotaledger/wasp/packages/origin"
	"github.com/iotaledger/wasp/packages/peering"
	"github.com/iotaledger/wasp/packages/registry"
	"github.com/iotaledger/wasp/packages/shutdown"
	"github.com/iotaledger/wasp/packages/state"
	"github.com/iotaledger/wasp/packages/state/indexedstore"
	"github.com/iotaledger/wasp/packages/tcrypto"
	"github.com/iotaledger/wasp/packages/transaction"
	"github.com/iotaledger/wasp/packages/util"
	"github.com/iotaledger/wasp/packages/util/pipe"
	"github.com/iotaledger/wasp/packages/vm/core/blocklog"
	"github.com/iotaledger/wasp/packages/vm/core/governance"
	"github.com/iotaledger/wasp/packages/vm/processors"
)

const (
	msgTypeChainMgr byte = iota
)

var (
	RedeliveryPeriod         = 2 * time.Second
	PrintStatusPeriod        = 3 * time.Second
	ConsensusInstsInAdvance  = 3
	AwaitReceiptCleanupEvery = 100
)

type ChainRequests interface {
	ReceiveOffLedgerRequest(request isc.OffLedgerRequest, sender *cryptolib.PublicKey) error
	AwaitRequestProcessed(ctx context.Context, requestID isc.RequestID, confirmed bool) <-chan *blocklog.RequestReceipt
}

type Chain interface {
	ChainCore
	ChainRequests
	// This is invoked when a node owner updates the chain configuration,
	// possibly to update the per-node accessNode list.
	ConfigUpdated(accessNodesPerNode []*cryptolib.PublicKey)
	// This is invoked when the accessMgr determines the nodes which
	// consider this node as an access node for this chain. The chain
	// can query the nodes for blocks, etc. NOTE: servers = access⁻¹
	ServersUpdated(serverNodes []*cryptolib.PublicKey)
	// Metrics and the current descriptive state.
	GetChainMetrics() *metrics.ChainMetrics
	GetConsensusPipeMetrics() ConsensusPipeMetrics // TODO: Review this.
	GetConsensusWorkflowStatus() ConsensusWorkflowStatus
	GetMempoolContents() io.Reader
}

type CommitteeInfo struct {
	Address       *cryptolib.Address
	Size          uint16
	Quorum        uint16
	QuorumIsAlive bool
	PeerStatus    []*PeerStatus
}

type PeerStatus struct {
	Name       string
	Index      uint16
	PubKey     *cryptolib.PublicKey
	PeeringURL string
	Connected  bool
}

type RequestHandler = func(req isc.OnLedgerRequest)

// The Anchor versions must be passed here in-order. The last one
// is the current one.
type AnchorHandler = func(anchor *isc.StateAnchor)

type TxPostHandler = func(tx iotasigner.SignedTransaction, err error)

type chainNodeImpl struct {
	me                  gpa.NodeID
	nodeIdentity        *cryptolib.KeyPair
	chainID             isc.ChainID
	chainMgr            gpa.AckHandler
	chainStore          indexedstore.IndexedStore
	nodeConn            NodeConnection
	tangleTime          time.Time
	mempool             mempool.Mempool
	stateMgr            statemanager.StateMgr
	recvAnchorPipe      pipe.Pipe[isc.StateAnchor]
	recvTxPublishedPipe pipe.Pipe[*txPublished]
	consensusInsts      *shrinkingmap.ShrinkingMap[cryptolib.AddressKey, *shrinkingmap.ShrinkingMap[cmt_log.LogIndex, *consensusInst]] // Running consensus instances.
	consOutputPipe      pipe.Pipe[*consOutput]
	consRecoverPipe     pipe.Pipe[*consRecover]
	publishingTXes      *shrinkingmap.ShrinkingMap[hashing.HashValue, context.CancelFunc] // TX'es now being published.
	procCache           *processors.Config                                                // Cache for the SC processors.
	configUpdatedCh     chan *configUpdate
	serversUpdatedPipe  pipe.Pipe[*serversUpdate]
	awaitReceiptActCh   chan *awaitReceiptReq
	awaitReceiptCnfCh   chan *awaitReceiptReq
	stateTrackerAct     StateTracker
	stateTrackerCnf     StateTracker
	blockWAL            sm_gpa_utils.BlockWAL
	//
	// Configuration values.
	consensusDelay   time.Duration
	recoveryTimeout  time.Duration
	validatorAgentID isc.AgentID
	//
	// Information for other components.
	listener               ChainListener          // Object expecting event notifications.
	accessLock             *sync.RWMutex          // Mutex for accessing informative fields from other threads.
	activeCommitteeDKShare tcrypto.DKShare        // DKShare of the current active committee.
	activeCommitteeNodes   []*cryptolib.PublicKey // The nodes acting as a committee for the latest consensus.
	activeAccessNodes      []*cryptolib.PublicKey // All the nodes authorized for being access nodes (∪{{Self}, accessNodesFromNode, accessNodesFrom{ACT, CNF}}, activeCommitteeNodes}).
	accessNodesFromNode    []*cryptolib.PublicKey // Access nodes, as configured locally by a user in this node.
	accessNodesFromCNF     []*cryptolib.PublicKey // Access nodes, as configured in the governance contract (for the active state).
	accessNodesFromACT     []*cryptolib.PublicKey // Access nodes, as configured in the governance contract (for the confirmed state).
	serverNodes            []*cryptolib.PublicKey // The nodes we can query (because they consider us an access node).
	latestConfirmedAO      *isc.StateAnchor       // Confirmed by L1, can be lagging from latestActiveAO.
	latestConfirmedState   state.State            // State corresponding to latestConfirmedAO, for performance reasons.
	latestConfirmedStateAO *isc.StateAnchor       // Set only when the corresponding state is retrieved.
	latestActiveAO         *isc.StateAnchor       // This is the AO the chain is build on.
	latestActiveState      state.State            // State corresponding to latestActiveAO, for performance reasons.
	latestActiveStateAO    *isc.StateAnchor       // Set only when the corresponding state is retrieved.
	gasCoin                *coin.CoinWithRef      // Set only when the corresponding state is retrieved.
	//
	// Infrastructure.
	netRecvPipe         pipe.Pipe[*peering.PeerMessageIn]
	netPeeringID        peering.PeeringID
	netPeerPubs         map[gpa.NodeID]*cryptolib.PublicKey
	net                 peering.NetworkProvider
	shutdownCoordinator *shutdown.Coordinator
	chainMetrics        *metrics.ChainMetrics
	log                 *logger.Logger
}

type consensusInst struct {
	request    *chainmanager.NeedConsensus
	cancelFunc context.CancelFunc
	consensus  *consGR.ConsGr
	committee  []*cryptolib.PublicKey
}

func (ci *consensusInst) Cancel() {
	if ci.cancelFunc == nil {
		return
	}
	ci.cancelFunc()
	ci.cancelFunc = nil
}

// Used to correlate consensus request with its output.
type consOutput struct {
	request *chainmanager.NeedConsensus
	output  *consGR.Output
}

func (co *consOutput) String() string {
	return fmt.Sprintf("{cons.consOutput, request=%v, output=%v}", co.request, co.output)
}

// Used to correlate consensus request with its output.
type consRecover struct {
	request *chainmanager.NeedConsensus
}

func (cr *consRecover) String() string {
	return fmt.Sprintf("{cons.consRecover, request=%v}", cr.request)
}

// This is event received from the NodeConn as response to PublishTX
type txPublished struct {
	committeeAddr   cryptolib.Address
	logIndex        cmt_log.LogIndex
	txID            hashing.HashValue
	nextAliasOutput *isc.StateAnchor
	confirmed       bool
}

// Represents config update event locally on this node.
type configUpdate struct {
	accessNodes []*cryptolib.PublicKey
}

type serversUpdate struct {
	serverNodes []*cryptolib.PublicKey
}

var _ Chain = &chainNodeImpl{}

//nolint:funlen
func New(
	ctx context.Context,
	log *logger.Logger,
	chainID isc.ChainID,
	chainStore indexedstore.IndexedStore,
	nodeConn NodeConnection,
	nodeIdentity *cryptolib.KeyPair,
	processorConfig *processors.Config,
	dkShareRegistryProvider registry.DKShareRegistryProvider,
	consensusStateRegistry cmt_log.ConsensusStateRegistry,
	recoverFromWAL bool,
	blockWAL sm_gpa_utils.BlockWAL,
	snapshotManager sm_snapshots.SnapshotManager,
	listener ChainListener,
	accessNodesFromNode []*cryptolib.PublicKey,
	net peering.NetworkProvider,
	chainMetrics *metrics.ChainMetrics,
	shutdownCoordinator *shutdown.Coordinator,
	onChainConnect func(),
	onChainDisconnect func(),
	deriveAliasOutputByQuorum bool,
	pipeliningLimit int,
	postponeRecoveryMilestones int,
	consensusDelay time.Duration,
	recoveryTimeout time.Duration,
	validatorAgentID isc.AgentID,
	smParameters sm_gpa.StateManagerParameters,
	mempoolSettings mempool.Settings,
	mempoolBroadcastInterval time.Duration,
) (Chain, error) {
	log.Debugf("Starting the chain, chainID=%v", chainID)
	if listener == nil {
		listener = NewEmptyChainListener()
	}
	if accessNodesFromNode == nil {
		accessNodesFromNode = []*cryptolib.PublicKey{}
	}
	netPeeringID := peering.HashPeeringIDFromBytes(chainID.Bytes(), []byte("ChainManager")) // ChainID × ChainManager
	cni := &chainNodeImpl{
		nodeIdentity:           nodeIdentity,
		chainID:                chainID,
		chainStore:             chainStore,
		nodeConn:               nodeConn,
		tangleTime:             time.Time{}, // Zero time, while we haven't received it from the L1.
		recvAnchorPipe:         pipe.NewInfinitePipe[isc.StateAnchor](),
		recvTxPublishedPipe:    pipe.NewInfinitePipe[*txPublished](),
		consensusInsts:         shrinkingmap.New[cryptolib.AddressKey, *shrinkingmap.ShrinkingMap[cmt_log.LogIndex, *consensusInst]](),
		consOutputPipe:         pipe.NewInfinitePipe[*consOutput](),
		consRecoverPipe:        pipe.NewInfinitePipe[*consRecover](),
		publishingTXes:         shrinkingmap.New[hashing.HashValue, context.CancelFunc](),
		procCache:              processorConfig,
		configUpdatedCh:        make(chan *configUpdate, 1),
		serversUpdatedPipe:     pipe.NewInfinitePipe[*serversUpdate](),
		awaitReceiptActCh:      make(chan *awaitReceiptReq, 1),
		awaitReceiptCnfCh:      make(chan *awaitReceiptReq, 1),
		stateTrackerAct:        nil, // Set bellow.
		stateTrackerCnf:        nil, // Set bellow.
		blockWAL:               blockWAL,
		consensusDelay:         consensusDelay,
		recoveryTimeout:        recoveryTimeout,
		validatorAgentID:       validatorAgentID,
		listener:               listener,
		accessLock:             &sync.RWMutex{},
		activeCommitteeDKShare: nil,
		activeCommitteeNodes:   []*cryptolib.PublicKey{},
		activeAccessNodes:      nil, // Set bellow.
		accessNodesFromNode:    nil, // Set bellow.
		accessNodesFromACT:     nil, // Set bellow.
		accessNodesFromCNF:     nil, // Set bellow.
		serverNodes:            nil, // Set bellow.
		latestConfirmedAO:      nil,
		latestConfirmedState:   nil,
		latestConfirmedStateAO: nil,
		latestActiveAO:         nil,
		latestActiveState:      nil,
		latestActiveStateAO:    nil,
		netRecvPipe:            pipe.NewInfinitePipe[*peering.PeerMessageIn](),
		netPeeringID:           netPeeringID,
		netPeerPubs:            map[gpa.NodeID]*cryptolib.PublicKey{},
		net:                    net,
		shutdownCoordinator:    shutdownCoordinator,
		chainMetrics:           chainMetrics,
		log:                    log,
	}

	cni.chainMetrics.Pipe.TrackPipeLen("node-recvAnchorPipe", cni.recvAnchorPipe.Len)
	cni.chainMetrics.Pipe.TrackPipeLen("node-recvTxPublishedPipe", cni.recvTxPublishedPipe.Len)
	cni.chainMetrics.Pipe.TrackPipeLen("node-consOutputPipe", cni.consOutputPipe.Len)
	cni.chainMetrics.Pipe.TrackPipeLen("node-consRecoverPipe", cni.consRecoverPipe.Len)
	cni.chainMetrics.Pipe.TrackPipeLen("node-serversUpdatedPipe", cni.serversUpdatedPipe.Len)
	cni.chainMetrics.Pipe.TrackPipeLen("node-netRecvPipe", cni.netRecvPipe.Len)

	if recoverFromWAL {
		cni.recoverStoreFromWAL(chainStore, blockWAL)
	}
	cni.me = cni.pubKeyAsNodeID(nodeIdentity.GetPublicKey())
	//
	// Create sub-components.
	chainMgr, err := chainmanager.New(
		cni.me,
		cni.chainID,
		cni.chainStore,
		consensusStateRegistry,
		dkShareRegistryProvider,
		cni.pubKeyAsNodeID,
		func(upd *chainmanager.NeedConsensusMap) {
			log.Debugf("needConsensusCB called with %v", upd)
			cni.handleNeedConsensus(ctx, upd)
		},
		func() ([]*cryptolib.PublicKey, []*cryptolib.PublicKey) {
			cni.accessLock.RLock()
			defer cni.accessLock.RUnlock()
			return cni.activeAccessNodes, cni.activeCommitteeNodes
		},
		func(anchor *isc.StateAnchor) {
			cni.stateTrackerAct.TrackAliasOutput(anchor, true)
		},
		func(block state.Block) {
			if err := cni.stateMgr.PreliminaryBlock(block); err != nil {
				cni.log.Warnf("Failed to save a preliminary block %v: %v", block.L1Commitment(), err)
			}
		},
		func(dkShare tcrypto.DKShare) {
			cni.accessLock.Lock()
			cni.activeCommitteeDKShare = dkShare
			activeCommitteeNodes := cni.activeCommitteeNodes
			cni.accessLock.Unlock()
			var newCommitteeNodes []*cryptolib.PublicKey
			if dkShare == nil {
				newCommitteeNodes = []*cryptolib.PublicKey{}
			} else {
				newCommitteeNodes = dkShare.GetNodePubKeys()
			}
			if !util.Same(newCommitteeNodes, activeCommitteeNodes) {
				cni.log.Infof("Committee nodes updated to %v, was %v", newCommitteeNodes, activeCommitteeNodes)
				cni.updateAccessNodes(func() {
					cni.activeCommitteeNodes = newCommitteeNodes
				})
			}
		},
		deriveAliasOutputByQuorum,
		pipeliningLimit,
		postponeRecoveryMilestones,
		cni.chainMetrics.CmtLog,
		cni.log.Named("CM"),
	)
	if err != nil {
		return nil, fmt.Errorf("cannot create chainMgr: %w", err)
	}
	// TODO does it make sense to pass itself (own pub key) here?
	peerPubKeys := []*cryptolib.PublicKey{nodeIdentity.GetPublicKey()}
	peerPubKeys = append(peerPubKeys, cni.accessNodesFromNode...)
	stateMgr, err := statemanager.New(
		ctx,
		cni.chainID,
		nodeIdentity.GetPublicKey(),
		peerPubKeys,
		net,
		blockWAL,
		snapshotManager,
		chainStore,
		shutdownCoordinator.Nested("StateMgr"),
		chainMetrics.StateManager,
		chainMetrics.Pipe,
		cni.log,
		smParameters,
	)
	if err != nil {
		return nil, fmt.Errorf("cannot create stateMgr: %w", err)
	}
	mempool := mempool.New(
		ctx,
		chainID,
		nodeIdentity,
		net,
		cni.log.Named("MP"),
		chainMetrics.Mempool,
		chainMetrics.Pipe,
		cni.listener,
		mempoolSettings,
		mempoolBroadcastInterval,
		func() { nodeConn.RefreshOnLedgerRequests(ctx, chainID) },
	)

	cni.chainMgr = gpa.NewAckHandler(cni.me, chainMgr.AsGPA(), RedeliveryPeriod)
	cni.stateMgr = stateMgr
	cni.mempool = mempool
	cni.stateTrackerAct = NewStateTracker(ctx, stateMgr, cni.handleStateTrackerActCB, chainMetrics.StateManager.SetChainActiveStateWant, chainMetrics.StateManager.SetChainActiveStateHave, cni.log.Named("ST.ACT"))
	cni.stateTrackerCnf = NewStateTracker(ctx, stateMgr, cni.handleStateTrackerCnfCB, chainMetrics.StateManager.SetChainConfirmedStateWant, chainMetrics.StateManager.SetChainConfirmedStateHave, cni.log.Named("ST.CNF"))
	cni.updateAccessNodes(func() {
		cni.accessNodesFromNode = accessNodesFromNode
		cni.accessNodesFromACT = []*cryptolib.PublicKey{}
		cni.accessNodesFromCNF = []*cryptolib.PublicKey{}
	})
	cni.updateServerNodes([]*cryptolib.PublicKey{})
	//
	// Connect to the peering network.
	netRecvPipeInCh := cni.netRecvPipe.In()
	unhook := net.Attach(&netPeeringID, peering.ReceiverChain, func(recv *peering.PeerMessageIn) {
		if recv.MsgType != msgTypeChainMgr {
			cni.log.Warnf("Unexpected message, type=%v", recv.MsgType)
			return
		}
		netRecvPipeInCh <- recv
	})
	//
	// Attach to the L1.
	recvRequestCB := func(req isc.OnLedgerRequest) {
		log.Debugf("recvRequestCB[%p], requestID=%v", cni, req.ID())
		cni.chainMetrics.NodeConn.L1RequestReceived()
		cni.mempool.ReceiveOnLedgerRequest(req)
	}
	recvAnchorPipeInCh := cni.recvAnchorPipe.In()
	recvAnchorCB := func(anchor *isc.StateAnchor) {
		log.Debugf("recvAnchorCB[%p], %v", cni, anchor.GetObjectID())
		cni.chainMetrics.NodeConn.L1AnchorReceived()
		recvAnchorPipeInCh <- *anchor
	}
	nodeConn.AttachChain(ctx, chainID, recvRequestCB, recvAnchorCB, onChainConnect, onChainDisconnect)
	//
	// Run the main thread.

	go cni.run(ctx, unhook)
	return cni, nil
}

func (cni *chainNodeImpl) ReceiveOffLedgerRequest(request isc.OffLedgerRequest, sender *cryptolib.PublicKey) error {
	cni.log.Debugf("ReceiveOffLedgerRequest: %v from outside.", request.ID())
	// TODO: What to do with the sender's pub key?
	return cni.mempool.ReceiveOffLedgerRequest(request)
}

func (cni *chainNodeImpl) AwaitRequestProcessed(ctx context.Context, requestID isc.RequestID, confirmed bool) <-chan *blocklog.RequestReceipt {
	query, responseCh := newAwaitReceiptReq(ctx, requestID, cni.log)
	if confirmed {
		cni.awaitReceiptCnfCh <- query
	} else {
		cni.awaitReceiptActCh <- query
	}
	return responseCh
}

func (cni *chainNodeImpl) ConfigUpdated(accessNodesPerNode []*cryptolib.PublicKey) {
	cni.configUpdatedCh <- &configUpdate{accessNodes: accessNodesPerNode}
}

func (cni *chainNodeImpl) ServersUpdated(serverNodes []*cryptolib.PublicKey) {
	cni.serversUpdatedPipe.In() <- &serversUpdate{serverNodes: serverNodes}
}

//nolint:gocyclo
func (cni *chainNodeImpl) run(ctx context.Context, cleanupFunc context.CancelFunc) {
	defer util.ExecuteIfNotNil(cleanupFunc)

	recvAnchorPipeOutCh := cni.recvAnchorPipe.Out()
	recvTxPublishedPipeOutCh := cni.recvTxPublishedPipe.Out()
	netRecvPipeOutCh := cni.netRecvPipe.Out()
	consOutputPipeOutCh := cni.consOutputPipe.Out()
	consRecoverPipeOutCh := cni.consRecoverPipe.Out()
	serversUpdatedPipeOutCh := cni.serversUpdatedPipe.Out()
	redeliveryPeriodTicker := time.NewTicker(RedeliveryPeriod)
	consensusDelayTicker := time.NewTicker(cni.consensusDelay)
	timestampTicker := time.NewTicker(100 * time.Millisecond)
	for {
		if ctx.Err() != nil {
			if cni.shutdownCoordinator == nil {
				return
			}
			// needs to wait for state mgr and consensusInst
			cni.shutdownCoordinator.WaitNestedWithLogging(1 * time.Second)
			cni.shutdownCoordinator.Done()
			return
		}
		select {
		case txPublishResult, ok := <-recvTxPublishedPipeOutCh:
			if !ok {
				recvTxPublishedPipeOutCh = nil
				continue
			}
			cni.handleTxPublished(ctx, txPublishResult)
		case aliasOutput, ok := <-recvAnchorPipeOutCh:
			if !ok {
				recvAnchorPipeOutCh = nil
				continue
			}
			cni.handleAliasOutput(ctx, aliasOutput)
		case timestamp := <-timestampTicker.C:
			cni.handleMilestoneTimestamp(timestamp)
		case recv, ok := <-netRecvPipeOutCh:
			if !ok {
				netRecvPipeOutCh = nil
				continue
			}
			cni.handleNetMessage(ctx, recv)
		case recv, ok := <-consOutputPipeOutCh:
			if !ok {
				consOutputPipeOutCh = nil
				continue
			}
			cni.handleConsensusOutput(ctx, recv)
		case recv, ok := <-consRecoverPipeOutCh:
			if !ok {
				consRecoverPipeOutCh = nil
				continue
			}
			cni.handleConsensusRecover(ctx, recv)
		case cfg, ok := <-cni.configUpdatedCh:
			if !ok {
				cni.configUpdatedCh = nil
				continue
			}
			cni.handleAccessNodesConfigUpdated(cfg.accessNodes)
		case srv, ok := <-serversUpdatedPipeOutCh:
			if !ok {
				serversUpdatedPipeOutCh = nil
				continue
			}
			cni.handleServersUpdated(srv.serverNodes)
		case query, ok := <-cni.awaitReceiptActCh:
			if !ok {
				cni.awaitReceiptActCh = nil
				continue
			}
			cni.stateTrackerAct.AwaitRequestReceipt(query) // TODO: Actually have to wait for both: the ACT and CNF, because the node can become access node while waiting for the request.
		case query, ok := <-cni.awaitReceiptCnfCh:
			if !ok {
				cni.awaitReceiptCnfCh = nil
				continue
			}
			cni.stateTrackerCnf.AwaitRequestReceipt(query)
		case resp, ok := <-cni.stateTrackerAct.ChainNodeAwaitStateMgrCh():
			if ok {
				cni.stateTrackerAct.ChainNodeStateMgrResponse(resp)
			}
		case resp, ok := <-cni.stateTrackerCnf.ChainNodeAwaitStateMgrCh():
			if ok {
				cni.stateTrackerCnf.ChainNodeStateMgrResponse(resp)
			}
		case <-consensusDelayTicker.C:
			cni.sendMessages(cni.chainMgr.Input(chainmanager.NewInputCanPropose()))
			cni.handleChainMgrOutput(ctx, cni.chainMgr.Output())
		case t := <-redeliveryPeriodTicker.C:
			cni.sendMessages(cni.chainMgr.Input(cni.chainMgr.MakeTickInput(t)))
			cni.handleChainMgrOutput(ctx, cni.chainMgr.Output())
		case <-ctx.Done():
			continue
		}
	}
}

// The active state is needed by the mempool to cleanup the processed requests, etc.
// The request/receipt awaits are already handled in the StateTracker.
func (cni *chainNodeImpl) handleStateTrackerActCB(st state.State, from, till *isc.StateAnchor, added, removed []state.Block) {
	cni.log.Debugf("handleStateTrackerActCB: till %v from %v", till, from)
	cni.accessLock.Lock()
	cni.latestActiveState = st
	cni.latestActiveStateAO = till
	// FIXME cni.gasCoin
	latestConfirmedAO := cni.latestConfirmedAO
	cni.accessLock.Unlock()

	// Set the state to match the ActiveOrConfirmed state.
	if latestConfirmedAO == nil || till.GetStateIndex() > latestConfirmedAO.GetStateIndex() {
		l1Commitment := lo.Must(transaction.L1CommitmentFromAnchor(till))
		if err := cni.chainStore.SetLatest(l1Commitment.TrieRoot()); err != nil {
			panic(fmt.Errorf("cannot set L1Commitment=%v as latest: %w", l1Commitment, err))
		}
		cni.log.Debugf("Latest state set to ACT index=%v, trieRoot=%v", till.GetStateIndex(), l1Commitment.TrieRoot())
	}

	newAccessNodes := governance.NewStateReaderFromChainState(st).AccessNodes()
	if !util.Same(newAccessNodes, cni.accessNodesFromACT) {
		cni.updateAccessNodes(func() {
			cni.accessNodesFromACT = newAccessNodes
		})
	}

	cni.mempool.TrackNewChainHead(st, from, till, added, removed)
}

// The committed state is required here because:
//   - This way we make sure the state has all the blocks till the specified trie root.
//   - We set it as latest here. This is then used in many places to access the latest version of the state.
//
// The request/receipt awaits are already handled in the StateTracker.
func (cni *chainNodeImpl) handleStateTrackerCnfCB(st state.State, from, till *isc.StateAnchor, added, removed []state.Block) {
	cni.log.Debugf("handleStateTrackerCnfCB: till %v from %v", till, from)
	cni.accessLock.Lock()
	cni.latestConfirmedState = st
	cni.latestConfirmedStateAO = till
	latestActiveStateAO := cni.latestActiveStateAO
	cni.accessLock.Unlock()

	newAccessNodes := governance.NewStateReaderFromChainState(st).AccessNodes()
	if !util.Same(newAccessNodes, cni.accessNodesFromCNF) {
		cni.updateAccessNodes(func() {
			cni.accessNodesFromCNF = newAccessNodes
		})
	}

	// Set the state to match the ActiveOrConfirmed state.
	if latestActiveStateAO == nil || latestActiveStateAO.GetStateIndex() <= till.GetStateIndex() {
		l1Commitment := lo.Must(transaction.L1CommitmentFromAnchor(till))
		if err := cni.chainStore.SetLatest(l1Commitment.TrieRoot()); err != nil {
			panic(fmt.Errorf("cannot set L1Commitment=%v as latest: %w", l1Commitment, err))
		}
		cni.log.Debugf("Latest state set to CNF index=%v, trieRoot=%v", till.GetStateIndex(), l1Commitment.TrieRoot())
	}
}

func (cni *chainNodeImpl) handleAccessNodesConfigUpdated(accessNodesFromNode []*cryptolib.PublicKey) {
	cni.log.Debugf("handleAccessNodesConfigUpdated")
	cni.updateAccessNodes(func() {
		cni.accessNodesFromNode = accessNodesFromNode
	})
}

func (cni *chainNodeImpl) handleServersUpdated(serverNodes []*cryptolib.PublicKey) {
	cni.log.Debugf("handleServersUpdated")
	cni.updateServerNodes(serverNodes)
}

func (cni *chainNodeImpl) handleTxPublished(ctx context.Context, txPubResult *txPublished) {
	cni.log.Debugf("handleTxPublished")
	if !cni.publishingTXes.Has(txPubResult.txID) {
		return
	}
	cni.publishingTXes.Delete(txPubResult.txID)

	outMsgs := cni.chainMgr.Input(
		chainmanager.NewInputChainTxPublishResult(txPubResult.committeeAddr, txPubResult.logIndex, txPubResult.nextAliasOutput.Hash(), txPubResult.nextAliasOutput, txPubResult.confirmed),
	)
	cni.sendMessages(outMsgs)
	cni.handleChainMgrOutput(ctx, cni.chainMgr.Output())
}

func (cni *chainNodeImpl) handleAliasOutput(ctx context.Context, aliasOutput isc.StateAnchor) {
	cni.log.Debugf("handleAliasOutput: %v", aliasOutput)
	if aliasOutput.GetStateIndex() == 0 {
<<<<<<< HEAD
		initBlock, err := origin.InitChainByAnchor(cni.chainStore, &aliasOutput, 2000000000, isc.BaseTokenCoinInfo) // TODO: Take proper initial deposit instead of this magic constant.
=======
		initBlock, err := origin.InitChainByAnchor(cni.chainStore, &aliasOutput, isc.BaseTokenCoinInfo)
>>>>>>> 9edf1867
		if err != nil {
			cni.log.Errorf("Ignoring InitialAO for the chain: %v", err)
			return
		}
		if err := cni.blockWAL.Write(initBlock); err != nil {
			panic(fmt.Errorf("cannot write initial block to the WAL: %w", err))
		}
	}

	cni.stateTrackerCnf.TrackAliasOutput(&aliasOutput, true)
	cni.stateTrackerAct.TrackAliasOutput(&aliasOutput, false) // ACT state will be equal to CNF or ahead of it.
	outMsgs := cni.chainMgr.Input(
		chainmanager.NewInputAnchorConfirmed(aliasOutput.Owner(), &aliasOutput),
	)
	cni.sendMessages(outMsgs)
	cni.handleChainMgrOutput(ctx, cni.chainMgr.Output())
}

func (cni *chainNodeImpl) handleMilestoneTimestamp(timestamp time.Time) {
	cni.log.Debugf("handleMilestoneTimestamp: %v", timestamp)
	cni.tangleTime = timestamp
	cni.mempool.TangleTimeUpdated(timestamp)
	cni.sendMessages(cni.chainMgr.Input(chainmanager.NewInputMilestoneReceived()))
	cni.consensusInsts.ForEach(func(address cryptolib.AddressKey, consensusInstances *shrinkingmap.ShrinkingMap[cmt_log.LogIndex, *consensusInst]) bool {
		consensusInstances.ForEach(func(li cmt_log.LogIndex, consensusInstance *consensusInst) bool {
			if consensusInstance.cancelFunc != nil {
				consensusInstance.consensus.Time(timestamp)
			}
			return true
		})
		return true
	})
}

func (cni *chainNodeImpl) handleNetMessage(ctx context.Context, recv *peering.PeerMessageIn) {
	msg, err := cni.chainMgr.UnmarshalMessage(recv.MsgData)
	if err != nil {
		cni.log.Warnf("cannot parse message: %v", err)
		return
	}
	msg.SetSender(cni.pubKeyAsNodeID(recv.SenderPubKey))
	cni.sendMessages(cni.chainMgr.Message(msg))
	cni.handleChainMgrOutput(ctx, cni.chainMgr.Output())
}

func (cni *chainNodeImpl) handleNeedConsensus(ctx context.Context, upd *chainmanager.NeedConsensusMap) {
	upd.ForEach(func(nck chainmanager.NeedConsensusKey, nc *chainmanager.NeedConsensus) bool {
		cni.ensureConsensusInput(ctx, nc)
		return true
	})
	//	TODO: Implement cleanup.
}

func (cni *chainNodeImpl) handleChainMgrOutput(ctx context.Context, outputUntyped gpa.Output) {
	cni.log.Debugf("handleChainMgrOutput: %v", outputUntyped)
	if outputUntyped == nil { // TODO: Will never be nil, fix it.
		// Not sure, if it is OK to terminate them immediately at this point.
		// This is for the case, if the current node is not in a committee of a chain anymore.
		cni.cleanupPublishingTXes(nil)
		return
	}
	output := outputUntyped.(*chainmanager.Output)
	//
	// Start publishing TX'es, if there not being posted already.
	outputNeedPostTXes := output.NeedPublishTX()
	outputNeedPostTXes.ForEach(func(ti hashing.HashValue, needPublishTx *chainmanager.NeedPublishTX) bool {
		txToPost := needPublishTx // Have to take a copy to be used in callback.
		txHash := lo.Must(txToPost.Tx.Hash())

		if !cni.publishingTXes.Has(txHash) {
			subCtx, subCancel := context.WithCancel(ctx)
			cni.publishingTXes.Set(txHash, subCancel)
			publishStart := time.Now()
			if err := cni.nodeConn.PublishTX(subCtx, cni.chainID, *txToPost.Tx, func(_ iotasigner.SignedTransaction, err error) {
				cni.chainMetrics.NodeConn.TXPublishResult(err == nil, time.Since(publishStart))
				cni.recvTxPublishedPipe.In() <- &txPublished{
					committeeAddr: txToPost.CommitteeAddr,
					logIndex:      txToPost.LogIndex,
					txID:          txHash,
					// nextAliasOutput: txToPost,
					confirmed: err == nil,
				}
			}); err != nil {
				cni.log.Error(err.Error())
			}
			cni.chainMetrics.NodeConn.TXPublishStarted()
		}

		return true
	})

	cni.cleanupPublishingTXes(outputNeedPostTXes)
	//
	// Update info for access by other components.
	cni.accessLock.Lock()
	cni.latestConfirmedAO = output.LatestConfirmedAliasOutput()
	cni.latestActiveAO = output.LatestActiveAnchorObject()
	// if cni.latestActiveAO == nil {	// TODO: Check, how is this handled in the case of rejections.
	// 	cni.latestActiveState = nil
	// 	cni.latestActiveStateAO = nil
	// }
	cni.accessLock.Unlock()
}

func (cni *chainNodeImpl) handleConsensusOutput(ctx context.Context, out *consOutput) {
	cni.log.Debugf("handleConsensusOutput, %v", out)
	var chainMgrInput gpa.Input
	switch out.output.Status {
	case cons.Completed:
		chainMgrInput = chainmanager.NewInputConsensusOutputDone(
			out.request.CommitteeAddr,
			out.request.LogIndex,
			out.request.BaseStateAnchor,
			out.output.Result,
		)
	case cons.Skipped:
		chainMgrInput = chainmanager.NewInputConsensusOutputSkip(
			out.request.CommitteeAddr,
			out.request.LogIndex,
		)
	default:
		panic(fmt.Errorf("unexpected output state from consensus: %+v", out))
	}
	// We can cleanup the instances that are BEFORE the instance that produced
	// an output, because all the nodes will eventually get the NextLI messages,
	// and will switch to newer instances.
	cni.cleanupConsensusInsts(out.request.CommitteeAddr, out.request.LogIndex)
	cni.sendMessages(cni.chainMgr.Input(chainMgrInput))
	cni.handleChainMgrOutput(ctx, cni.chainMgr.Output())
}

func (cni *chainNodeImpl) handleConsensusRecover(ctx context.Context, out *consRecover) {
	cni.log.Debugf("handleConsensusRecover: %v", out)
	chainMgrInput := chainmanager.NewInputConsensusTimeout(
		out.request.CommitteeAddr,
		out.request.LogIndex,
	)
	cni.sendMessages(cni.chainMgr.Input(chainMgrInput))
	cni.handleChainMgrOutput(ctx, cni.chainMgr.Output())
}

func (cni *chainNodeImpl) ensureConsensusInput(ctx context.Context, needConsensus *chainmanager.NeedConsensus) {
	ci := cni.ensureConsensusInst(ctx, needConsensus)
	if ci.request == nil {
		outputCB := func(o *consGR.Output) {
			cni.consOutputPipe.In() <- &consOutput{request: needConsensus, output: o}
		}
		recoverCB := func() {
			cni.consRecoverPipe.In() <- &consRecover{request: needConsensus}
		}
		ci.request = needConsensus
		cni.stateTrackerAct.TrackAliasOutput(needConsensus.BaseStateAnchor, true)
		ci.consensus.Input(needConsensus.BaseStateAnchor, outputCB, recoverCB)
	}
}

func (cni *chainNodeImpl) ensureConsensusInst(ctx context.Context, needConsensus *chainmanager.NeedConsensus) *consensusInst {
	committeeAddr := needConsensus.CommitteeAddr
	logIndex := needConsensus.LogIndex
	dkShare := needConsensus.DKShare

	consensusInstances, _ := cni.consensusInsts.GetOrCreate(committeeAddr.Key(), func() *shrinkingmap.ShrinkingMap[cmt_log.LogIndex, *consensusInst] {
		return shrinkingmap.New[cmt_log.LogIndex, *consensusInst]()
	})

	addLogIndex := logIndex
	for i := 0; i < ConsensusInstsInAdvance; i++ {
		if !consensusInstances.Has(addLogIndex) {
			consGrCtx, consGrCancel := context.WithCancel(ctx)
			logIndexCopy := addLogIndex
			cgr := consGR.New(
				consGrCtx, cni.chainID, cni.chainStore, dkShare, &logIndexCopy, cni.nodeIdentity,
				cni.procCache, cni.mempool, cni.stateMgr,
				cni.nodeConn, // TODO: Pass the NodeConn here.
				cni.net,
				cni.validatorAgentID,
				cni.recoveryTimeout, RedeliveryPeriod, PrintStatusPeriod,
				cni.chainMetrics.Consensus,
				cni.chainMetrics.Pipe,
				cni.log.Named(fmt.Sprintf("C-%v.LI-%v", committeeAddr.String()[:10], logIndexCopy)),
			)
			consensusInstances.Set(addLogIndex, &consensusInst{
				cancelFunc: consGrCancel,
				consensus:  cgr,
				committee:  dkShare.GetNodePubKeys(),
			})
			if !cni.tangleTime.IsZero() {
				cgr.Time(cni.tangleTime)
			}
		}
		addLogIndex = addLogIndex.Next()
	}

	consensusInstance, _ := consensusInstances.Get(logIndex)

	// collect all active consensusIDs
	activeConsensusInstances := []consGR.ConsensusID{}
	cni.consensusInsts.ForEach(func(cAddr cryptolib.AddressKey, consMap *shrinkingmap.ShrinkingMap[cmt_log.LogIndex, *consensusInst]) bool {
		consMap.ForEach(func(li cmt_log.LogIndex, _ *consensusInst) bool {
			activeConsensusInstances = append(activeConsensusInstances, consGR.NewConsensusID(cryptolib.NewAddressFromKey(cAddr), &li))
			return true
		})
		return true
	})
	// update the mempool with the list of active consensus instances
	cni.mempool.ConsensusInstancesUpdated(activeConsensusInstances)
	// ----

	return consensusInstance
}

// Cleanup consensus instances, except the instances with LogIndexes above the specified for a particular committee.
// If nils are provided for the keep* variables, all the instances are cleaned up.
func (cni *chainNodeImpl) cleanupConsensusInsts(committeeAddr cryptolib.Address, keepLogIndex cmt_log.LogIndex) {
	consensusInstances, exists := cni.consensusInsts.Get(committeeAddr.Key())
	if !exists {
		return
	}

	consensusInstances.ForEach(func(li cmt_log.LogIndex, consensusInstance *consensusInst) bool {
		if li >= keepLogIndex {
			return true
		}
		cni.log.Debugf("Canceling consensus instance for Committee=%v, LogIndex=%v", committeeAddr.String(), li)

		consensusInstance.Cancel()
		consensusInstances.Delete(li)
		return true
	})

	if consensusInstances.Size() == 0 {
		cni.consensusInsts.Delete(committeeAddr.Key())
	}
}

// Cleanup TX'es that are not needed to be posted anymore.
func (cni *chainNodeImpl) cleanupPublishingTXes(neededPostTXes *shrinkingmap.ShrinkingMap[hashing.HashValue, *chainmanager.NeedPublishTX]) {
	if neededPostTXes == nil || neededPostTXes.Size() == 0 {
		// just create a new map
		cni.publishingTXes = shrinkingmap.New[hashing.HashValue, context.CancelFunc]()
		return
	}

	cni.publishingTXes.ForEach(func(txID hashing.HashValue, cancelFunc context.CancelFunc) bool {
		if !neededPostTXes.Has(txID) { // remove anything that doesn't need a tx to be posted
			cancelFunc()
			cni.publishingTXes.Delete(txID)
		}
		return true
	})
}

func (cni *chainNodeImpl) sendMessages(outMsgs gpa.OutMessages) {
	if outMsgs == nil {
		return
	}
	outMsgs.MustIterate(func(msg gpa.Message) {
		recipientPubKey, ok := cni.netPeerPubs[msg.Recipient()]
		if !ok {
			cni.log.Warnf("Pub key for the recipient not found: %v", msg.Recipient())
			return
		}
		msgBytes := lo.Must(gpa.MarshalMessage(msg))
		pm := peering.NewPeerMessageData(cni.netPeeringID, peering.ReceiverChain, msgTypeChainMgr, msgBytes)
		cni.net.SendMsgByPubKey(recipientPubKey, pm)
	})
}

// activeAccessNodes = ∪{{Self}, accessNodesFromNode, accessNodesFromACT, accessNodesFromCNF, activeCommitteeNodes}
func (cni *chainNodeImpl) deriveActiveAccessNodes() {
	nodes := []*cryptolib.PublicKey{cni.nodeIdentity.GetPublicKey()}
	index := map[cryptolib.PublicKeyKey]bool{nodes[0].AsKey(): true}
	for _, k := range cni.accessNodesFromNode {
		if _, ok := index[k.AsKey()]; !ok {
			index[k.AsKey()] = true
			nodes = append(nodes, k)
		}
	}
	for _, k := range cni.accessNodesFromACT {
		if _, ok := index[k.AsKey()]; !ok {
			index[k.AsKey()] = true
			nodes = append(nodes, k)
		}
	}
	for _, k := range cni.accessNodesFromCNF {
		if _, ok := index[k.AsKey()]; !ok {
			index[k.AsKey()] = true
			nodes = append(nodes, k)
		}
	}
	for _, k := range cni.activeCommitteeNodes {
		if _, ok := index[k.AsKey()]; !ok {
			index[k.AsKey()] = true
			nodes = append(nodes, k)
		}
	}
	cni.activeAccessNodes = nodes
}

func (cni *chainNodeImpl) updateAccessNodes(update func()) {
	cni.accessLock.Lock()
	oldAccessNodes := cni.activeAccessNodes
	oldCommitteeNodes := cni.activeCommitteeNodes
	update()
	cni.deriveActiveAccessNodes()
	serverNodes := cni.serverNodes
	activeAccessNodes := cni.activeAccessNodes
	activeCommitteeNodes := cni.activeCommitteeNodes
	cni.accessLock.Unlock()
	anSame := util.Same(oldAccessNodes, activeAccessNodes)
	cnSame := util.Same(oldCommitteeNodes, activeCommitteeNodes)
	if !anSame {
		cni.log.Infof("Access nodes updated, active=%+v", activeAccessNodes)
		cni.listener.AccessNodesUpdated(cni.chainID, activeAccessNodes)
	}
	if !anSame || !cnSame {
		if !cnSame {
			cni.log.Infof("Committee nodes updated, active=%+v", activeCommitteeNodes)
		}
		cni.mempool.AccessNodesUpdated(activeCommitteeNodes, activeAccessNodes)
		cni.stateMgr.ChainNodesUpdated(serverNodes, activeAccessNodes, activeCommitteeNodes)
	}
}

func (cni *chainNodeImpl) updateServerNodes(serverNodes []*cryptolib.PublicKey) {
	cni.accessLock.Lock()
	oldServerNodes := cni.serverNodes
	cni.serverNodes = serverNodes
	activeAccessNodes := cni.activeAccessNodes
	activeCommitteeNodes := cni.activeCommitteeNodes
	cni.accessLock.Unlock()
	if oldServerNodes == nil || !util.Same(oldServerNodes, serverNodes) {
		cni.log.Infof("Server nodes updated, servers=%+v", serverNodes)
		cni.mempool.ServerNodesUpdated(activeCommitteeNodes, serverNodes)
		cni.stateMgr.ChainNodesUpdated(serverNodes, activeAccessNodes, activeCommitteeNodes)
		cni.listener.ServerNodesUpdated(cni.chainID, serverNodes)
	}
}

func (cni *chainNodeImpl) pubKeyAsNodeID(pubKey *cryptolib.PublicKey) gpa.NodeID {
	nodeID := gpa.NodeIDFromPublicKey(pubKey)
	if _, ok := cni.netPeerPubs[nodeID]; !ok {
		cni.netPeerPubs[nodeID] = pubKey
	}
	return nodeID
}

////////////////////////////////////////////////////////////////////////////////
// Support functions.

func (cni *chainNodeImpl) ID() isc.ChainID {
	return cni.chainID
}

func (cni *chainNodeImpl) Store() indexedstore.IndexedStore {
	return cni.chainStore
}

func (cni *chainNodeImpl) Processors() *processors.Config {
	return cni.procCache
}

func (cni *chainNodeImpl) Log() *logger.Logger {
	return cni.log
}

func (cni *chainNodeImpl) LatestAnchor(freshness StateFreshness) (*isc.StateAnchor, error) {
	cni.accessLock.RLock()
	latestActiveAO := cni.latestActiveStateAO
	latestConfirmedAO := cni.latestConfirmedStateAO
	cni.accessLock.RUnlock()
	switch freshness {
	case ActiveOrCommittedState:
		if latestActiveAO != nil {
			if latestConfirmedAO == nil || latestActiveAO.GetStateIndex() > latestConfirmedAO.GetStateIndex() {
				cni.log.Debugf("LatestAliasOutput(%v) => active = %v", freshness, latestActiveAO)
				return latestActiveAO, nil
			}
		}
		if latestConfirmedAO != nil {
			cni.log.Debugf("LatestAliasOutput(%v) => confirmed = %v", freshness, latestConfirmedAO)
			return latestConfirmedAO, nil
		}
		return nil, fmt.Errorf("have no active nor confirmed state")
	case ConfirmedState:
		if latestConfirmedAO != nil {
			cni.log.Debugf("LatestAliasOutput(%v) => confirmed = %v", freshness, latestConfirmedAO)
			return latestConfirmedAO, nil
		}
		return nil, fmt.Errorf("have no confirmed state")
	case ActiveState:
		if latestActiveAO != nil {
			cni.log.Debugf("LatestAliasOutput(%v) => active = %v", freshness, latestActiveAO)
			return latestActiveAO, nil
		}
		return nil, fmt.Errorf("have no active state")
	default:
		panic(fmt.Errorf("unexpected StateFreshness: %v", freshness))
	}
}

func (cni *chainNodeImpl) LatestGasCoin(freshness StateFreshness) (*coin.CoinWithRef, error) {
	return cni.nodeConn.GetGasCoinRef(context.Background(), cni.chainID)
}

func (cni *chainNodeImpl) LatestState(freshness StateFreshness) (state.State, error) {
	cni.accessLock.RLock()
	latestActiveState := cni.latestActiveState
	latestConfirmedState := cni.latestConfirmedState
	cni.accessLock.RUnlock()
	switch freshness {
	case ActiveOrCommittedState:
		if latestActiveState != nil {
			if latestConfirmedState == nil || latestActiveState.BlockIndex() > latestConfirmedState.BlockIndex() {
				cni.log.Debugf("LatestState(%v) => active = %v", freshness, latestActiveState)
				return latestActiveState, nil
			}
		}
		if latestConfirmedState != nil {
			cni.log.Debugf("LatestState(%v) => confirmed = %v", freshness, latestConfirmedState)
			return latestConfirmedState, nil
		}
		latestInStore, err := cni.chainStore.LatestState()
		cni.log.Debugf("LatestState(%v) => inStore = %v, %v", freshness, latestInStore, err)
		return latestInStore, err
	case ConfirmedState:
		if latestConfirmedState != nil {
			cni.log.Debugf("LatestState(%v) => confirmed = %v", freshness, latestConfirmedState)
			return latestConfirmedState, nil
		}
		latestInStore, err := cni.chainStore.LatestState()
		cni.log.Debugf("LatestState(%v) => inStore = %v, %v", freshness, latestInStore, err)
		return latestInStore, err
	case ActiveState:
		if latestActiveState != nil {
			cni.log.Debugf("LatestState(%v) => active = %v", freshness, latestActiveState)
			return latestActiveState, nil
		}
		return nil, fmt.Errorf("chain %v has no active state", cni.chainID)
	default:
		panic(fmt.Errorf("unexpected StateFreshness: %v", freshness))
	}
}

func (cni *chainNodeImpl) GetCommitteeInfo() *CommitteeInfo {
	cni.accessLock.RLock()
	dkShare := cni.activeCommitteeDKShare
	cni.accessLock.RUnlock()
	if dkShare == nil {
		return nil // There is no current committee for now.
	}
	committeePubKeys := dkShare.GetNodePubKeys()
	netPeerStatus := cni.net.PeerStatus()
	peerStatus := make([]*PeerStatus, len(committeePubKeys))
	connectedCount := uint16(0)
	for i, nodePubKey := range committeePubKeys {
		index := slices.IndexFunc(netPeerStatus, func(st peering.PeerStatusProvider) bool {
			return st.PubKey().Equals(nodePubKey)
		})
		if index == -1 {
			peerStatus[i] = &PeerStatus{
				Index:      uint16(i),
				PubKey:     nodePubKey,
				PeeringURL: "",
				Connected:  false,
			}
			continue
		}
		peerStatus[i] = &PeerStatus{
			Index:      uint16(i),
			PubKey:     nodePubKey,
			PeeringURL: netPeerStatus[index].PeeringURL(),
			Connected:  netPeerStatus[index].IsAlive(),
		}
		if netPeerStatus[index].IsAlive() {
			connectedCount++
		}
	}
	ci := &CommitteeInfo{
		Address:       dkShare.GetAddress(),
		Size:          dkShare.GetN(),
		Quorum:        dkShare.GetT(),
		QuorumIsAlive: connectedCount >= dkShare.GetT(),
		PeerStatus:    peerStatus,
	}
	return ci
}

func (cni *chainNodeImpl) GetChainNodes() []peering.PeerStatusProvider {
	cni.accessLock.RLock()
	dkShare := cni.activeCommitteeDKShare
	acNodes := cni.activeAccessNodes
	srNodes := cni.serverNodes
	cni.accessLock.RUnlock()
	allNodeKeys := map[cryptolib.PublicKeyKey]*cryptolib.PublicKey{}
	//
	// Add committee nodes.
	if dkShare != nil {
		for _, nodePubKey := range dkShare.GetNodePubKeys() {
			allNodeKeys[nodePubKey.AsKey()] = nodePubKey
		}
	}
	//
	// Add access nodes.
	for _, nodePubKey := range acNodes {
		if _, ok := allNodeKeys[nodePubKey.AsKey()]; !ok {
			allNodeKeys[nodePubKey.AsKey()] = nodePubKey
		}
	}
	//
	// Add server nodes.
	for _, nodePubKey := range srNodes {
		if _, ok := allNodeKeys[nodePubKey.AsKey()]; !ok {
			allNodeKeys[nodePubKey.AsKey()] = nodePubKey
		}
	}
	//
	// Collect the relevant info.
	allNodes := []peering.PeerStatusProvider{}
	netNodes := cni.net.PeerStatus()
	for _, nodeKey := range allNodeKeys {
		index := slices.IndexFunc(netNodes, func(psp peering.PeerStatusProvider) bool {
			return nodeKey.Equals(psp.PubKey())
		})
		if index != -1 {
			allNodes = append(allNodes, netNodes[index])
		}
	}
	return allNodes
}

func (cni *chainNodeImpl) GetCandidateNodes() []*governance.AccessNodeInfo {
	state, err := cni.chainStore.LatestState()
	if err != nil {
		cni.log.Error("Cannot get latest chain state: %v", err)
		return []*governance.AccessNodeInfo{}
	}
	return governance.NewStateReaderFromChainState(state).CandidateNodes()
}

func (cni *chainNodeImpl) GetChainMetrics() *metrics.ChainMetrics {
	return cni.chainMetrics
}

func (cni *chainNodeImpl) GetConsensusPipeMetrics() ConsensusPipeMetrics {
	return &consensusPipeMetricsImpl{}
}

func (cni *chainNodeImpl) GetConsensusWorkflowStatus() ConsensusWorkflowStatus {
	return &consensusWorkflowStatusImpl{}
}

func (cni *chainNodeImpl) GetMempoolContents() io.Reader {
	return cni.mempool.GetContents()
}

func (cni *chainNodeImpl) recoverStoreFromWAL(chainStore indexedstore.IndexedStore, chainWAL sm_gpa_utils.BlockWAL) {
	//
	// Load all the existing blocks from the WAL.
	blocksAdded := 0
	err := chainWAL.ReadAllByStateIndex(func(stateIndex uint32, block state.Block) bool {
		cni.log.Debugf("TryRecoverStoreFromWAL: Adding a block to the store, stateIndex=%v, l1Commitment=%v, previousL1Commitment=%v", block.StateIndex(), block.L1Commitment(), block.PreviousL1Commitment())
		var stateDraft state.StateDraft
		if block.StateIndex() == 0 {
			stateDraft = chainStore.NewOriginStateDraft()
		} else {
			var stateErr error
			stateDraft, stateErr = chainStore.NewEmptyStateDraft(block.PreviousL1Commitment())
			if stateErr != nil {
				panic(fmt.Errorf("cannot create new state draft for previousL1Commitment=%v: %w", block.PreviousL1Commitment(), stateErr))
			}
		}
		block.Mutations().ApplyTo(stateDraft)
		chainStore.Commit(stateDraft)
		blocksAdded++
		return true
	})
	if err != nil {
		panic(fmt.Errorf("failed to iterate over WAL blocks: %w", err))
	}
	cni.log.Infof("TryRecoverStoreFromWAL: Done, added %v blocks.", blocksAdded)
}

type consensusPipeMetricsImpl struct{}                                        // TODO: Fake data, for now. Review metrics in general.
func (cpm *consensusPipeMetricsImpl) GetEventStateTransitionMsgPipeSize() int { return 0 }
func (cpm *consensusPipeMetricsImpl) GetEventPeerLogIndexMsgPipeSize() int    { return 0 }
func (cpm *consensusPipeMetricsImpl) GetEventACSMsgPipeSize() int             { return 0 }
func (cpm *consensusPipeMetricsImpl) GetEventVMResultMsgPipeSize() int        { return 0 }
func (cpm *consensusPipeMetricsImpl) GetEventTimerMsgPipeSize() int           { return 0 }

type consensusWorkflowStatusImpl struct{}                                       // TODO: Fake data, for now. Review metrics in general.
func (cws *consensusWorkflowStatusImpl) IsStateReceived() bool                  { return false }
func (cws *consensusWorkflowStatusImpl) IsBatchProposalSent() bool              { return false }
func (cws *consensusWorkflowStatusImpl) IsConsensusBatchKnown() bool            { return false }
func (cws *consensusWorkflowStatusImpl) IsVMStarted() bool                      { return false }
func (cws *consensusWorkflowStatusImpl) IsVMResultSigned() bool                 { return false }
func (cws *consensusWorkflowStatusImpl) IsTransactionFinalized() bool           { return false }
func (cws *consensusWorkflowStatusImpl) IsTransactionPosted() bool              { return false }
func (cws *consensusWorkflowStatusImpl) IsTransactionSeen() bool                { return false }
func (cws *consensusWorkflowStatusImpl) IsInProgress() bool                     { return false }
func (cws *consensusWorkflowStatusImpl) GetBatchProposalSentTime() time.Time    { return time.Time{} }
func (cws *consensusWorkflowStatusImpl) GetConsensusBatchKnownTime() time.Time  { return time.Time{} }
func (cws *consensusWorkflowStatusImpl) GetVMStartedTime() time.Time            { return time.Time{} }
func (cws *consensusWorkflowStatusImpl) GetVMResultSignedTime() time.Time       { return time.Time{} }
func (cws *consensusWorkflowStatusImpl) GetTransactionFinalizedTime() time.Time { return time.Time{} }
func (cws *consensusWorkflowStatusImpl) GetTransactionPostedTime() time.Time    { return time.Time{} }
func (cws *consensusWorkflowStatusImpl) GetTransactionSeenTime() time.Time      { return time.Time{} }
func (cws *consensusWorkflowStatusImpl) GetCompletedTime() time.Time            { return time.Time{} }
func (cws *consensusWorkflowStatusImpl) GetCurrentStateIndex() uint32           { return 0 }<|MERGE_RESOLUTION|>--- conflicted
+++ resolved
@@ -669,11 +669,7 @@
 func (cni *chainNodeImpl) handleAliasOutput(ctx context.Context, aliasOutput isc.StateAnchor) {
 	cni.log.Debugf("handleAliasOutput: %v", aliasOutput)
 	if aliasOutput.GetStateIndex() == 0 {
-<<<<<<< HEAD
-		initBlock, err := origin.InitChainByAnchor(cni.chainStore, &aliasOutput, 2000000000, isc.BaseTokenCoinInfo) // TODO: Take proper initial deposit instead of this magic constant.
-=======
 		initBlock, err := origin.InitChainByAnchor(cni.chainStore, &aliasOutput, isc.BaseTokenCoinInfo)
->>>>>>> 9edf1867
 		if err != nil {
 			cni.log.Errorf("Ignoring InitialAO for the chain: %v", err)
 			return
