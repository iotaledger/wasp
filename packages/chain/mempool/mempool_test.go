// Copyright 2020 IOTA Stiftung
// SPDX-License-Identifier: Apache-2.0

package mempool_test

import (
	"context"
	"fmt"
	"math/rand"
	"slices"
	"testing"
	"time"

	"github.com/stretchr/testify/require"

	"github.com/iotaledger/hive.go/kvstore/mapdb"
	"github.com/iotaledger/hive.go/logger"

	"github.com/iotaledger/wasp/clients/iota-go/iotaclient"
	"github.com/iotaledger/wasp/clients/iota-go/iotago/iotatest"
	"github.com/iotaledger/wasp/packages/chain"
	consGR "github.com/iotaledger/wasp/packages/chain/cons/cons_gr"
	"github.com/iotaledger/wasp/packages/chain/mempool"
	"github.com/iotaledger/wasp/packages/coin"
	"github.com/iotaledger/wasp/packages/cryptolib"
	"github.com/iotaledger/wasp/packages/hashing"
	"github.com/iotaledger/wasp/packages/isc"
	"github.com/iotaledger/wasp/packages/metrics"
	"github.com/iotaledger/wasp/packages/origin"
	"github.com/iotaledger/wasp/packages/parameters"
	"github.com/iotaledger/wasp/packages/peering"
	"github.com/iotaledger/wasp/packages/state"
	"github.com/iotaledger/wasp/packages/testutil"
	"github.com/iotaledger/wasp/packages/testutil/l1starter"
	"github.com/iotaledger/wasp/packages/testutil/testchain"
	"github.com/iotaledger/wasp/packages/testutil/testlogger"
	"github.com/iotaledger/wasp/packages/testutil/testpeers"
	"github.com/iotaledger/wasp/packages/transaction"
	"github.com/iotaledger/wasp/packages/vm"
	"github.com/iotaledger/wasp/packages/vm/core/accounts"
	"github.com/iotaledger/wasp/packages/vm/core/blocklog"
	"github.com/iotaledger/wasp/packages/vm/core/coreprocessors"
	"github.com/iotaledger/wasp/packages/vm/core/governance"
	"github.com/iotaledger/wasp/packages/vm/core/migrations/allmigrations"
	"github.com/iotaledger/wasp/packages/vm/gas"
	"github.com/iotaledger/wasp/packages/vm/vmimpl"
)

type tc struct {
	n        int
	f        int
	reliable bool
}

func TestMempoolBasic(t *testing.T) {
	t.Parallel()
	tests := []tc{
		{n: 1, f: 0, reliable: true},  // Low N
		{n: 2, f: 0, reliable: true},  // Low N
		{n: 3, f: 0, reliable: true},  // Low N
		{n: 4, f: 1, reliable: true},  // Minimal robust config.
		{n: 10, f: 3, reliable: true}, // Typical config.
	}
	if !testing.Short() {
		tests = append(tests,
			tc{n: 4, f: 1, reliable: false},  // Minimal robust config.
			tc{n: 10, f: 3, reliable: false}, // Typical config.
			tc{n: 31, f: 10, reliable: true}, // Large cluster, reliable - to make test faster.
		)
	}
	for _, tst := range tests {
		t.Run(
			fmt.Sprintf("N=%v,F=%v,Reliable=%v", tst.n, tst.f, tst.reliable),
			func(tt *testing.T) { testMempoolBasic(tt, tst.n, tst.f, tst.reliable) },
		)
	}
}

// Scenario:
//   - Send an on-ledger/off-ledger requests to different nodes.
//   - Send BaseAO to all nodes.
//   - Get proposals in all nodes -> all have at least 1 of those reqs.
//   - Get both requests for all nodes.
//   - Send next BaseAO on all nodes.
//   - Get proposals -- all waiting.
//   - Send a request.
//   - Get proposals -- all received 1 request.
func testMempoolBasic(t *testing.T, n, f int, reliable bool) {
	t.Parallel()
	te := newEnv(t, n, f, reliable)
	defer te.close()

	t.Log("ServerNodesUpdated")
	tangleTime := time.Now()
	for _, node := range te.mempools {
		node.ServerNodesUpdated(te.peerPubKeys, te.peerPubKeys)
		node.TangleTimeUpdated(tangleTime)
	}
	awaitTrackHeadChannels := make([]<-chan bool, len(te.mempools))
	// deposit some funds so off-ledger requests can go through
	t.Log("TrackNewChainHead")
	for i, node := range te.mempools {
		awaitTrackHeadChannels[i] = node.TrackNewChainHead(te.stateForAnchor(i, te.anchor), te.anchor, []state.Block{}, []state.Block{})
	}
	for i := range te.mempools {
		<-awaitTrackHeadChannels[i]
	}

	onLedgerReq, err := te.tcl.MakeTxAccountsDeposit(te.chainOwner)
	require.NoError(t, err)
	for _, node := range te.mempools {
		node.ReceiveOnLedgerRequest(onLedgerReq.(isc.OnLedgerRequest))
	}
	te.anchor = blockFn(te, []isc.Request{onLedgerReq}, te.anchor, tangleTime)

	offLedgerReq := isc.NewOffLedgerRequest(
		te.chainID,
		isc.NewMessage(isc.Hn("foo"), isc.Hn("bar"), isc.NewCallArguments()),
		0,
		gas.LimitsDefault.MaxGasPerRequest,
	).Sign(te.chainOwner)
	t.Log("Sending off-ledger request")
	chosenMempool := rand.Intn(len(te.mempools))
	require.Nil(t, te.mempools[chosenMempool].ReceiveOffLedgerRequest(offLedgerReq))
	te.mempools[chosenMempool].ReceiveOffLedgerRequest(offLedgerReq) // Check for duplicate receives.

	t.Log("Ask for proposals")
	proposals := make([]<-chan []*isc.RequestRef, len(te.mempools))
	for i, node := range te.mempools {
		proposals[i] = node.ConsensusProposalAsync(te.ctx, te.anchor, consGR.ConsensusID{})
	}
	t.Log("Wait for proposals and ask for decided requests")
	decided := make([]<-chan []isc.Request, len(te.mempools))
	for i, node := range te.mempools {
		proposal := <-proposals[i]
		require.True(t, len(proposal) == 1 || len(proposal) == 2)
		decided[i] = node.ConsensusRequestsAsync(te.ctx, isc.RequestRefsFromRequests([]isc.Request{offLedgerReq}))
	}
	t.Log("Wait for decided requests")
	for i := range te.mempools {
		nodeDecidedReqs := <-decided[i]
		require.Len(t, nodeDecidedReqs, 1)
	}

	// Make a block consuming those 2 requests.
	te.anchor = blockFn(te, []isc.Request{offLedgerReq}, te.anchor, tangleTime)

	// Ask proposals for the next
	proposals = make([]<-chan []*isc.RequestRef, len(te.mempools))
	for i := range te.mempools {
		proposals[i] = te.mempools[i].ConsensusProposalAsync(te.ctx, te.anchor, consGR.ConsensusID{}) // Intentionally invalid order (vs TrackNewChainHead).
	}

	// We should not get any requests, because old requests are consumed
	// and the new ones are not arrived yet.
	for i := range te.mempools {
		select {
		case refs := <-proposals[i]:
			t.Fatalf("should not get a value here, Got %+v", refs)
		default:
			// OK
		}
	}
	//
	// Add a message, we should get it now.
	offLedgerReq2 := isc.NewOffLedgerRequest(
		te.chainID,
		isc.NewMessage(isc.Hn("foo"), isc.Hn("bar"), isc.NewCallArguments()),
		1,
		gas.LimitsDefault.MaxGasPerRequest,
	).Sign(te.chainOwner)
	offLedgerRef2 := isc.RequestRefFromRequest(offLedgerReq2)
	for i := range te.mempools {
		te.mempools[i].ReceiveOffLedgerRequest(offLedgerReq2)
	}
	for i := range te.mempools {
		prop := <-proposals[i]
		require.Len(t, prop, 1)
		require.Contains(t, prop, offLedgerRef2)
	}
}

func TestMempoolsNonceGaps(t *testing.T) {
	// TODO how to remove the sleeps?
	// 1 node setup
	// send nonces 0,1,3,6,10
	// ask for proposal, assert 0,1 are proposed
	// ask again, nothing to be proposed
	// send nonce 2
	// ask for proposal, assert 2,3 are proposed
	// send nonce 4, assert 4,5 are proposed

	te := newEnv(t, 1, 0, true)
	defer te.close()

	t.Log("ServerNodesUpdated")
	tangleTime := time.Now()
	for _, node := range te.mempools {
		node.ServerNodesUpdated(te.peerPubKeys, te.peerPubKeys)
		node.TangleTimeUpdated(tangleTime)
	}
	awaitTrackHeadChannels := make([]<-chan bool, len(te.mempools))
	// deposit some funds so off-ledger requests can go through
	t.Log("TrackNewChainHead")
	for i, node := range te.mempools {
		awaitTrackHeadChannels[i] = node.TrackNewChainHead(te.stateForAnchor(i, te.anchor), nil, []state.Block{}, []state.Block{})
	}
	for i := range te.mempools {
		<-awaitTrackHeadChannels[i]
	}

	onLedgerReq, err := te.tcl.MakeTxAccountsDeposit(te.chainOwner)
	require.NoError(t, err)
	for _, node := range te.mempools {
		node.ReceiveOnLedgerRequest(onLedgerReq.(isc.OnLedgerRequest))
	}
	te.anchor = blockFn(te, []isc.Request{onLedgerReq}, te.anchor, tangleTime)

	// send nonces 0,1,3,6,10
	createReqWithNonce := func(nonce uint64) isc.OffLedgerRequest {
		return isc.NewOffLedgerRequest(
			te.chainID,
			isc.NewMessage(isc.Hn("foo"), isc.Hn("bar"), isc.NewCallArguments()),
			nonce,
			gas.LimitsDefault.MaxGasPerRequest,
		).Sign(te.chainOwner)
	}
	offLedgerReqs := []isc.Request{
		createReqWithNonce(0),
		createReqWithNonce(1),
		createReqWithNonce(3),
		createReqWithNonce(6),
		createReqWithNonce(10),
	}

	chosenMempool := rand.Intn(len(te.mempools))
	for _, req := range offLedgerReqs {
		t.Log("Sending off-ledger request with nonces 0,1,3,6,10")
		require.Nil(t, te.mempools[chosenMempool].ReceiveOffLedgerRequest(req.(isc.OffLedgerRequest)))
	}
	time.Sleep(200 * time.Millisecond) // give some time for the requests to reach the pool

	askProposalExpectReqs := func(anchor *isc.StateAnchor, reqs ...isc.Request) *isc.StateAnchor {
		t.Log("Ask for proposals")
		proposalCh := make([]<-chan []*isc.RequestRef, len(te.mempools))
		for i, node := range te.mempools {
			proposalCh[i] = node.ConsensusProposalAsync(te.ctx, anchor, consGR.ConsensusID{})
		}
		t.Log("Wait for proposals and ask for decided requests")
		decided := make([]<-chan []isc.Request, len(te.mempools))
		for i, node := range te.mempools {
			proposal := <-proposalCh[i]
			require.Len(t, proposal, len(reqs))
			decided[i] = node.ConsensusRequestsAsync(te.ctx, proposal)
		}
		t.Log("Wait for decided requests")
		var nodeDecidedReqs []isc.Request
		for i := range te.mempools {
			nodeDecidedReqs = <-decided[i]
			require.Len(t, nodeDecidedReqs, len(reqs))
			// they aren't ordered here, can be 0,1 or 1,0
			for _, r := range reqs {
				require.Contains(t, nodeDecidedReqs, r)
			}
		}
		//
		// Make a block consuming those 2 requests.
		return blockFn(te, nodeDecidedReqs, anchor, tangleTime)
	}

	emptyProposalFn := func(anchor *isc.StateAnchor) {
		// ask again, nothing to be proposed
		//
		// Ask proposals for the next
		proposals := make([]<-chan []*isc.RequestRef, len(te.mempools))
		for i := range te.mempools {
			proposals[i] = te.mempools[i].ConsensusProposalAsync(te.ctx, anchor, consGR.ConsensusID{}) // Intentionally invalid order (vs TrackNewChainHead).
		}
		//
		// We should not get any requests, there is a gap in the nonces
		for i := range te.mempools {
			select {
			case refs := <-proposals[i]:
				t.Fatalf("should not get a value here, Got %+v", refs)
			default:
				// OK
			}
		}
	}
	// ask for proposal, assert 0,1 are proposed
	te.anchor = askProposalExpectReqs(te.anchor, offLedgerReqs[0], offLedgerReqs[1])

	// next proposal is empty
	emptyProposalFn(te.anchor)

	// send nonce 2
	reqNonce2 := createReqWithNonce(2)
	t.Log("Sending off-ledger request with nonce 2")
	require.Nil(t, te.mempools[chosenMempool].ReceiveOffLedgerRequest(reqNonce2))
	time.Sleep(200 * time.Millisecond) // give some time for the requests to reach the pool

	// ask for proposal, assert 2,3 are proposed
	te.anchor = askProposalExpectReqs(te.anchor, reqNonce2, offLedgerReqs[2])

	// next proposal is empty
	emptyProposalFn(te.anchor)

	// send nonce 5, assert proposal is still empty (there is still a gap with the state)
	reqNonce5 := createReqWithNonce(5)
	t.Log("Sending off-ledger request with nonce 5")
	require.Nil(t, te.mempools[chosenMempool].ReceiveOffLedgerRequest(reqNonce5))
	time.Sleep(200 * time.Millisecond) // give some time for the requests to reach the pool

	emptyProposalFn(te.anchor)

	// send nonce 4
	reqNonce4 := createReqWithNonce(4)
	t.Log("Sending off-ledger request with nonce 4")
	require.Nil(t, te.mempools[chosenMempool].ReceiveOffLedgerRequest(reqNonce4))
	time.Sleep(200 * time.Millisecond) // give some time for the requests to reach the pool

	// ask for proposal, assert 4,5,6 are proposed
	askProposalExpectReqs(te.anchor, reqNonce4, reqNonce5, offLedgerReqs[3])
	// nonce 10 was never proposed
}

func TestMempoolChainOwner(t *testing.T) {
	te := newEnv(t, 1, 0, true)
	defer te.close()

	t.Log("ServerNodesUpdated")
	tangleTime := time.Now()
	for _, node := range te.mempools {
		node.ServerNodesUpdated(te.peerPubKeys, te.peerPubKeys)
		node.TangleTimeUpdated(tangleTime)
	}
	awaitTrackHeadChannels := make([]<-chan bool, len(te.mempools))
	// deposit some funds so off-ledger requests can go through
	t.Log("TrackNewChainHead")
	for i, node := range te.mempools {
		awaitTrackHeadChannels[i] = node.TrackNewChainHead(te.stateForAnchor(i, te.anchor), te.anchor, []state.Block{}, []state.Block{})
	}
	for i := range te.mempools {
		<-awaitTrackHeadChannels[i]
	}
<<<<<<< HEAD
	require.Equal(t, te.chainOwner.Address().String(), te.anchor.Owner().String(), "governor and anchor owner are not the same")
=======
	require.Equal(t, te.chainOwner.Address().String(), te.anchor.Owner().String(), "chainOwner and anchor owner are not the same")
>>>>>>> 9edf1867

	governanceState := governance.NewStateReaderFromChainState(te.stateForAnchor(0, te.anchor))
	chainOwner := governanceState.GetChainOwnerID()
	chainOwnerAddress, success := isc.AddressFromAgentID(chainOwner)
	require.True(t, success, "unable to get address from chain owner agentID")
	require.Equal(t, te.chainOwner.Address().String(), chainOwnerAddress.String(), "chain owner incorrect")
}

func TestMempoolOverrideNonce(t *testing.T) {
	// 1 node setup
	// send nonce 0
	// send another request with the same nonce 0
	// assert the last request is proposed
	te := newEnv(t, 1, 0, true)
	defer te.close()

	tangleTime := time.Now()
	for _, node := range te.mempools {
		node.ServerNodesUpdated(te.peerPubKeys, te.peerPubKeys)
		node.TangleTimeUpdated(tangleTime)
	}
	awaitTrackHeadChannels := make([]<-chan bool, len(te.mempools))
	// deposit some funds so off-ledger requests can go through
	t.Log("TrackNewChainHead")
	for i, node := range te.mempools {
		awaitTrackHeadChannels[i] = node.TrackNewChainHead(te.stateForAnchor(i, te.anchor), nil, []state.Block{}, []state.Block{})
	}
	for i := range te.mempools {
		<-awaitTrackHeadChannels[i]
	}

	onLedgerReq, err := te.tcl.MakeTxAccountsDeposit(te.chainOwner)
	require.NoError(t, err)
	for _, node := range te.mempools {
		node.ReceiveOnLedgerRequest(onLedgerReq.(isc.OnLedgerRequest))
	}
	te.anchor = blockFn(te, []isc.Request{onLedgerReq}, te.anchor, tangleTime)

	initialReq := isc.NewOffLedgerRequest(
		te.chainID,
		isc.NewMessage(isc.Hn("foo"), isc.Hn("bar"), isc.NewCallArguments()),
		0,
		gas.LimitsDefault.MaxGasPerRequest,
	).Sign(te.chainOwner)
	time.Sleep(400 * time.Millisecond) // give some time for the requests to reach the pool
	require.NoError(t, te.mempools[0].ReceiveOffLedgerRequest(initialReq))
	time.Sleep(200 * time.Millisecond) // give some time for the requests to reach the pool

	overwritingReq := isc.NewOffLedgerRequest(
		te.chainID,
		isc.NewMessage(isc.Hn("baz"), isc.Hn("bar"), isc.NewCallArguments()),
		0,
		gas.LimitsDefault.MaxGasPerRequest,
	).Sign(te.chainOwner)

	require.NoError(t, te.mempools[0].ReceiveOffLedgerRequest(overwritingReq))
	time.Sleep(200 * time.Millisecond) // give some time for the requests to reach the pool
	reqRefs := <-te.mempools[0].ConsensusProposalAsync(te.ctx, te.anchor, consGR.ConsensusID{})
	proposedReqs := <-te.mempools[0].ConsensusRequestsAsync(te.ctx, reqRefs)
	require.Len(t, proposedReqs, 1)
	require.Equal(t, overwritingReq, proposedReqs[0])
	require.NotEqual(t, initialReq, proposedReqs[0])
}

func TestTTL(t *testing.T) {
	te := newEnv(t, 1, 0, true)
	// override the TTL
	chainMetrics := metrics.NewChainMetricsProvider().GetChainMetrics(isc.EmptyChainID())
	te.mempools[0] = mempool.New(
		te.ctx,
		te.chainID,
		te.peerIdentities[0],
		te.networkProviders[0],
		te.log.Named(fmt.Sprintf("N#%v", 0)),
		chainMetrics.Mempool,
		chainMetrics.Pipe,
		chain.NewEmptyChainListener(),
		mempool.Settings{
			TTL:                   200 * time.Millisecond,
			MaxOffledgerInPool:    1000,
			MaxOnledgerInPool:     1000,
			MaxTimedInPool:        1000,
			MaxOnledgerToPropose:  1000,
			MaxOffledgerToPropose: 1000,
		},
		1*time.Second,
		func() {},
	)
	defer te.close()
	start := time.Now()
	mp := te.mempools[0]
	mp.TangleTimeUpdated(start)

	// deposit some funds so off-ledger requests can go through
	<-mp.TrackNewChainHead(te.stateForAnchor(0, te.anchor), nil, []state.Block{}, []state.Block{})

	onLedgerReq1, err := te.tcl.MakeTxAccountsDeposit(te.chainOwner)
	require.NoError(t, err)
	for _, node := range te.mempools {
		node.ReceiveOnLedgerRequest(onLedgerReq1.(isc.OnLedgerRequest))
	}
	te.anchor = blockFn(te, []isc.Request{onLedgerReq1}, te.anchor, start)

	// send offledger request, assert it is returned, make 201ms pass, assert it is not returned anymore
	offLedgerReq := isc.NewOffLedgerRequest(
		te.chainID,
		isc.NewMessage(isc.Hn("foo"), isc.Hn("bar"), isc.NewCallArguments()),
		0,
		gas.LimitsDefault.MaxGasPerRequest,
	).Sign(te.chainOwner)
	t.Log("Sending off-ledger request")
	require.Nil(t, mp.ReceiveOffLedgerRequest(offLedgerReq))

	reqs := <-mp.ConsensusProposalAsync(te.ctx, te.anchor, consGR.ConsensusID{})
	require.Len(t, reqs, 1)
	time.Sleep(201 * time.Millisecond)

	// we need to add some request because ConsensusProposalAsync will not return an empty list.
	onLedgerReq2, err := te.tcl.MakeTxAccountsDeposit(te.chainOwner)
	require.NoError(t, err)
	mp.ReceiveOnLedgerRequest(onLedgerReq2.(isc.OnLedgerRequest))

	reqs2 := <-mp.ConsensusProposalAsync(te.ctx, te.anchor, consGR.ConsensusID{})
	require.Len(t, reqs2, 1) // only the last request is returned
}

func blockFn(te *testEnv, reqs []isc.Request, anchor *isc.StateAnchor, tangleTime time.Time) *isc.StateAnchor {
	// sort reqs by nonce
	slices.SortFunc(reqs, func(a, b isc.Request) int {
		return int(a.(isc.OffLedgerRequest).Nonce() - b.(isc.OffLedgerRequest).Nonce())
	})

	store := te.stores[0]
	vmTask := &vm.VMTask{
		Processors: coreprocessors.NewConfigWithTestContracts(),
		Anchor:     anchor,
		GasCoin: &coin.CoinWithRef{
			Value: isc.GasCoinMaxValue,
			Type:  coin.BaseTokenType,
			Ref:   iotatest.RandomObjectRef(),
		},
		Store:                store,
		Requests:             reqs,
		Timestamp:            tangleTime,
		Entropy:              hashing.HashDataBlake2b([]byte{2, 1, 7}),
		ValidatorFeeTarget:   accounts.CommonAccount(),
		L1Params:             parameters.L1Default,
		EstimateGasMode:      false,
		EnableGasBurnLogging: false,
		Log:                  te.log.Named("VM"),
		Migrations:           allmigrations.DefaultScheme,
	}
	vmResult, err := vmimpl.Run(vmTask)
	require.NoError(te.t, err)
	block := store.Commit(vmResult.StateDraft)
	chainState, err := store.StateByTrieRoot(block.TrieRoot())
	require.NoError(te.t, err)
	anchor, err = te.tcl.RunOnChainStateTransition(anchor, vmResult.UnsignedTransaction)
	require.NoError(te.t, err)

	// Check if block has both requests as consumed.
	receipts, err := blocklog.RequestReceiptsFromBlock(block)
	require.NoError(te.t, err)
	require.Len(te.t, receipts, len(reqs))

	// FIXME directly compare two object with their pointer may cause a false negative result, so using byte slice would be easier
	// blockReqs := []isc.Request{}
	blockReqBytes := [][]byte{}
	for i := range receipts {
		blockReqBytes = append(blockReqBytes, receipts[i].Request.Bytes())
	}
	for _, req := range reqs {
		require.Contains(te.t, blockReqBytes, req.Bytes())
	}

	// sync mempools with new state
	awaitTrackHeadChannels := make([]<-chan bool, len(te.mempools))
	for i := range te.mempools {
		awaitTrackHeadChannels[i] = te.mempools[i].TrackNewChainHead(chainState, anchor, []state.Block{block}, []state.Block{})
	}
	for i := range te.mempools {
		<-awaitTrackHeadChannels[i]
	}
	return anchor
}

/////////////////////////////////////testEnv/////////////////////////////////////

// Setups testing environment and holds all the relevant info.
type testEnv struct {
	t                *testing.T
	ctx              context.Context
	ctxCancel        context.CancelFunc
	log              *logger.Logger
	chainOwner       *cryptolib.KeyPair
	peeringURLs      []string
	peerIdentities   []*cryptolib.KeyPair
	peerPubKeys      []*cryptolib.PublicKey
	peeringNetwork   *testutil.PeeringNetwork
	networkProviders []peering.NetworkProvider
	tcl              *testchain.TestChainLedger
	cmtAddress       *cryptolib.Address
	chainID          isc.ChainID
	anchor           *isc.StateAnchor
	mempools         []mempool.Mempool
	stores           []state.Store
}

func newEnv(t *testing.T, n, f int, reliable bool) *testEnv {
	te := &testEnv{t: t}
	te.ctx, te.ctxCancel = context.WithCancel(context.Background())
	te.log = testlogger.NewLogger(t)

	// Create ledger accounts. Requesting funds twice to get two coin objects (so we don't need to split one later)
	te.chainOwner = cryptolib.NewKeyPair()
	require.NoError(t, iotaclient.RequestFundsFromFaucet(context.Background(), te.chainOwner.Address().AsIotaAddress(), l1starter.Instance().FaucetURL()))
	require.NoError(t, iotaclient.RequestFundsFromFaucet(context.Background(), te.chainOwner.Address().AsIotaAddress(), l1starter.Instance().FaucetURL()))

	// Create a fake network and keys for the tests.
	te.peeringURLs, te.peerIdentities = testpeers.SetupKeys(uint16(n))
	te.peerPubKeys = make([]*cryptolib.PublicKey, len(te.peerIdentities))
	for i := range te.peerPubKeys {
		te.peerPubKeys[i] = te.peerIdentities[i].GetPublicKey()
	}
	var networkBehaviour testutil.PeeringNetBehavior
	if reliable {
		networkBehaviour = testutil.NewPeeringNetReliable(te.log)
	} else {
		netLogger := testlogger.WithLevel(te.log.Named("Network"), logger.LevelInfo, false)
		networkBehaviour = testutil.NewPeeringNetUnreliable(80, 20, 10*time.Millisecond, 200*time.Millisecond, netLogger)
	}
	te.peeringNetwork = testutil.NewPeeringNetwork(
		te.peeringURLs, te.peerIdentities, 10000,
		networkBehaviour,
		testlogger.WithLevel(te.log, logger.LevelWarn, false),
	)
	te.networkProviders = te.peeringNetwork.NetworkProviders()
	te.cmtAddress, _ = testpeers.SetupDkgTrivial(t, n, f, te.peerIdentities, nil)

	l1client := l1starter.Instance().L1Client()

	objs, err := l1client.GetAllCoins(context.Background(), iotaclient.GetAllCoinsRequest{
		Owner: te.chainOwner.Address().AsIotaAddress(),
	})
	require.NoError(t, err)

	fmt.Println(objs)

	iscPackage, err := l1client.DeployISCContracts(context.Background(), cryptolib.SignerToIotaSigner(te.chainOwner))
	require.NoError(t, err)

	te.tcl = testchain.NewTestChainLedger(t, te.chainOwner, &iscPackage, l1client)
	te.anchor = te.tcl.MakeTxChainOrigin()

	// Initialize the nodes.
	te.mempools = make([]mempool.Mempool, len(te.peerIdentities))
	te.stores = make([]state.Store, len(te.peerIdentities))
	for i := range te.peerIdentities {
		te.stores[i] = state.NewStoreWithUniqueWriteMutex(mapdb.NewMapDB())
		origin.InitChainByAnchor(te.stores[i], te.anchor, isc.BaseTokenCoinInfo)
		require.NoError(t, err)
		chainMetrics := metrics.NewChainMetricsProvider().GetChainMetrics(isc.EmptyChainID())
		te.mempools[i] = mempool.New(
			te.ctx,
			te.chainID,
			te.peerIdentities[i],
			te.networkProviders[i],
			te.log.Named(fmt.Sprintf("N#%v", i)),
			chainMetrics.Mempool,
			chainMetrics.Pipe,
			chain.NewEmptyChainListener(),
			mempool.Settings{
				TTL:                   24 * time.Hour,
				MaxOffledgerInPool:    1000,
				MaxOnledgerInPool:     1000,
				MaxTimedInPool:        1000,
				MaxOnledgerToPropose:  1000,
				MaxOffledgerToPropose: 1000,
			},
			1*time.Second,
			func() {},
		)
	}
	return te
}

func (te *testEnv) stateForAnchor(i int, anchor *isc.StateAnchor) state.State {
	l1Commitment, err := transaction.L1CommitmentFromAnchor(anchor)
	require.NoError(te.t, err)
	st, err := te.stores[i].StateByTrieRoot(l1Commitment.TrieRoot())
	require.NoError(te.t, err)
	return st
}

func (te *testEnv) close() {
	te.ctxCancel()
	te.peeringNetwork.Close()
	te.log.Sync()
}<|MERGE_RESOLUTION|>--- conflicted
+++ resolved
@@ -343,11 +343,7 @@
 	for i := range te.mempools {
 		<-awaitTrackHeadChannels[i]
 	}
-<<<<<<< HEAD
-	require.Equal(t, te.chainOwner.Address().String(), te.anchor.Owner().String(), "governor and anchor owner are not the same")
-=======
 	require.Equal(t, te.chainOwner.Address().String(), te.anchor.Owner().String(), "chainOwner and anchor owner are not the same")
->>>>>>> 9edf1867
 
 	governanceState := governance.NewStateReaderFromChainState(te.stateForAnchor(0, te.anchor))
 	chainOwner := governanceState.GetChainOwnerID()
