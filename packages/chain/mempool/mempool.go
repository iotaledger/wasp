// Copyright 2020 IOTA Stiftung
// SPDX-License-Identifier: Apache-2.0

// A mempool basically does these functions:
//   - Provide a proposed set of requests (refs) for the consensus.
//   - Provide a set of requests for a TX as decided by the consensus.
//   - Share Off-Ledger requests between the committee and the server nodes.
//
// When the consensus asks for a proposal set, the mempool has to determine,
// if a reorg or a rollback has happened and adjust the request set accordingly.
// For this to work the mempool has to maintain not only the requests, but also
// the latest state for which it has provided the proposal. Let's say the mempool
// has provided proposals for PrevAO (AO≡AliasOutput).
//
// Upon reception of the proposal query (ConsensusProposalAsync) for NextAO
// from the consensus, it asks the StateMgr for the virtual state VS(NextAO)
// corresponding to the NextAO and a list of blocks that has to be reverted.
// The state manager collects this information by finding a common ancestor of
// the NextAO and PrevAO, say CommonAO = NextAO ⊓ PrevAO. The blocks to be
// reverted are those in the range (CommonAO, PrevAO].
//
// When the mempool gets VS(NextAO) and RevertBlocks = (CommonAO, PrevAO] it
// re-adds the requests from RevertBlocks to the mempool and then drops the
// requests that are already processed in VS(NextAO). If the RevertBlocks set
// is not empty, it has to drop all the on-ledger requests and re-read them from
// the L1. In the normal execution, we'll have RevertBlocks=∅ and VS(NextAO)
// will differ from VS(PrevAO) in a single block.
//
// The response to the requests decided by the consensus (ConsensusRequestsAsync)
// should be unconditional and should ignore the current state of the requests.
// This call should not modify nor the NextAO not the PrevAO. The state will be
// updated later with the proposal query, because then the chain will know, which
// branch to work on.
//
// Time-locked requests are maintained in the mempool as well. They are provided
// to the proposal based on a tangle time. The tangle time is received from the
// L1 with the milestones.
//
// NOTE: A node looses its off-ledger requests on restart. The on-ledger requests
// will be added back to the mempool by reading them from the L1 node.
//
// TODO: Propose subset of the requests. That's for the next release.
package mempool

import (
	"context"
	"fmt"
	"io"
	"slices"
	"time"

	"github.com/samber/lo"

	"github.com/iotaledger/hive.go/logger"
	consGR "github.com/iotaledger/wasp/packages/chain/cons/cons_gr"
	"github.com/iotaledger/wasp/packages/chain/mempool/distsync"
	"github.com/iotaledger/wasp/packages/cryptolib"
	"github.com/iotaledger/wasp/packages/gpa"
	"github.com/iotaledger/wasp/packages/isc"
	"github.com/iotaledger/wasp/packages/kv"
	"github.com/iotaledger/wasp/packages/metrics"
	"github.com/iotaledger/wasp/packages/peering"
	"github.com/iotaledger/wasp/packages/state"
	"github.com/iotaledger/wasp/packages/util"
	"github.com/iotaledger/wasp/packages/util/pipe"
	"github.com/iotaledger/wasp/packages/vm/core/accounts"
	"github.com/iotaledger/wasp/packages/vm/core/blocklog"
	"github.com/iotaledger/wasp/packages/vm/core/evm/evmimpl"
	"github.com/iotaledger/wasp/packages/vm/core/governance"
)

const (
	distShareDebugTick      = 10 * time.Second
	distShareTimeTick       = 3 * time.Second
	distShareMaxMsgsPerTick = 100
	distShareRePublishTick  = 5 * time.Second
	waitRequestCleanupEvery = 10
	forceCleanMempoolTick   = 1 * time.Minute
)

// Partial interface for providing chain events to the outside.
// This interface is in the mempool part only because it tracks
// the actual state for checking the consumed requests.
type ChainListener interface {
	// This function is called by the chain when new block is applied to the
	// state. This block might be not confirmed yet, but the chain is going
	// to build the next block on top of this one.
	BlockApplied(chainID isc.ChainID, block state.Block, latestState kv.KVStoreReader)
}

type Mempool interface {
	consGR.Mempool
	// Invoked by the chain, when new alias output is considered as a tip/head
	// of the chain. Mempool can reorganize its state by removing/rejecting
	// or re-adding some requests, depending on how the head has changed.
	// It can mean simple advance of the chain, or a rollback or a reorg.
	// This function is guaranteed to be called in the order, which is
	// considered the chain block order by the ChainMgr.
	TrackNewChainHead(st state.State, from, till *isc.AliasOutputWithID, added, removed []state.Block) <-chan bool
	// Invoked by the chain when a new off-ledger request is received from a node user.
	// Inter-node off-ledger dissemination is NOT performed via this function.
	ReceiveOnLedgerRequest(request isc.OnLedgerRequest)
	// This is called when this node receives an off-ledger request from a user directly.
	// I.e. when this node is an entry point of the off-ledger request.
	ReceiveOffLedgerRequest(request isc.OffLedgerRequest) error
	// Invoked by the ChainMgr when a time of a tangle changes.
	TangleTimeUpdated(tangleTime time.Time)
	// Invoked by the chain when a set of server nodes has changed.
	// These nodes should be used to disseminate the off-ledger requests.
	ServerNodesUpdated(committeePubKeys []*cryptolib.PublicKey, serverNodePubKeys []*cryptolib.PublicKey)
	AccessNodesUpdated(committeePubKeys []*cryptolib.PublicKey, accessNodePubKeys []*cryptolib.PublicKey)
	ConsensusInstancesUpdated(activeConsensusInstances []consGR.ConsensusID)

	GetContents() io.Reader
}

type Settings struct {
	TTL                        time.Duration // time to live (how much time requests are allowed to sit in the pool without being processed)
	OnLedgerRefreshMinInterval time.Duration
	MaxOffledgerInPool         int
	MaxOnledgerInPool          int
	MaxTimedInPool             int
	MaxOnledgerToPropose       int // (including timed-requests)
	MaxOffledgerToPropose      int
}

// This implementation tracks single branch of the chain only. I.e. all the consensus
// instances that are asking for requests for alias outputs different than the current
// head (as considered by the ChainMgr) will get empty proposal sets.
//
// In general we can track several branches, but then we have to remember, which
// requests are available in which branches. Can be implemented later, if needed.
type mempoolImpl struct {
	chainID                        isc.ChainID
	tangleTime                     time.Time
	timePool                       TimePool                         // TODO limit this pool
	onLedgerPool                   RequestPool[isc.OnLedgerRequest] // TODO limit this pool
	offLedgerPool                  *OffLedgerPool
	distSync                       gpa.GPA
	chainHeadAO                    *isc.AliasOutputWithID
	chainHeadState                 state.State
	serverNodesUpdatedPipe         pipe.Pipe[*reqServerNodesUpdated]
	serverNodes                    []*cryptolib.PublicKey
	accessNodesUpdatedPipe         pipe.Pipe[*reqAccessNodesUpdated]
	accessNodes                    []*cryptolib.PublicKey
	committeeNodes                 []*cryptolib.PublicKey
	consensusInstancesUpdatedPipe  pipe.Pipe[*reqConsensusInstancesUpdated]
	consensusInstances             []consGR.ConsensusID
	waitReq                        WaitReq
	waitChainHead                  []*reqConsensusProposal
	reqConsensusProposalPipe       pipe.Pipe[*reqConsensusProposal]
	reqConsensusRequestsPipe       pipe.Pipe[*reqConsensusRequests]
	reqReceiveOnLedgerRequestPipe  pipe.Pipe[isc.OnLedgerRequest]
	reqReceiveOffLedgerRequestPipe pipe.Pipe[isc.OffLedgerRequest]
	reqTangleTimeUpdatedPipe       pipe.Pipe[time.Time]
	reqTrackNewChainHeadPipe       pipe.Pipe[*reqTrackNewChainHead]
	netRecvPipe                    pipe.Pipe[*peering.PeerMessageIn]
	netPeeringID                   peering.PeeringID
	netPeerPubs                    map[gpa.NodeID]*cryptolib.PublicKey
	net                            peering.NetworkProvider
	activeConsensusInstances       []consGR.ConsensusID
	settings                       Settings
	broadcastInterval              time.Duration // how often requests should be rebroadcasted
	log                            *logger.Logger
	metrics                        *metrics.ChainMempoolMetrics
	listener                       ChainListener
	refreshOnLedgerRequests        func()
	lastRefreshTimestamp           time.Time
}

var _ Mempool = &mempoolImpl{}

const (
	msgTypeMempool byte = iota
)

type reqServerNodesUpdated struct {
	committeePubKeys  []*cryptolib.PublicKey
	serverNodePubKeys []*cryptolib.PublicKey
}

type reqAccessNodesUpdated struct {
	committeePubKeys  []*cryptolib.PublicKey
	accessNodePubKeys []*cryptolib.PublicKey
}

type reqConsensusInstancesUpdated struct {
	activeConsensusInstances []consGR.ConsensusID
}

type reqConsensusProposal struct {
	ctx         context.Context
	aliasOutput *isc.AliasOutputWithID
	consensusID consGR.ConsensusID
	responseCh  chan<- []*isc.RequestRef
}

func (r *reqConsensusProposal) Respond(reqRefs []*isc.RequestRef) {
	r.responseCh <- reqRefs
	close(r.responseCh)
}

type reqConsensusRequests struct {
	ctx         context.Context
	requestRefs []*isc.RequestRef
	responseCh  chan<- []isc.Request
}

type reqTrackNewChainHead struct {
	st         state.State
	from       *isc.AliasOutputWithID
	till       *isc.AliasOutputWithID
	added      []state.Block
	removed    []state.Block
	responseCh chan<- bool // only for tests, shouldn't be used in the chain package
}

func New(
	ctx context.Context,
	chainID isc.ChainID,
	nodeIdentity *cryptolib.KeyPair,
	net peering.NetworkProvider,
	log *logger.Logger,
	metrics *metrics.ChainMempoolMetrics,
	pipeMetrics *metrics.ChainPipeMetrics,
	listener ChainListener,
	settings Settings,
	broadcastInterval time.Duration,
	refreshOnLedgerRequests func(),
) Mempool {
	netPeeringID := peering.HashPeeringIDFromBytes(chainID.Bytes(), []byte("Mempool")) // ChainID × Mempool
	waitReq := NewWaitReq(waitRequestCleanupEvery)
	mpi := &mempoolImpl{
		chainID:                        chainID,
		tangleTime:                     time.Time{},
		timePool:                       NewTimePool(settings.MaxTimedInPool, metrics.SetTimePoolSize, log.Named("TIM")),
		onLedgerPool:                   NewTypedPool[isc.OnLedgerRequest](settings.MaxOnledgerInPool, waitReq, metrics.SetOnLedgerPoolSize, metrics.SetOnLedgerReqTime, log.Named("ONL")),
		offLedgerPool:                  NewOffledgerPool(settings.MaxOffledgerInPool, waitReq, metrics.SetOffLedgerPoolSize, metrics.SetOffLedgerReqTime, log.Named("OFF")),
		chainHeadAO:                    nil,
		serverNodesUpdatedPipe:         pipe.NewInfinitePipe[*reqServerNodesUpdated](),
		serverNodes:                    []*cryptolib.PublicKey{},
		accessNodesUpdatedPipe:         pipe.NewInfinitePipe[*reqAccessNodesUpdated](),
		accessNodes:                    []*cryptolib.PublicKey{},
		committeeNodes:                 []*cryptolib.PublicKey{},
		waitReq:                        waitReq,
		waitChainHead:                  []*reqConsensusProposal{},
		reqConsensusProposalPipe:       pipe.NewInfinitePipe[*reqConsensusProposal](),
		reqConsensusRequestsPipe:       pipe.NewInfinitePipe[*reqConsensusRequests](),
		reqReceiveOnLedgerRequestPipe:  pipe.NewInfinitePipe[isc.OnLedgerRequest](),
		reqReceiveOffLedgerRequestPipe: pipe.NewInfinitePipe[isc.OffLedgerRequest](),
		reqTangleTimeUpdatedPipe:       pipe.NewInfinitePipe[time.Time](),
		reqTrackNewChainHeadPipe:       pipe.NewInfinitePipe[*reqTrackNewChainHead](),
		netRecvPipe:                    pipe.NewInfinitePipe[*peering.PeerMessageIn](),
		netPeeringID:                   netPeeringID,
		netPeerPubs:                    map[gpa.NodeID]*cryptolib.PublicKey{},
		net:                            net,
		consensusInstancesUpdatedPipe:  pipe.NewInfinitePipe[*reqConsensusInstancesUpdated](),
		activeConsensusInstances:       []consGR.ConsensusID{},
		settings:                       settings,
		broadcastInterval:              broadcastInterval,
		log:                            log,
		metrics:                        metrics,
		listener:                       listener,
		refreshOnLedgerRequests:        refreshOnLedgerRequests,
		lastRefreshTimestamp:           time.Now(),
	}

	pipeMetrics.TrackPipeLen("mp-serverNodesUpdatedPipe", mpi.serverNodesUpdatedPipe.Len)
	pipeMetrics.TrackPipeLen("mp-accessNodesUpdatedPipe", mpi.accessNodesUpdatedPipe.Len)
	pipeMetrics.TrackPipeLen("mp-reqConsensusProposalPipe", mpi.reqConsensusProposalPipe.Len)
	pipeMetrics.TrackPipeLen("mp-reqConsensusRequestsPipe", mpi.reqConsensusRequestsPipe.Len)
	pipeMetrics.TrackPipeLen("mp-reqReceiveOnLedgerRequestPipe", mpi.reqReceiveOnLedgerRequestPipe.Len)
	pipeMetrics.TrackPipeLen("mp-reqReceiveOffLedgerRequestPipe", mpi.reqReceiveOffLedgerRequestPipe.Len)
	pipeMetrics.TrackPipeLen("mp-reqTangleTimeUpdatedPipe", mpi.reqTangleTimeUpdatedPipe.Len)
	pipeMetrics.TrackPipeLen("mp-reqTrackNewChainHeadPipe", mpi.reqTrackNewChainHeadPipe.Len)
	pipeMetrics.TrackPipeLen("mp-netRecvPipe", mpi.netRecvPipe.Len)

	mpi.distSync = distsync.New(
		mpi.pubKeyAsNodeID(nodeIdentity.GetPublicKey()),
		mpi.distSyncRequestNeededCB,
		mpi.distSyncRequestReceivedCB,
		distShareMaxMsgsPerTick,
		mpi.metrics.SetMissingReqs,
		log,
	)
	netRecvPipeInCh := mpi.netRecvPipe.In()
	unhook := net.Attach(&netPeeringID, peering.ReceiverMempool, func(recv *peering.PeerMessageIn) {
		if recv.MsgType != msgTypeMempool {
			mpi.log.Warnf("Unexpected message, type=%v", recv.MsgType)
			return
		}
		netRecvPipeInCh <- recv
	})
	go mpi.run(ctx, unhook)
	return mpi
}

func (mpi *mempoolImpl) TangleTimeUpdated(tangleTime time.Time) {
	mpi.reqTangleTimeUpdatedPipe.In() <- tangleTime
}

func (mpi *mempoolImpl) TrackNewChainHead(st state.State, from, till *isc.AliasOutputWithID, added, removed []state.Block) <-chan bool {
	responseCh := make(chan bool)
	mpi.reqTrackNewChainHeadPipe.In() <- &reqTrackNewChainHead{st, from, till, added, removed, responseCh}
	return responseCh
}

func (mpi *mempoolImpl) ReceiveOnLedgerRequest(request isc.OnLedgerRequest) {
	mpi.reqReceiveOnLedgerRequestPipe.In() <- request
}

func (mpi *mempoolImpl) ReceiveOffLedgerRequest(request isc.OffLedgerRequest) error {
	if err := mpi.shouldAddOffledgerRequest(request); err != nil {
		return err
	}
	mpi.reqReceiveOffLedgerRequestPipe.In() <- request
	return nil
}

func (mpi *mempoolImpl) ServerNodesUpdated(committeePubKeys, serverNodePubKeys []*cryptolib.PublicKey) {
	mpi.serverNodesUpdatedPipe.In() <- &reqServerNodesUpdated{
		committeePubKeys:  committeePubKeys,
		serverNodePubKeys: serverNodePubKeys,
	}
}

func (mpi *mempoolImpl) AccessNodesUpdated(committeePubKeys, accessNodePubKeys []*cryptolib.PublicKey) {
	mpi.accessNodesUpdatedPipe.In() <- &reqAccessNodesUpdated{
		committeePubKeys:  committeePubKeys,
		accessNodePubKeys: accessNodePubKeys,
	}
}

func (mpi *mempoolImpl) ConsensusInstancesUpdated(activeConsensusInstances []consGR.ConsensusID) {
	mpi.consensusInstancesUpdatedPipe.In() <- &reqConsensusInstancesUpdated{
		activeConsensusInstances: activeConsensusInstances,
	}
}

func (mpi *mempoolImpl) ConsensusProposalAsync(ctx context.Context, aliasOutput *isc.AliasOutputWithID, consensusID consGR.ConsensusID) <-chan []*isc.RequestRef {
	res := make(chan []*isc.RequestRef, 1)
	req := &reqConsensusProposal{
		ctx:         ctx,
		aliasOutput: aliasOutput,
		consensusID: consensusID,
		responseCh:  res,
	}
	mpi.reqConsensusProposalPipe.In() <- req
	return res
}

func (mpi *mempoolImpl) ConsensusRequestsAsync(ctx context.Context, requestRefs []*isc.RequestRef) <-chan []isc.Request {
	res := make(chan []isc.Request, 1)
	req := &reqConsensusRequests{
		ctx:         ctx,
		requestRefs: requestRefs,
		responseCh:  res,
	}
	mpi.reqConsensusRequestsPipe.In() <- req
	return res
}

func (mpi *mempoolImpl) writeContentAndClose(pw *io.PipeWriter) {
	defer pw.Close()
	mpi.onLedgerPool.WriteContent(pw)
	mpi.offLedgerPool.WriteContent(pw)
}

func (mpi *mempoolImpl) GetContents() io.Reader {
	pr, pw := io.Pipe()
	go mpi.writeContentAndClose(pw)
	return pr
}

func (mpi *mempoolImpl) run(ctx context.Context, cleanupFunc context.CancelFunc) { //nolint:gocyclo
	serverNodesUpdatedPipeOutCh := mpi.serverNodesUpdatedPipe.Out()
	accessNodesUpdatedPipeOutCh := mpi.accessNodesUpdatedPipe.Out()
	consensusInstancesUpdatedPipeOutCh := mpi.consensusInstancesUpdatedPipe.Out()
	reqConsensusProposalPipeOutCh := mpi.reqConsensusProposalPipe.Out()
	reqConsensusRequestsPipeOutCh := mpi.reqConsensusRequestsPipe.Out()
	reqReceiveOnLedgerRequestPipeOutCh := mpi.reqReceiveOnLedgerRequestPipe.Out()
	reqReceiveOffLedgerRequestPipeOutCh := mpi.reqReceiveOffLedgerRequestPipe.Out()
	reqTangleTimeUpdatedPipeOutCh := mpi.reqTangleTimeUpdatedPipe.Out()
	reqTrackNewChainHeadPipeOutCh := mpi.reqTrackNewChainHeadPipe.Out()
	netRecvPipeOutCh := mpi.netRecvPipe.Out()
	debugTicker := time.NewTicker(distShareDebugTick)
	timeTicker := time.NewTicker(distShareTimeTick)
	rePublishTicker := time.NewTicker(distShareRePublishTick)
	forceCleanMempoolTicker := time.NewTicker(forceCleanMempoolTick) // this exists to force mempool cleanup on access nodes // thought: maybe access nodes shouldn't have a mempool at all
	for {
		select {
		case recv, ok := <-serverNodesUpdatedPipeOutCh:
			if !ok {
				serverNodesUpdatedPipeOutCh = nil
				break
			}
			mpi.handleServerNodesUpdated(recv)
		case recv, ok := <-accessNodesUpdatedPipeOutCh:
			if !ok {
				accessNodesUpdatedPipeOutCh = nil
				break
			}
			mpi.handleAccessNodesUpdated(recv)
		case recv, ok := <-reqConsensusProposalPipeOutCh:
			if !ok {
				reqConsensusProposalPipeOutCh = nil
				break
			}
			mpi.handleConsensusProposal(recv)
			forceCleanMempoolTicker.Reset(forceCleanMempoolTick) // mempool will be forcebly cleanup if this ticker triggers
		case recv, ok := <-reqConsensusRequestsPipeOutCh:
			if !ok {
				reqConsensusRequestsPipeOutCh = nil
				break
			}
			mpi.handleConsensusRequests(recv)
		case recv, ok := <-reqReceiveOnLedgerRequestPipeOutCh:
			if !ok {
				reqReceiveOnLedgerRequestPipeOutCh = nil
				break
			}
			mpi.handleReceiveOnLedgerRequest(recv)
		case recv, ok := <-reqReceiveOffLedgerRequestPipeOutCh:
			if !ok {
				reqReceiveOffLedgerRequestPipeOutCh = nil
				break
			}
			mpi.handleReceiveOffLedgerRequest(recv)
		case recv, ok := <-reqTangleTimeUpdatedPipeOutCh:
			if !ok {
				reqTangleTimeUpdatedPipeOutCh = nil
				break
			}
			mpi.handleTangleTimeUpdated(recv)
		case recv, ok := <-reqTrackNewChainHeadPipeOutCh:
			if !ok {
				reqTrackNewChainHeadPipeOutCh = nil
				break
			}
			mpi.handleTrackNewChainHead(recv)
		case recv, ok := <-consensusInstancesUpdatedPipeOutCh:
			if !ok {
				break
			}
			mpi.activeConsensusInstances = recv.activeConsensusInstances
		case recv, ok := <-netRecvPipeOutCh:
			if !ok {
				netRecvPipeOutCh = nil
				continue
			}
			mpi.handleNetMessage(recv)
		case <-debugTicker.C:
			mpi.handleDistSyncDebugTick()
		case <-timeTicker.C:
			mpi.handleDistSyncTimeTick()
		case <-rePublishTicker.C:
			mpi.handleRePublishTimeTick()
		case <-forceCleanMempoolTicker.C:
			mpi.handleForceCleanMempool()
		case <-ctx.Done():
			// mpi.serverNodesUpdatedPipe.Close() // TODO: Causes panic: send on closed channel
			// mpi.accessNodesUpdatedPipe.Close()
			// mpi.reqConsensusProposalPipe.Close()
			// mpi.reqConsensusRequestsPipe.Close()
			// mpi.reqReceiveOnLedgerRequestPipe.Close()
			// mpi.reqReceiveOffLedgerRequestPipe.Close()
			// mpi.reqTangleTimeUpdatedPipe.Close()
			// mpi.reqTrackNewChainHeadPipe.Close()
			// mpi.netRecvPipe.Close()
			debugTicker.Stop()
			timeTicker.Stop()
			util.ExecuteIfNotNil(cleanupFunc)
			return
		}
	}
}

// A callback for distSync.
//   - We only return off-ledger requests here.
//   - The requests can be in the mempool
//   - Or they are processed already (a lagging node asks
//     for them), then the state has to be accessed.
func (mpi *mempoolImpl) distSyncRequestNeededCB(requestRef *isc.RequestRef) isc.Request {
	if req := mpi.offLedgerPool.Get(requestRef); req != nil {
		mpi.log.Debugf("responding to RequestNeeded(ref=%v), found in offLedgerPool", requestRef)
		return req
	}
	if mpi.chainHeadState != nil {
		requestID := requestRef.ID
		receipt, err := blocklog.GetRequestReceipt(mpi.chainHeadState, requestID)
		if err == nil && receipt != nil && receipt.Request.IsOffLedger() {
			mpi.log.Debugf("responding to RequestNeeded(ref=%v), found in blockLog", requestRef)
			return receipt.Request
		}
		return nil
	}
	return nil
}

// A callback for distSync.
func (mpi *mempoolImpl) distSyncRequestReceivedCB(request isc.Request) bool {
	offLedgerReq, ok := request.(isc.OffLedgerRequest)
	if !ok {
		mpi.log.Warn("Dropping non-OffLedger request form dist %T: %+v", request, request)
		return false
	}
	if err := mpi.shouldAddOffledgerRequest(offLedgerReq); err == nil {
		mpi.addOffledger(offLedgerReq)
		return true
	}
	return false
}

func (mpi *mempoolImpl) nonce(account isc.AgentID) uint64 {
	accountsState := accounts.NewStateAccess(mpi.chainHeadState)
	evmState := evmimpl.NewStateAccess(mpi.chainHeadState)

	if evmSender, ok := account.(*isc.EthereumAddressAgentID); ok {
		return evmState.Nonce(evmSender.EthAddress())
	}
	return accountsState.Nonce(account, mpi.chainID)
}

func (mpi *mempoolImpl) shouldAddOffledgerRequest(req isc.OffLedgerRequest) error {
	mpi.log.Debugf("trying to add to mempool, requestID: %s", req.ID().String())
	if err := req.VerifySignature(); err != nil {
		return fmt.Errorf("invalid signature")
	}
	if mpi.offLedgerPool.Has(isc.RequestRefFromRequest(req)) {
		return fmt.Errorf("already in mempool")
	}
	if mpi.chainHeadState == nil {
		return fmt.Errorf("chainHeadState is nil")
	}

	accountNonce := mpi.nonce(req.SenderAccount())
	if req.Nonce() < accountNonce {
		return fmt.Errorf("bad nonce, expected: %d", accountNonce)
	}

	// check user has on-chain balance
	accountsState := accounts.NewStateAccess(mpi.chainHeadState)
	if !accountsState.AccountExists(req.SenderAccount(), mpi.chainID) {
		// make an exception for gov calls (sender is chan owner and target is gov contract)
		governanceState := governance.NewStateAccess(mpi.chainHeadState)
		chainOwner := governanceState.ChainOwnerID()
<<<<<<< HEAD
		isGovRequest := req.SenderAccount().Equals(chainOwner) && req.Message().Target.Contract == governance.Contract.Hname()
		if !isGovRequest || governanceState.DefaultGasPrice().Cmp(util.Big0) == 0 {
=======
		isGovRequest := req.SenderAccount().Equals(chainOwner) && req.CallTarget().Contract == governance.Contract.Hname()
		if !isGovRequest && governanceState.DefaultGasPrice().Cmp(util.Big0) != 0 {
>>>>>>> 083907b0
			return fmt.Errorf("no funds on chain")
		}
	}

	// reject txs with gas price too low
	if gp := req.GasPrice(); gp != nil && gp.Cmp(mpi.offLedgerPool.minGasPrice) == -1 {
		return fmt.Errorf("gas price too low. Must be at least %s", mpi.offLedgerPool.minGasPrice.String())
	}

	return nil
}

func (mpi *mempoolImpl) addOffledger(request isc.OffLedgerRequest) {
	mpi.offLedgerPool.Add(request)
	mpi.metrics.IncRequestsReceived(request)
	mpi.log.Debugf("accepted by the mempool, requestID: %s", request.ID().String())
}

func (mpi *mempoolImpl) handleServerNodesUpdated(recv *reqServerNodesUpdated) {
	mpi.serverNodes = recv.serverNodePubKeys
	mpi.committeeNodes = recv.committeePubKeys
	mpi.sendMessages(mpi.distSync.Input(distsync.NewInputServerNodes(
		lo.Map(mpi.serverNodes, mpi.pubKeyAsNodeIDMap),
		lo.Map(mpi.committeeNodes, mpi.pubKeyAsNodeIDMap),
	)))
}

func (mpi *mempoolImpl) handleAccessNodesUpdated(recv *reqAccessNodesUpdated) {
	mpi.accessNodes = recv.accessNodePubKeys
	mpi.committeeNodes = recv.committeePubKeys
	mpi.sendMessages(mpi.distSync.Input(distsync.NewInputAccessNodes(
		lo.Map(mpi.accessNodes, mpi.pubKeyAsNodeIDMap),
		lo.Map(mpi.committeeNodes, mpi.pubKeyAsNodeIDMap),
	)))
}

// This implementation only tracks a single branch. So, we will only respond
// to the request matching the TrackNewChainHead call.
func (mpi *mempoolImpl) handleConsensusProposal(recv *reqConsensusProposal) {
	if mpi.chainHeadAO == nil || !recv.aliasOutput.Equals(mpi.chainHeadAO) {
		mpi.log.Debugf("handleConsensusProposal, have to wait for chain head to become %v", recv.aliasOutput)
		mpi.waitChainHead = append(mpi.waitChainHead, recv)
		return
	}
	mpi.log.Debugf("handleConsensusProposal, already have the chain head %v", recv.aliasOutput)
	mpi.handleConsensusProposalForChainHead(recv)
}

//nolint:gocyclo
func (mpi *mempoolImpl) refsToPropose(consensusID consGR.ConsensusID) []*isc.RequestRef {
	//
	// The case for matching ChainHeadAO and request BaseAO
	reqRefs := []*isc.RequestRef{}
	if !mpi.tangleTime.IsZero() { // Wait for tangle-time to process the on ledger requests.
		mpi.onLedgerPool.Iterate(func(e *typedPoolEntry[isc.OnLedgerRequest]) bool {
			if isc.RequestIsExpired(e.req, mpi.tangleTime) {
				mpi.onLedgerPool.Remove(e.req) // Drop it from the mempool
				return true
			}
			if isc.RequestIsUnlockable(e.req, mpi.chainID.AsAddress(), mpi.tangleTime) {
				reqRefs = append(reqRefs, isc.RequestRefFromRequest(e.req))
				e.proposedFor = append(e.proposedFor, consensusID)
			}
			if len(reqRefs) >= mpi.settings.MaxOnledgerToPropose {
				return false
			}
			return true
		})
	}

	//
	// iterate the ordered txs and add the first valid ones (respect nonce) to propose
	// stop iterating when either: got MaxOffledgerToPropose, or no requests were added during last iteration (there are gaps in nonces)
	accNonces := make(map[string]uint64)                             // cache of account nonces so we don't propose gaps
	orderedList := slices.Clone(mpi.offLedgerPool.orderedByGasPrice) // clone the ordered list of references to requests, so we can alter it safely
	for {
		added := 0
		addedThisCycle := false
		for i, e := range orderedList {
			if e == nil {
				continue
			}
			//
			// drop tx with expired TTL
			if time.Since(e.ts) > mpi.settings.TTL { // stop proposing after TTL
				if !lo.Some(mpi.consensusInstances, e.proposedFor) {
					// request not used in active consensus anymore, remove it
					mpi.log.Debugf("refsToPropose, request TTL expired, removing: %s", e.req.ID().String())
					mpi.offLedgerPool.Remove(e.req)
					continue
				}
				mpi.log.Debugf("refsToPropose, request TTL expired, skipping: %s", e.req.ID().String())
				continue
			}

			if e.old {
				// this request was marked as "old", do not propose it
				mpi.log.Debugf("refsToPropose, skipping old request: %s", e.req.ID().String())
				continue
			}

			reqAccount := e.req.SenderAccount()
			reqAccountKey := reqAccount.String()
			accountNonce, ok := accNonces[reqAccountKey]
			if !ok {
				accountNonce = mpi.nonce(reqAccount)
				accNonces[reqAccountKey] = accountNonce
			}

			reqNonce := e.req.Nonce()
			if reqNonce < accountNonce {
				// nonce too old, delete
				mpi.log.Debugf("refsToPropose, account: %s, removing request (%s) with old nonce (%d) from the pool", reqAccount, e.req.ID(), e.req.Nonce())
				mpi.offLedgerPool.Remove(e.req)
				continue
			}

			if reqNonce == accountNonce {
				// expected nonce, add it to the list to propose
				mpi.log.Debugf("refsToPropose, account: %s, proposing reqID %s with nonce: %d", reqAccount, e.req.ID().String(), e.req.Nonce())
				reqRefs = append(reqRefs, isc.RequestRefFromRequest(e.req))
				e.proposedFor = append(e.proposedFor, consensusID)
				addedThisCycle = true
				added++
				accountNonce++ // increment the account nonce to match the next valid request
				accNonces[reqAccountKey] = accountNonce
				// delete from this list
				orderedList[i] = nil
			}

			if added >= mpi.settings.MaxOffledgerToPropose {
				break // got enough requests
			}

			if reqNonce > accountNonce {
				mpi.log.Debugf("refsToPropose, account: %s, req %s has a nonce %d which is too high (expected %d), won't be proposed", reqAccount, e.req.ID().String(), e.req.Nonce(), accountNonce)
				continue // skip request
			}
		}
		if !addedThisCycle || (added >= mpi.settings.MaxOffledgerToPropose) {
			break
		}
	}

	return reqRefs
}

func (mpi *mempoolImpl) handleConsensusProposalForChainHead(recv *reqConsensusProposal) {
	refs := mpi.refsToPropose(recv.consensusID)
	if len(refs) > 0 {
		recv.Respond(refs)
		return
	}

	//
	// Wait for any request.
	mpi.waitReq.WaitAny(recv.ctx, func(_ isc.Request) {
		mpi.handleConsensusProposalForChainHead(recv)
	})
}

func (mpi *mempoolImpl) handleConsensusRequests(recv *reqConsensusRequests) {
	reqs := make([]isc.Request, len(recv.requestRefs))
	missing := []*isc.RequestRef{}
	missingIdx := map[isc.RequestRefKey]int{}
	for i := range reqs {
		reqRef := recv.requestRefs[i]
		reqs[i] = mpi.onLedgerPool.Get(reqRef)
		if reqs[i] == nil {
			reqs[i] = mpi.offLedgerPool.Get(reqRef)
		}
		if reqs[i] == nil && mpi.chainHeadState != nil {
			// Check also the processed backlog, to avoid consensus blocking while waiting for processed request.
			// It will be rejected later (or state branch will change).
			receipt, err := blocklog.GetRequestReceipt(mpi.chainHeadState, reqRef.ID)
			if err == nil && receipt != nil {
				reqs[i] = receipt.Request
			}
		}
		if reqs[i] == nil {
			missing = append(missing, reqRef)
			missingIdx[reqRef.AsKey()] = i
		}
	}
	if len(missing) == 0 {
		recv.responseCh <- reqs
		close(recv.responseCh)
		return
	}
	//
	// Wait for missing requests.
	for i := range missing {
		mpi.sendMessages(mpi.distSync.Input(distsync.NewInputRequestNeeded(recv.ctx, missing[i])))
	}
	mpi.waitReq.WaitMany(recv.ctx, missing, func(req isc.Request) {
		reqRefKey := isc.RequestRefFromRequest(req).AsKey()
		if idx, ok := missingIdx[reqRefKey]; ok {
			reqs[idx] = req
			delete(missingIdx, reqRefKey)
			if len(missingIdx) == 0 {
				recv.responseCh <- reqs
				close(recv.responseCh)
			}
		}
	})
}

func (mpi *mempoolImpl) handleReceiveOnLedgerRequest(request isc.OnLedgerRequest) {
	requestID := request.ID()
	requestRef := isc.RequestRefFromRequest(request)
	//
	// TODO: Do not process anything with SDRUC for now.
	if _, ok := request.Features().ReturnAmount(); ok {
		mpi.log.Warnf("dropping request, because it has ReturnAmount, ID=%v", requestID)
		return
	}
	if request.SenderAccount() == nil {
		// do not process requests without the sender feature
		return
	}
	//
	// Check, maybe mempool already has it.
	if mpi.onLedgerPool.Has(requestRef) || mpi.timePool.Has(requestRef) {
		return
	}
	//
	// Maybe it has been processed before?
	if mpi.chainHeadState != nil {
		processed, err := blocklog.IsRequestProcessed(mpi.chainHeadState, requestID)
		if err != nil {
			panic(fmt.Errorf("cannot check if request was processed: %w", err))
		}
		if processed {
			return
		}
	}
	//
	// Add the request either to the onLedger request pool or time-locked request pool.
	reqUnlockCondSet := request.Output().UnlockConditionSet()
	timeLock := reqUnlockCondSet.Timelock()
	if timeLock != nil {
		expiration := reqUnlockCondSet.Expiration()
		if expiration != nil && timeLock.UnixTime >= expiration.UnixTime {
			// can never be processed, just reject
			return
		}
		if mpi.tangleTime.IsZero() || timeLock.UnixTime > uint32(mpi.tangleTime.Unix()) {
			mpi.timePool.AddRequest(time.Unix(int64(timeLock.UnixTime), 0), request)
			return
		}
	}
	mpi.onLedgerPool.Add(request)
	mpi.metrics.IncRequestsReceived(request)
}

func (mpi *mempoolImpl) handleReceiveOffLedgerRequest(request isc.OffLedgerRequest) {
	mpi.log.Debugf("Received request %v from outside.", request.ID())
	mpi.addOffledger(request)
	mpi.sendMessages(mpi.distSync.Input(distsync.NewInputPublishRequest(request)))
}

func (mpi *mempoolImpl) handleTangleTimeUpdated(tangleTime time.Time) {
	oldTangleTime := mpi.tangleTime
	mpi.tangleTime = tangleTime
	//
	// Add requests from time locked pool.
	reqs := mpi.timePool.TakeTill(tangleTime)
	for _, req := range reqs {
		mpi.onLedgerPool.Add(req)
		mpi.metrics.IncRequestsReceived(req)
	}
	//
	// Notify existing on-ledger requests if that's first time update.
	if oldTangleTime.IsZero() {
		mpi.onLedgerPool.Iterate(func(e *typedPoolEntry[isc.OnLedgerRequest]) bool {
			mpi.waitReq.MarkAvailable(e.req)
			return true
		})
	}
}

// - Re-add all the request from the reverted blocks.
// - Cleanup requests from the blocks that were added.
//
//nolint:gocyclo
func (mpi *mempoolImpl) handleTrackNewChainHead(req *reqTrackNewChainHead) {
	defer close(req.responseCh)
	mpi.log.Debugf("handleTrackNewChainHead, %v from %v, current=%v", req.till, req.from, mpi.chainHeadAO)

	if len(req.removed) != 0 {
		mpi.log.Infof("Reorg detected, removing %v blocks, adding %v blocks", len(req.removed), len(req.added))
		// TODO: For IOTA 2.0: Maybe re-read the state from L1 (when reorgs will become possible).
	}
	//
	// Re-add requests from the blocks that are reverted now.
	for _, block := range req.removed {
		blockReceipts, err := blocklog.RequestReceiptsFromBlock(block)
		if err != nil {
			panic(fmt.Errorf("cannot extract receipts from block: %w", err))
		}
		for _, receipt := range blockReceipts {
			if blocklog.HasUnprocessableRequestBeenRemovedInBlock(block, receipt.Request.ID()) {
				continue // do not add unprocessable requests that were successfully retried back into the mempool in case of a reorg
			}
			mpi.tryReAddRequest(receipt.Request)
		}
	}
	//
	// Cleanup the requests that were consumed in the added blocks.
	for _, block := range req.added {
		blockReceipts, err := blocklog.RequestReceiptsFromBlock(block)
		if err != nil {
			panic(fmt.Errorf("cannot extract receipts from block: %w", err))
		}
		mpi.metrics.IncBlocksPerChain()
		mpi.listener.BlockApplied(mpi.chainID, block, mpi.chainHeadState)
		for _, receipt := range blockReceipts {
			mpi.metrics.IncRequestsProcessed()
			mpi.tryRemoveRequest(receipt.Request)
		}
		unprocessableRequests, err := blocklog.UnprocessableRequestsAddedInBlock(block)
		if err != nil {
			panic(fmt.Errorf("cannot extract unprocessable requests from block: %w", err))
		}
		for _, req := range unprocessableRequests {
			mpi.metrics.IncRequestsProcessed()
			mpi.tryRemoveRequest(req)
		}
	}
	//
	// Cleanup processed requests, if that's the first time we received the state.
	if mpi.chainHeadState == nil {
		mpi.log.Debugf("Cleanup processed requests based on the received state...")
		mpi.tryCleanupProcessed(req.st)
		mpi.log.Debugf("Cleanup processed requests based on the received state... Done")
	}
	//
	// Record the head state.
	mpi.chainHeadState = req.st
	mpi.chainHeadAO = req.till
	//
	// Process the pending consensus proposal requests if any.
	if len(mpi.waitChainHead) != 0 {
		newWaitChainHead := []*reqConsensusProposal{}
		for i, waiting := range mpi.waitChainHead {
			if waiting.ctx.Err() != nil {
				continue // Drop it.
			}
			if waiting.aliasOutput.Equals(mpi.chainHeadAO) {
				mpi.handleConsensusProposalForChainHead(waiting)
				continue // Drop it from wait queue.
			}
			newWaitChainHead = append(newWaitChainHead, mpi.waitChainHead[i])
		}
		mpi.waitChainHead = newWaitChainHead
	}

	// update defaultGasPrice for offLedger requests
	mpi.offLedgerPool.SetMinGasPrice(governance.NewStateAccess(mpi.chainHeadState).DefaultGasPrice())
}

func (mpi *mempoolImpl) handleNetMessage(recv *peering.PeerMessageIn) {
	msg, err := mpi.distSync.UnmarshalMessage(recv.MsgData)
	if err != nil {
		mpi.log.Warnf("cannot parse message: %v", err)
		return
	}
	msg.SetSender(mpi.pubKeyAsNodeID(recv.SenderPubKey))
	outMsgs := mpi.distSync.Message(msg) // Output is handled via callbacks in this case.
	mpi.sendMessages(outMsgs)
}

func (mpi *mempoolImpl) handleDistSyncDebugTick() {
	mpi.log.Debugf(
		"Mempool onLedger=%v, offLedger=%v distSync=%v",
		mpi.onLedgerPool.StatusString(),
		mpi.offLedgerPool.StatusString(),
		mpi.distSync.StatusString(),
	)
}

func (mpi *mempoolImpl) handleDistSyncTimeTick() {
	mpi.sendMessages(mpi.distSync.Input(distsync.NewInputTimeTick()))
}

// Re-send off-ledger messages that are hanging here for a long time.
// Probably not a lot of nodes have them.
func (mpi *mempoolImpl) handleRePublishTimeTick() {
	if mpi.broadcastInterval == 0 {
		return // re-broadcasting is disabled
	}
	retryOlder := time.Now().Add(-mpi.broadcastInterval)
	mpi.offLedgerPool.Cleanup(func(request isc.OffLedgerRequest, ts time.Time) bool {
		if ts.Before(retryOlder) {
			mpi.sendMessages(mpi.distSync.Input(distsync.NewInputPublishRequest(request)))
		}
		return true
	})

	// periodically try to refresh On-ledger requests that might have been dropped
	if time.Since(mpi.lastRefreshTimestamp) > mpi.settings.OnLedgerRefreshMinInterval {
		if mpi.onLedgerPool.ShouldRefreshRequests() || mpi.timePool.ShouldRefreshRequests() {
			mpi.refreshOnLedgerRequests()
			mpi.lastRefreshTimestamp = time.Now()
		}
	}
}

func (mpi *mempoolImpl) handleForceCleanMempool() {
	mpi.offLedgerPool.Iterate(func(account string, entries []*OrderedPoolEntry) {
		for _, e := range entries {
			if time.Since(e.ts) > mpi.settings.TTL && !lo.Some(mpi.consensusInstances, e.proposedFor) {
				mpi.log.Debugf("handleForceCleanMempool, request TTL expired, removing: %s", e.req.ID().String())
				mpi.offLedgerPool.Remove(e.req)
			}
		}
	})
}

func (mpi *mempoolImpl) tryReAddRequest(req isc.Request) {
	switch req := req.(type) {
	case isc.OnLedgerRequest:
		// TODO: For IOTA 2.0: We will have to check, if the request has been reverted with the reorg.
		//
		// For now, the L1 cannot revert committed outputs and all the on-ledger requests
		// are received, when they are committed. Therefore it is safe now to re-add the
		// requests, because they were consumed in an uncommitted (and now reverted) transactions.
		mpi.log.Debugf("re-adding on-ledger request to mempool: %s", req.ID())
		mpi.onLedgerPool.Add(req)
	case isc.OffLedgerRequest:
		mpi.log.Debugf("re-adding off-ledger request to mempool: %s", req.ID())
		mpi.offLedgerPool.Add(req)
	default:
		panic(fmt.Errorf("unexpected request type: %T", req))
	}
}

func (mpi *mempoolImpl) tryRemoveRequest(req isc.Request) {
	switch req := req.(type) {
	case isc.OnLedgerRequest:
		mpi.log.Debugf("removing on-ledger request from mempool: %s", req.ID())
		mpi.onLedgerPool.Remove(req)
	case isc.OffLedgerRequest:
		mpi.log.Debugf("removing off-ledger request from mempool: %s", req.ID())
		mpi.offLedgerPool.Remove(req)
	default:
		mpi.log.Warn("Trying to remove request of unexpected type %T: %+v", req, req)
	}
}

func (mpi *mempoolImpl) tryCleanupProcessed(chainState state.State) {
	mpi.onLedgerPool.Cleanup(unprocessedPredicate[isc.OnLedgerRequest](chainState, mpi.log))
	mpi.offLedgerPool.Cleanup(unprocessedPredicate[isc.OffLedgerRequest](chainState, mpi.log))
	mpi.timePool.Cleanup(unprocessedPredicate[isc.OnLedgerRequest](chainState, mpi.log))
}

func (mpi *mempoolImpl) sendMessages(outMsgs gpa.OutMessages) {
	if outMsgs == nil {
		return
	}
	outMsgs.MustIterate(func(msg gpa.Message) {
		pm := peering.NewPeerMessageData(mpi.netPeeringID, peering.ReceiverMempool, msgTypeMempool, msg)
		mpi.net.SendMsgByPubKey(mpi.netPeerPubs[msg.Recipient()], pm)
	})
}

func (mpi *mempoolImpl) pubKeyAsNodeID(pubKey *cryptolib.PublicKey) gpa.NodeID {
	nodeID := gpa.NodeIDFromPublicKey(pubKey)
	if _, ok := mpi.netPeerPubs[nodeID]; !ok {
		mpi.netPeerPubs[nodeID] = pubKey
	}
	return nodeID
}

// To use with lo.Map.
func (mpi *mempoolImpl) pubKeyAsNodeIDMap(nodePubKey *cryptolib.PublicKey, _ int) gpa.NodeID {
	return mpi.pubKeyAsNodeID(nodePubKey)
}

// Have to have it as a separate function to be able to use type params.
func unprocessedPredicate[V isc.Request](chainState state.State, log *logger.Logger) func(V, time.Time) bool {
	return func(request V, ts time.Time) bool {
		requestID := request.ID()

		processed, err := blocklog.IsRequestProcessed(chainState, requestID)
		if err != nil {
			log.Warn("Cannot check if request %v is processed at state.TrieRoot=%v, err=%v", requestID, chainState.TrieRoot(), err)
			return false
		}

		if processed {
			log.Debugf("Request already processed %v at state.TrieRoot=%v", requestID, chainState.TrieRoot())
			return false
		}

		return true
	}
}<|MERGE_RESOLUTION|>--- conflicted
+++ resolved
@@ -544,13 +544,8 @@
 		// make an exception for gov calls (sender is chan owner and target is gov contract)
 		governanceState := governance.NewStateAccess(mpi.chainHeadState)
 		chainOwner := governanceState.ChainOwnerID()
-<<<<<<< HEAD
 		isGovRequest := req.SenderAccount().Equals(chainOwner) && req.Message().Target.Contract == governance.Contract.Hname()
-		if !isGovRequest || governanceState.DefaultGasPrice().Cmp(util.Big0) == 0 {
-=======
-		isGovRequest := req.SenderAccount().Equals(chainOwner) && req.CallTarget().Contract == governance.Contract.Hname()
 		if !isGovRequest && governanceState.DefaultGasPrice().Cmp(util.Big0) != 0 {
->>>>>>> 083907b0
 			return fmt.Errorf("no funds on chain")
 		}
 	}
