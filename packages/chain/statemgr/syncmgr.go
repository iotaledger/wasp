package statemgr

import (
	//	"bytes"
	"github.com/iotaledger/goshimmer/packages/ledgerstate"
	"sort"
	"time"

	"github.com/iotaledger/wasp/packages/chain"
	"github.com/iotaledger/wasp/packages/coretypes"
	"github.com/iotaledger/wasp/packages/state"
	"github.com/iotaledger/wasp/packages/util"
)

<<<<<<< HEAD
/*func (sm *stateManager) isSynced() bool {
	if sm.stateOutput == nil || sm.solidState == nil {
		return false
	}
	return bytes.Equal(sm.solidState.Hash().Bytes(), sm.stateOutput.GetStateData())
}*/

=======
>>>>>>> 07f64eb9
// returns block if it is known and flag if it is approved by some output
/*func (sm *stateManager) syncBlock(blockIndex uint32) (state.Block, bool) {

	if _, already := sm.syncingBlocks[blockIndex]; !already {
		sm.log.Debugf("start syncing block $%d", blockIndex)
		sm.syncingBlocks[blockIndex] = &syncingBlock{}
	}
	blk := sm.syncingBlocks[blockIndex]
	if blk.approved {
		return blk.block, true
	}
	if blk.block != nil {
		if time.Now().After(blk.pullDeadline) {
			// approval didnt come in time, probably does not exist (prunned)
			return blk.block, false
		}
		// will wait for some time more for the approval
		return nil, false
	}
	// blk.block == nil
	if time.Now().Before(blk.pullDeadline) {
		// still waiting
		return nil, false
	}
	// have to pull
	data := util.MustBytes(&chain.GetBlockMsg{
		BlockIndex: blockIndex,
	})
	// send messages until first without error
	// TODO optimize
	sm.peers.SendToAllUntilFirstError(chain.MsgGetBlock, data)
	blk.pullDeadline = time.Now().Add(periodBetweenSyncMessages)
	return nil, false
}*/

<<<<<<< HEAD
func (sm *stateManager) outputPulled(output *ledgerstate.AliasOutput) {
	sm.log.Infof("XXX outputPulled %v", coretypes.OID(output.ID()))
	if !sm.syncingBlocks.isSyncing(output.GetStateIndex()) {
		// not interested
		sm.log.Infof("XXX outputReceived: not interested %v", output.GetStateIndex())
=======
func (sm *stateManager) blockArrived(block state.Block) {
	syncBlk, ok := sm.syncingBlocks[block.BlockIndex()]
	if !ok {
		// not asked
		return
	}
	if syncBlk.block != nil {
		// already have block. Check consistency. If inconsistent, start from scratch
		if syncBlk.block.ApprovingOutputID() != block.ApprovingOutputID() {
			sm.log.Errorf("conflicting block arrived. Block index: %d, present approving outputID: %s, arrived approving outputID: %s",
				block.BlockIndex(), coretypes.OID(syncBlk.block.ApprovingOutputID()), coretypes.OID(block.ApprovingOutputID()))
			syncBlk.block = nil
			return
		}
		if !bytes.Equal(syncBlk.block.EssenceBytes(), block.EssenceBytes()) {
			sm.log.Errorf("conflicting block arrived. Block index: %d", block.BlockIndex())
			syncBlk.block = nil
			return
		}
>>>>>>> 07f64eb9
		return
	}
	sm.syncingBlocks.approveBlockCandidates(output)
}

<<<<<<< HEAD
func (sm *stateManager) outputPushed(output *ledgerstate.AliasOutput, timestamp time.Time) {
	sm.log.Infof("XXX outputPushed %v %v %v", output.GetStateIndex(), coretypes.OID(output.ID()), timestamp)
	if sm.stateOutput != nil {
		switch {
		case sm.stateOutput.GetStateIndex() == output.GetStateIndex():
			sm.log.Infof("XXX outputPushed sm.stateOutput.GetStateIndex() == output.GetStateIndex() == %v", sm.stateOutput.GetStateIndex())
			sm.log.Debug("EventStateMsg: repeated state output")
			return
		case sm.stateOutput.GetStateIndex() > output.GetStateIndex():
			sm.log.Infof("XXX outputPushed sm.stateOutput.GetStateIndex() > output.GetStateIndex(): %v > %v", sm.stateOutput.GetStateIndex(), output.GetStateIndex())
			sm.log.Warn("EventStateMsg: out of order state output")
=======
func (sm *stateManager) chainOutputArrived(chainOutput *ledgerstate.AliasOutput) {
	syncBlk, ok := sm.syncingBlocks[chainOutput.GetStateIndex()]
	if !ok {
		// not interested
		return
	}
	if syncBlk.block == nil || syncBlk.approved {
		// no need yet or too late
		return
	}
	if BlockIsApprovedByChainOutput(syncBlk.block, chainOutput) {
		finalHash, err := hashing.HashValueFromBytes(chainOutput.GetStateData())
		if err != nil {
>>>>>>> 07f64eb9
			return
		}
	}
	sm.stateOutput = output
	sm.stateOutputTimestamp = timestamp
	sm.syncingBlocks.approveBlockCandidates(output)
}

func BlockIsApprovedByChainOutput(b state.Block, chainOutput *ledgerstate.AliasOutput) bool {
	if chainOutput == nil {
		return false
	}
	if b.BlockIndex() != chainOutput.GetStateIndex() {
		return false
	}
	var nilOID ledgerstate.OutputID
	if b.ApprovingOutputID() != nilOID && b.ApprovingOutputID() != chainOutput.ID() {
		return false
	}
	return true
}

func (sm *stateManager) doSyncActionIfNeeded() {
	sm.log.Infof("XXX doSyncActionIfNeeded")
	if sm.stateOutput == nil {
		sm.log.Infof("XXX doSyncActionIfNeeded: output nil")
		return
	}
<<<<<<< HEAD
	startSyncFromIndex := uint32(0)
	if sm.solidState != nil {
		startSyncFromIndex = sm.solidState.BlockIndex() + 1
	}
=======
	currentIndex := sm.solidState.BlockIndex()

>>>>>>> 07f64eb9
	switch {
	case startSyncFromIndex == sm.stateOutput.GetStateIndex()+1:
		// synced
		sm.log.Infof("XXX doSyncActionIfNeeded: synced")
		return
<<<<<<< HEAD
	case startSyncFromIndex > sm.stateOutput.GetStateIndex():
		sm.log.Panicf("inconsistency: solid state index is larger than state output index")
	}
	// not synced
	//TODO: is it needed?
	//if len(sm.blockCandidates) > 0 && currentIndex+1 >= sm.stateOutput.GetStateIndex() {
	//	return
	//}
	sm.log.Infof("XXX doSyncActionIfNeeded: from %v to %v", startSyncFromIndex, sm.stateOutput.GetStateIndex())
	for i := startSyncFromIndex; i <= sm.stateOutput.GetStateIndex(); i++ {
		sm.log.Infof("XXX doSyncActionIfNeeded: syncing %v block candidates %v approved block candidates %v", i, sm.syncingBlocks.getBlockCandidatesCount(i), sm.syncingBlocks.getApprovedBlockCandidatesCount(i))
		if sm.syncingBlocks.getBlockCandidatesCount(i) == 0 {
			// some block is still unknown. Can't sync
			sm.requestBlockIfNeeded(i)
			return
		}
		if sm.syncingBlocks.getApprovedBlockCandidatesCount(i) > 0 {
			sm.log.Infof("XXX doSyncActionIfNeeded: tryToCommitCandidates from %v to %v", startSyncFromIndex, i)
			candidates, ok := sm.getCandidatesToCommit(make([]*candidateBlock, 0, i-startSyncFromIndex+1), startSyncFromIndex, i)
			if ok {
				sm.commitCandidates(candidates)
				return
			}
		}
	}
}

func (sm *stateManager) requestBlockIfNeeded(stateIndex uint32) {
	sm.log.Infof("XXX requestBlockIfNeeded: %v", stateIndex)
	if time.Now().Before(sm.syncingBlocks.getPullDeadline(stateIndex)) {
		// still waiting
		sm.log.Infof("XXX requestBlockIfNeeded: before deadline %v", sm.syncingBlocks.getPullDeadline(stateIndex))
=======
	case currentIndex > sm.stateOutput.GetStateIndex():
		sm.log.Panicf("inconsistency: current (solid) state index %d is larger than state output index %d",
			currentIndex, sm.stateOutput.GetStateIndex())
	}
	// not synced
	if currentIndex+1 >= sm.stateOutput.GetStateIndex() {
		// waiting for the state transition
>>>>>>> 07f64eb9
		return
	}
	// have to pull
	data := util.MustBytes(&chain.GetBlockMsg{
		BlockIndex: stateIndex,
	})
	// send messages until first without error
	// TODO optimize
	sm.log.Infof("XXX requestBlockIfNeeded: sending to peers")
	sm.peers.SendMsgToRandomNodes(numberOfNodesToRequestBlock, chain.MsgGetBlock, data)
	sm.syncingBlocks.startSyncingIfNeeded(stateIndex)
	sm.syncingBlocks.setPullDeadline(stateIndex, time.Now().Add(periodBetweenSyncMessages))
}

func (sm *stateManager) getCandidatesToCommit(candidateAcc []*candidateBlock, fromStateIndex uint32, toStateIndex uint32) ([]*candidateBlock, bool) {
	sm.log.Infof("XXX getCandidatesToCommit: from %v to %v accumulator %v", fromStateIndex, toStateIndex, candidateAcc)
	if fromStateIndex > toStateIndex {
		//Blocks gathered. Check if the correct result is received if they are applied
		var tentativeState state.VirtualState
		if sm.solidState != nil {
			tentativeState = sm.solidState.Clone()
		} else {
			//tentativeState = state.NewZeroVirtualState(sm.dbp.GetPartition(sm.chain.ID()))
			tentativeState = state.NewVirtualState(sm.dbp.GetPartition(sm.chain.ID()), nil)
		}
		for i, candidate := range candidateAcc {
			sm.log.Infof("XXX getCandidatesToCommit: candidate %v is null %v", i, candidate == nil)
			block := candidate.getBlock()
			if err := tentativeState.ApplyBlock(block); err != nil {
				sm.log.Errorf("failed to apply synced block index #%d. Error: %v", block.StateIndex(), err)
				return nil, false
			}
		}
		// state hashes must be equal
		tentativeHash := tentativeState.Hash()
		finalHash := candidateAcc[len(candidateAcc)-1].getStateHash()
		if tentativeHash != finalHash {
			sm.log.Errorf("state hashes mismatch: expected final hash: %s, tentative hash: %s", finalHash, tentativeHash)
			return nil, false
		}
		return candidateAcc, true
	}
	var stateCandidateBlocks []*candidateBlock
	if fromStateIndex == toStateIndex {
		stateCandidateBlocks = sm.syncingBlocks.getApprovedBlockCandidates(fromStateIndex)
	} else {
		stateCandidateBlocks = sm.syncingBlocks.getBlockCandidates(fromStateIndex)
	}
	sm.log.Infof("XXX getCandidatesToCommit: stateCandidateBlocks %v", stateCandidateBlocks)
	sort.Slice(stateCandidateBlocks, func(i, j int) bool { return stateCandidateBlocks[i].getVotes() > stateCandidateBlocks[j].getVotes() })
	for _, stateCandidateBlock := range stateCandidateBlocks {
		resultBlocks, ok := sm.getCandidatesToCommit(append(candidateAcc, stateCandidateBlock), fromStateIndex+1, toStateIndex)
		if ok {
			return resultBlocks, true
		}
	}
	return nil, false
}

func (sm *stateManager) commitCandidates(candidates []*candidateBlock) {
	if sm.solidState == nil {
		sm.solidState = state.NewVirtualState(sm.dbp.GetPartition(sm.chain.ID()), nil)
	}
	stateIndex := uint32(0)
	for _, candidate := range candidates {
		block := candidate.getBlock()
		stateIndex = block.StateIndex()
		sm.solidState.ApplyBlock(block)
		if err := sm.solidState.CommitToDb(block); err != nil {
			sm.log.Errorf("failed to commit synced changes into DB. Restart syncing")
			sm.syncingBlocks.restartSyncing()
			return
		}
		if candidate.isLocal() {
			go sm.chain.Events().StateTransition().Trigger(&chain.StateTransitionEventData{
				VirtualState:     sm.solidState.Clone(),
				BlockEssenceHash: candidate.block.EssenceHash(),
				ChainOutput:      sm.stateOutput,
				Timestamp:        sm.stateOutputTimestamp,
				RequestIDs:       candidate.block.RequestIDs(),
			})
		}
		sm.syncingBlocks.deleteSyncingBlock(stateIndex)
	}
	go sm.chain.Events().StateSynced().Trigger(candidates[len(candidates)-1].getApprovingOutputID(), stateIndex)
}

// assumes all synced already
/*func (sm *stateManager) mustCommitSynced(blocks []state.Block, finalHash hashing.HashValue, outputID ledgerstate.OutputID) {
	if len(blocks) == 0 {
		// shouldn't be here
		sm.log.Panicf("len(blocks) == 0")
	}
	tentativeState := sm.solidState.Clone()
	for _, block := range blocks {
		if err := tentativeState.ApplyBlock(block); err != nil {
			sm.log.Errorf("failed to apply synced block index #%d. Error: %v", block.BlockIndex(), err)
			return
		}
	}
	// state hashes must be equal
	tentativeHash := tentativeState.Hash()
	if tentativeHash != finalHash {
		sm.log.Errorf("state hashes mismatch: expected final hash: %s, tentative hash: %s", finalHash, tentativeHash)
		return
	}
	tentativeState = nil
	// running it again, this time seriously
	// the reason we are not committing all at once is to prevent too large DB transaction
	stateIndex := uint32(0)
	for _, block := range blocks {
<<<<<<< HEAD
		stateIndex = block.StateIndex()
		sm.solidState.ApplyBlock(block)
		if err := sm.solidState.CommitToDb(block); err != nil {
=======
		stateIndex = block.BlockIndex()
		if err := sm.solidState.ApplyBlock(block); err != nil {
			sm.log.Errorf("failed to apply synced block index #%d. Error: %v", stateIndex, err)
			return
		}
		// one block at a time
		if err := sm.solidState.Commit(block); err != nil {
>>>>>>> 07f64eb9
			sm.log.Errorf("failed to commit synced changes into DB. Restart syncing")
			sm.syncingBlocks = make(map[uint32]*syncingBlock)
			return
		}
		delete(sm.syncingBlocks, stateIndex)
	}
	sm.blockCandidates = make(map[hashing.HashValue]*candidateBlock) // clear candidate batches
	go sm.chain.Events().StateSynced().Trigger(outputID, stateIndex)
}*/<|MERGE_RESOLUTION|>--- conflicted
+++ resolved
@@ -8,20 +8,9 @@
 
 	"github.com/iotaledger/wasp/packages/chain"
 	"github.com/iotaledger/wasp/packages/coretypes"
-	"github.com/iotaledger/wasp/packages/state"
 	"github.com/iotaledger/wasp/packages/util"
 )
 
-<<<<<<< HEAD
-/*func (sm *stateManager) isSynced() bool {
-	if sm.stateOutput == nil || sm.solidState == nil {
-		return false
-	}
-	return bytes.Equal(sm.solidState.Hash().Bytes(), sm.stateOutput.GetStateData())
-}*/
-
-=======
->>>>>>> 07f64eb9
 // returns block if it is known and flag if it is approved by some output
 /*func (sm *stateManager) syncBlock(blockIndex uint32) (state.Block, bool) {
 
@@ -57,39 +46,16 @@
 	return nil, false
 }*/
 
-<<<<<<< HEAD
 func (sm *stateManager) outputPulled(output *ledgerstate.AliasOutput) {
 	sm.log.Infof("XXX outputPulled %v", coretypes.OID(output.ID()))
 	if !sm.syncingBlocks.isSyncing(output.GetStateIndex()) {
 		// not interested
 		sm.log.Infof("XXX outputReceived: not interested %v", output.GetStateIndex())
-=======
-func (sm *stateManager) blockArrived(block state.Block) {
-	syncBlk, ok := sm.syncingBlocks[block.BlockIndex()]
-	if !ok {
-		// not asked
-		return
-	}
-	if syncBlk.block != nil {
-		// already have block. Check consistency. If inconsistent, start from scratch
-		if syncBlk.block.ApprovingOutputID() != block.ApprovingOutputID() {
-			sm.log.Errorf("conflicting block arrived. Block index: %d, present approving outputID: %s, arrived approving outputID: %s",
-				block.BlockIndex(), coretypes.OID(syncBlk.block.ApprovingOutputID()), coretypes.OID(block.ApprovingOutputID()))
-			syncBlk.block = nil
-			return
-		}
-		if !bytes.Equal(syncBlk.block.EssenceBytes(), block.EssenceBytes()) {
-			sm.log.Errorf("conflicting block arrived. Block index: %d", block.BlockIndex())
-			syncBlk.block = nil
-			return
-		}
->>>>>>> 07f64eb9
 		return
 	}
 	sm.syncingBlocks.approveBlockCandidates(output)
 }
 
-<<<<<<< HEAD
 func (sm *stateManager) outputPushed(output *ledgerstate.AliasOutput, timestamp time.Time) {
 	sm.log.Infof("XXX outputPushed %v %v %v", output.GetStateIndex(), coretypes.OID(output.ID()), timestamp)
 	if sm.stateOutput != nil {
@@ -101,41 +67,12 @@
 		case sm.stateOutput.GetStateIndex() > output.GetStateIndex():
 			sm.log.Infof("XXX outputPushed sm.stateOutput.GetStateIndex() > output.GetStateIndex(): %v > %v", sm.stateOutput.GetStateIndex(), output.GetStateIndex())
 			sm.log.Warn("EventStateMsg: out of order state output")
-=======
-func (sm *stateManager) chainOutputArrived(chainOutput *ledgerstate.AliasOutput) {
-	syncBlk, ok := sm.syncingBlocks[chainOutput.GetStateIndex()]
-	if !ok {
-		// not interested
-		return
-	}
-	if syncBlk.block == nil || syncBlk.approved {
-		// no need yet or too late
-		return
-	}
-	if BlockIsApprovedByChainOutput(syncBlk.block, chainOutput) {
-		finalHash, err := hashing.HashValueFromBytes(chainOutput.GetStateData())
-		if err != nil {
->>>>>>> 07f64eb9
 			return
 		}
 	}
 	sm.stateOutput = output
 	sm.stateOutputTimestamp = timestamp
 	sm.syncingBlocks.approveBlockCandidates(output)
-}
-
-func BlockIsApprovedByChainOutput(b state.Block, chainOutput *ledgerstate.AliasOutput) bool {
-	if chainOutput == nil {
-		return false
-	}
-	if b.BlockIndex() != chainOutput.GetStateIndex() {
-		return false
-	}
-	var nilOID ledgerstate.OutputID
-	if b.ApprovingOutputID() != nilOID && b.ApprovingOutputID() != chainOutput.ID() {
-		return false
-	}
-	return true
 }
 
 func (sm *stateManager) doSyncActionIfNeeded() {
@@ -144,21 +81,15 @@
 		sm.log.Infof("XXX doSyncActionIfNeeded: output nil")
 		return
 	}
-<<<<<<< HEAD
 	startSyncFromIndex := uint32(0)
 	if sm.solidState != nil {
 		startSyncFromIndex = sm.solidState.BlockIndex() + 1
 	}
-=======
-	currentIndex := sm.solidState.BlockIndex()
-
->>>>>>> 07f64eb9
 	switch {
 	case startSyncFromIndex == sm.stateOutput.GetStateIndex()+1:
 		// synced
 		sm.log.Infof("XXX doSyncActionIfNeeded: synced")
 		return
-<<<<<<< HEAD
 	case startSyncFromIndex > sm.stateOutput.GetStateIndex():
 		sm.log.Panicf("inconsistency: solid state index is larger than state output index")
 	}
@@ -191,15 +122,6 @@
 	if time.Now().Before(sm.syncingBlocks.getPullDeadline(stateIndex)) {
 		// still waiting
 		sm.log.Infof("XXX requestBlockIfNeeded: before deadline %v", sm.syncingBlocks.getPullDeadline(stateIndex))
-=======
-	case currentIndex > sm.stateOutput.GetStateIndex():
-		sm.log.Panicf("inconsistency: current (solid) state index %d is larger than state output index %d",
-			currentIndex, sm.stateOutput.GetStateIndex())
-	}
-	// not synced
-	if currentIndex+1 >= sm.stateOutput.GetStateIndex() {
-		// waiting for the state transition
->>>>>>> 07f64eb9
 		return
 	}
 	// have to pull
@@ -218,24 +140,19 @@
 	sm.log.Infof("XXX getCandidatesToCommit: from %v to %v accumulator %v", fromStateIndex, toStateIndex, candidateAcc)
 	if fromStateIndex > toStateIndex {
 		//Blocks gathered. Check if the correct result is received if they are applied
-		var tentativeState state.VirtualState
-		if sm.solidState != nil {
-			tentativeState = sm.solidState.Clone()
-		} else {
-			//tentativeState = state.NewZeroVirtualState(sm.dbp.GetPartition(sm.chain.ID()))
-			tentativeState = state.NewVirtualState(sm.dbp.GetPartition(sm.chain.ID()), nil)
-		}
+		tentativeState := sm.solidState.Clone()
 		for i, candidate := range candidateAcc {
 			sm.log.Infof("XXX getCandidatesToCommit: candidate %v is null %v", i, candidate == nil)
-			block := candidate.getBlock()
-			if err := tentativeState.ApplyBlock(block); err != nil {
-				sm.log.Errorf("failed to apply synced block index #%d. Error: %v", block.StateIndex(), err)
+			var err error
+			tentativeState, err = candidate.getNextState(tentativeState)
+			if err != nil {
+				sm.log.Errorf("failed to apply synced block index #%d. Error: %v", candidate.getBlock().BlockIndex(), err)
 				return nil, false
 			}
 		}
 		// state hashes must be equal
 		tentativeHash := tentativeState.Hash()
-		finalHash := candidateAcc[len(candidateAcc)-1].getStateHash()
+		finalHash := candidateAcc[len(candidateAcc)-1].getNextStateHash()
 		if tentativeHash != finalHash {
 			sm.log.Errorf("state hashes mismatch: expected final hash: %s, tentative hash: %s", finalHash, tentativeHash)
 			return nil, false
@@ -260,26 +177,23 @@
 }
 
 func (sm *stateManager) commitCandidates(candidates []*candidateBlock) {
-	if sm.solidState == nil {
-		sm.solidState = state.NewVirtualState(sm.dbp.GetPartition(sm.chain.ID()), nil)
-	}
 	stateIndex := uint32(0)
 	for _, candidate := range candidates {
 		block := candidate.getBlock()
-		stateIndex = block.StateIndex()
-		sm.solidState.ApplyBlock(block)
-		if err := sm.solidState.CommitToDb(block); err != nil {
+		sm.solidState, _ = candidate.getNextState(sm.solidState)
+		stateIndex = block.BlockIndex()
+		//TODO: maybe commit in 10 block batches?
+		//TODO: maybe commit everything in one transaction and move StateTransition event notification? But solid state will have to be calculated after failed commit.
+		if err := sm.solidState.Commit(block); err != nil {
 			sm.log.Errorf("failed to commit synced changes into DB. Restart syncing")
 			sm.syncingBlocks.restartSyncing()
 			return
 		}
 		if candidate.isLocal() {
 			go sm.chain.Events().StateTransition().Trigger(&chain.StateTransitionEventData{
-				VirtualState:     sm.solidState.Clone(),
-				BlockEssenceHash: candidate.block.EssenceHash(),
-				ChainOutput:      sm.stateOutput,
-				Timestamp:        sm.stateOutputTimestamp,
-				RequestIDs:       candidate.block.RequestIDs(),
+				VirtualState:    sm.solidState.Clone(),
+				ChainOutput:     sm.stateOutput,
+				OutputTimestamp: sm.stateOutputTimestamp,
 			})
 		}
 		sm.syncingBlocks.deleteSyncingBlock(stateIndex)
@@ -293,10 +207,15 @@
 		// shouldn't be here
 		sm.log.Panicf("len(blocks) == 0")
 	}
-	tentativeState := sm.solidState.Clone()
+	var tentativeState state.VirtualState
+	if sm.solidState != nil {
+		tentativeState = sm.solidState.Clone()
+	} else {
+		tentativeState = state.NewZeroVirtualState(sm.dbp.GetPartition(sm.chain.ID()))
+	}
 	for _, block := range blocks {
 		if err := tentativeState.ApplyBlock(block); err != nil {
-			sm.log.Errorf("failed to apply synced block index #%d. Error: %v", block.BlockIndex(), err)
+			sm.log.Errorf("failed to apply synced block index #%d. Error: %v", block.StateIndex(), err)
 			return
 		}
 	}
@@ -306,24 +225,15 @@
 		sm.log.Errorf("state hashes mismatch: expected final hash: %s, tentative hash: %s", finalHash, tentativeHash)
 		return
 	}
-	tentativeState = nil
-	// running it again, this time seriously
-	// the reason we are not committing all at once is to prevent too large DB transaction
+	// again applying blocks, this time seriously
+	if sm.solidState == nil {
+		sm.solidState = state.NewZeroVirtualState(sm.dbp.GetPartition(sm.chain.ID()))
+	}
 	stateIndex := uint32(0)
 	for _, block := range blocks {
-<<<<<<< HEAD
 		stateIndex = block.StateIndex()
 		sm.solidState.ApplyBlock(block)
 		if err := sm.solidState.CommitToDb(block); err != nil {
-=======
-		stateIndex = block.BlockIndex()
-		if err := sm.solidState.ApplyBlock(block); err != nil {
-			sm.log.Errorf("failed to apply synced block index #%d. Error: %v", stateIndex, err)
-			return
-		}
-		// one block at a time
-		if err := sm.solidState.Commit(block); err != nil {
->>>>>>> 07f64eb9
 			sm.log.Errorf("failed to commit synced changes into DB. Restart syncing")
 			sm.syncingBlocks = make(map[uint32]*syncingBlock)
 			return
