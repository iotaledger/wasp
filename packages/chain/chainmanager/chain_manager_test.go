--- conflicted
+++ resolved
@@ -71,14 +71,9 @@
 	t.Logf("Committee addressB: %v", cmtAddrB)
 	//
 	// Chain identifiers.
-<<<<<<< HEAD
 	cmtAddrASigner := testpeers.NewTestDSSSigner(cmtAddrA, dkRegs, nodeIDs, peerIdentities, log)
 	tcl := newTestChainLedger(t, cmtAddrASigner)
-	anchor, deposit := tcl.MakeTxChainOrigin(cmtAddrA)
-=======
-	tcl := newTestChainLedger(t, originator)
 	anchor, deposit := tcl.MakeTxChainOrigin()
->>>>>>> daec2feb
 	//
 	// Construct the nodes.
 	nodes := map[gpa.NodeID]gpa.GPA{}
