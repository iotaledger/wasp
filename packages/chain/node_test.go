--- conflicted
+++ resolved
@@ -124,11 +124,7 @@
 	for i := range incCount {
 		const baseTokens = 10000000
 		assets := iscmove.NewAssets(baseTokens)
-<<<<<<< HEAD
-		allowanceBCS := lo.Must(bcs.Marshal(assets))
-=======
 		allowanceBCS := lo.Must(bcs.Marshal(iscmove.NewAssets(baseTokens - 100000)))
->>>>>>> 770cf269
 		one := int64(1)
 		mmm := inccounter.FuncIncCounter.Message(&one)
 		req, err := te.l2Client.CreateAndSendRequestWithAssets(ctxTimeout, &iscmoveclient.CreateAndSendRequestWithAssetsRequest{
@@ -142,11 +138,7 @@
 				Args:     mmm.Params,
 			},
 			AllowanceBCS:     allowanceBCS,
-<<<<<<< HEAD
-			OnchainGasBudget: 100000,
-=======
 			OnchainGasBudget: 1000000,
->>>>>>> 770cf269
 			GasPrice:         iotaclient.DefaultGasPrice,
 			GasBudget:        iotaclient.DefaultGasBudget,
 		})
