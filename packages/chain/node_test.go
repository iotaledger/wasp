// Copyright 2020 IOTA Stiftung
// SPDX-License-Identifier: Apache-2.0

package chain_test

import (
	"context"
	"fmt"
	"math/rand"
	"sync"
	"testing"
	"time"

	"github.com/samber/lo"
	"github.com/stretchr/testify/require"

	"github.com/iotaledger/hive.go/kvstore/mapdb"
	"github.com/iotaledger/hive.go/logger"
	iotago "github.com/iotaledger/iota.go/v3"
	"github.com/iotaledger/wasp/contracts/native/inccounter"
	"github.com/iotaledger/wasp/packages/chain"
	"github.com/iotaledger/wasp/packages/chain/statemanager/smGPA/smGPAUtils"
	"github.com/iotaledger/wasp/packages/cryptolib"
	"github.com/iotaledger/wasp/packages/isc"
	"github.com/iotaledger/wasp/packages/kv/dict"
	"github.com/iotaledger/wasp/packages/metrics/nodeconnmetrics"
	"github.com/iotaledger/wasp/packages/parameters"
	"github.com/iotaledger/wasp/packages/peering"
	"github.com/iotaledger/wasp/packages/registry"
	"github.com/iotaledger/wasp/packages/shutdown"
	"github.com/iotaledger/wasp/packages/state"
	"github.com/iotaledger/wasp/packages/testutil"
	testparameters "github.com/iotaledger/wasp/packages/testutil/parameters"
	"github.com/iotaledger/wasp/packages/testutil/testchain"
	"github.com/iotaledger/wasp/packages/testutil/testlogger"
	"github.com/iotaledger/wasp/packages/testutil/testpeers"
	"github.com/iotaledger/wasp/packages/testutil/utxodb"
	"github.com/iotaledger/wasp/packages/transaction"
	"github.com/iotaledger/wasp/packages/vm/core/coreprocessors"
)

type tc struct {
	n        int
	f        int
	reliable bool
	timeout  time.Duration
}

func TestNodeBasic(t *testing.T) {
	t.Parallel()
	tests := []tc{
<<<<<<< HEAD
		{n: 1, f: 0, reliable: true},  // Low N
		{n: 2, f: 0, reliable: true},  // Low N
		{n: 3, f: 0, reliable: true},  // Low N
		{n: 4, f: 1, reliable: true},  // Minimal robust config.
		{n: 10, f: 3, reliable: true}, // Typical config.
	}
	if !testing.Short() { // TODO: Uncomment them when the CmtLog is fixed.
		tests = append(tests,
			tc{n: 4, f: 1, reliable: false},  // Minimal robust config.
			tc{n: 10, f: 3, reliable: false}, // Typical config.
			tc{n: 31, f: 10, reliable: true}, // Large cluster, reliable - to make test faster.
		)
=======
		{n: 1, f: 0, reliable: true, timeout: 10 * time.Second},   // Low N
		{n: 2, f: 0, reliable: true, timeout: 20 * time.Second},   // Low N
		{n: 3, f: 0, reliable: true, timeout: 30 * time.Second},   // Low N
		{n: 4, f: 0, reliable: true, timeout: 40 * time.Second},   // Minimal robust config.
		{n: 4, f: 1, reliable: true, timeout: 50 * time.Second},   // Minimal robust config.
		{n: 10, f: 3, reliable: true, timeout: 130 * time.Second}, // Typical config.
>>>>>>> 5ceb4557
	}
	// if !testing.Short() { // TODO: Uncomment after CmtLog is fixed!!!!!!
	// 	tests = append(tests,
	// 		// TODO these "unreliable" tests are crazy, they either succeed in 10~20s or run forever...
	// 		tc{n: 4, f: 1, reliable: false, timeout: 5 * time.Minute},   // Minimal robust config.
	// 		tc{n: 10, f: 3, reliable: false, timeout: 15 * time.Minute}, // Typical config.
	// 		tc{n: 31, f: 10, reliable: true, timeout: 25 * time.Minute}, // Large cluster, reliable - to make test faster.
	// 	)
	// }
	for _, tst := range tests {
		t.Run(
			fmt.Sprintf("N=%v,F=%v,Reliable=%v", tst.n, tst.f, tst.reliable),
			func(tt *testing.T) { testNodeBasic(tt, tst.n, tst.f, tst.reliable, tst.timeout) },
		)
	}
}

//nolint:gocyclo
func testNodeBasic(t *testing.T, n, f int, reliable bool, timeout time.Duration) {
	t.Parallel()
	te := newEnv(t, n, f, reliable)
	defer te.close()

	ctxTimeout, ctxTimeoutCancel := context.WithTimeout(te.ctx, timeout)
	defer ctxTimeoutCancel()

	te.log.Debugf("All started.")
	for _, tnc := range te.nodeConns {
		tnc.waitAttached()
	}
	te.log.Debugf("All attached to node conns.")
	go func() {
		for {
			if te.ctx.Err() != nil {
				return
			}
			for _, tnc := range te.nodeConns {
				tnc.recvMilestone(time.Now())
			}
			time.Sleep(100 * time.Millisecond)
		}
	}()

	deployBaseAnchor, deployBaseAONoID, err := transaction.GetAnchorFromTransaction(te.originTx)
	require.NoError(t, err)
	deployBaseAO := isc.NewAliasOutputWithID(deployBaseAONoID, deployBaseAnchor.OutputID)
	for _, tnc := range te.nodeConns {
		tnc.recvAliasOutput(
			isc.NewOutputInfo(deployBaseAO.OutputID(), deployBaseAO.GetAliasOutput(), iotago.TransactionID{}),
		)
	}

	sendAndAwait := func(reqs []isc.Request, expectedBlockIndex int, desc string) {
		for _, tnc := range te.nodeConns {
			for _, req := range reqs {
				onLedgerRequest := req.(isc.OnLedgerRequest)
				tnc.recvRequestCB(
					isc.NewOutputInfo(onLedgerRequest.ID().OutputID(), onLedgerRequest.Output(), iotago.TransactionID{}),
				)
			}
		}
		awaitRequestsProcessed(ctxTimeout, te, reqs, desc)
		awaitPredicate(te, ctxTimeout, fmt.Sprintf("len(tnc.published) >= %d", expectedBlockIndex), func() bool {
			for _, tnc := range te.nodeConns {
				if len(tnc.published) < expectedBlockIndex {
					return false
				}
			}
			return true
		})
	}

	//
	// Create SC Client account with some deposit
	scClient := cryptolib.NewKeyPair()
	_, err = te.utxoDB.GetFundsFromFaucet(scClient.Address(), 150_000_000)
	require.NoError(t, err)
	depositReqs := te.tcl.MakeTxAccountsDeposit(scClient)
	sendAndAwait(depositReqs, 1, "depositReqs")

	//
	// Deploy a contract, wait for a confirming TX.
	deployReqs := te.tcl.MakeTxDeployIncCounterContract()
	sendAndAwait(deployReqs, 2, "deployReqs")

	//
	// Invoke off-ledger requests on the contract, wait for the counter to reach the expected value.
	// We only send the requests to the first node. Mempool has to disseminate them.
	incCount := 10
	incRequests := make([]isc.Request, incCount)
	for i := 0; i < incCount; i++ {
		scRequest := isc.NewOffLedgerRequest(
			te.chainID,
			inccounter.Contract.Hname(),
			inccounter.FuncIncCounter.Hname(),
			dict.New(), uint64(i),
			2000000,
		).Sign(scClient)
		te.nodes[0].ReceiveOffLedgerRequest(scRequest, scClient.GetPublicKey())
		incRequests[i] = scRequest
	}

	// Check if all requests were processed.
	awaitRequestsProcessed(ctxTimeout, te, incRequests, "incRequests")

	// assert state
	for i, node := range te.nodes {
		for {
			latestState, err := node.LatestState(chain.ActiveOrCommittedState)
			require.NoError(t, err)
			cnt := inccounter.NewStateAccess(latestState).GetCounter()
			te.log.Debugf("Counter[node=%v]=%v", i, cnt)
			if cnt >= int64(incCount) {
				// TODO: Double-check with the published TX.
				/*
					latestTX := te.nodeConns[i].published[len(te.nodeConns[i].published)-1]
					_, latestAONoID, err := transaction.GetAnchorFromTransaction(latestTX)
					require.NoError(t, err)
					latestL1Commitment, err := vmcontext.L1CommitmentFromAliasOutput(latestAONoID)
					require.NoError(t, err)
					st, err := node.GetStateReader().StateByTrieRoot(latestL1Commitment.GetTrieRoot())
					require.NoError(t, err)
					require.GreaterOrEqual(t, incCount, inccounter.NewStateAccess(st).GetCounter())
				*/
				break
			}
			if reliable {
				continue
			}
			//
			// For the unreliable-network tests we have to retry the requests.
			// That's because the gossip in the mempool is primitive for now.
			for ii := 0; ii < incCount; ii++ {
				scRequest := isc.NewOffLedgerRequest(
					te.chainID,
					inccounter.Contract.Hname(),
					inccounter.FuncIncCounter.Hname(),
					dict.New(), uint64(ii),
					20000,
				).Sign(scClient)
				te.nodes[0].ReceiveOffLedgerRequest(scRequest, scClient.GetPublicKey())
			}
			time.Sleep(100 * time.Millisecond)
		}
		// Check if LastAliasOutput() works as expected.
		awaitPredicate(te, ctxTimeout, "LatestAliasOutput", func() bool {
			confirmedAO, activeAO := node.LatestAliasOutput()
			lastPublishedTX := te.nodeConns[i].published[len(te.nodeConns[i].published)-1]
			lastPublishedAO, err := isc.AliasOutputWithIDFromTx(lastPublishedTX, te.chainID.AsAddress())
			require.NoError(t, err)
			if !lastPublishedAO.Equals(confirmedAO) { // In this test we confirm outputs immediately.
				te.log.Debugf("lastPublishedAO(%v) != confirmedAO(%v)", lastPublishedAO, confirmedAO)
				return false
			}
			if !lastPublishedAO.Equals(activeAO) {
				te.log.Debugf("lastPublishedAO(%v) != activeAO(%v)", lastPublishedAO, activeAO)
				return false
			}
			return true
		})
	}
}

func awaitRequestsProcessed(ctx context.Context, te *testEnv, requests []isc.Request, desc string) {
	reqRefs := isc.RequestRefsFromRequests(requests)
	for i, node := range te.nodes {
		for reqNum, reqRef := range reqRefs {
			te.log.Debugf("Going to AwaitRequestProcessed %v at node=%v, req[%v]=%v...", desc, i, reqNum, reqRef.ID.String())

			await := func(confirmed bool) {
				rec := <-node.AwaitRequestProcessed(ctx, reqRef.ID, confirmed)
				if ctx.Err() != nil {
					te.t.Fatalf("awaitRequestsProcessed (%t) failed: %s, context timeout", confirmed, desc)
				}
				if rec.Error != nil {
					te.t.Fatalf("request processed with an error, %s", rec.Error.Error())
				}
			}

			await(false)
			await(true)
			te.log.Debugf("Going to AwaitRequestProcessed %v at node=%v, req[%v]=%v...Done", desc, i, reqNum, reqRef.ID.String())
		}
	}
}

//nolint:revive
func awaitPredicate(te *testEnv, ctx context.Context, desc string, predicate func() bool) {
	for {
		select {
		case <-ctx.Done():
			require.FailNowf(te.t, "awaitPredicate failed: %s", desc)
		default:
			if predicate() {
				te.log.Debugf("Predicate %v become true.", desc)
				return
			}
			te.log.Debugf("Predicate %v still false, will retry.", desc)
			time.Sleep(100 * time.Millisecond)
		}
	}
}

////////////////////////////////////////////////////////////////////////////////
// testNodeConn

type testNodeConn struct {
	t               *testing.T
	chainID         isc.ChainID
	published       []*iotago.Transaction
	recvRequestCB   chain.RequestOutputHandler
	recvAliasOutput chain.AliasOutputHandler
	recvMilestone   chain.MilestoneHandler
	attachWG        *sync.WaitGroup
}

func newTestNodeConn(t *testing.T) *testNodeConn {
	tnc := &testNodeConn{
		t:         t,
		published: []*iotago.Transaction{},
		attachWG:  &sync.WaitGroup{},
	}
	tnc.attachWG.Add(1)
	return tnc
}

func (tnc *testNodeConn) PublishTX(
	ctx context.Context,
	chainID isc.ChainID,
	tx *iotago.Transaction,
	callback chain.TxPostHandler,
) error {
	if tnc.chainID.Empty() {
		tnc.t.Error("NodeConn::PublishTX before attach.")
	}
	if !tnc.chainID.Equals(chainID) {
		tnc.t.Error("unexpected chain id")
	}
	txID, err := tx.ID()
	require.NoError(tnc.t, err)
	existing := lo.ContainsBy(tnc.published, func(publishedTX *iotago.Transaction) bool {
		publishedID, err2 := publishedTX.ID()
		require.NoError(tnc.t, err2)
		return txID == publishedID
	})
	if existing {
		tnc.t.Logf("Already seen a TX with ID=%v", txID)
		return nil
	}
	tnc.published = append(tnc.published, tx)
	callback(tx, true)

	stateAnchor, aoNoID, err := transaction.GetAnchorFromTransaction(tx)
	if err != nil {
		return err
	}
	tnc.recvAliasOutput(
		isc.NewOutputInfo(stateAnchor.OutputID, aoNoID, iotago.TransactionID{}),
	)

	return nil
}

func (tnc *testNodeConn) AttachChain(
	ctx context.Context,
	chainID isc.ChainID,
	recvRequestCB chain.RequestOutputHandler,
	recvAliasOutput chain.AliasOutputHandler,
	recvMilestone chain.MilestoneHandler,
) {
	if !tnc.chainID.Empty() {
		tnc.t.Error("duplicate attach")
	}
	tnc.chainID = chainID
	tnc.recvRequestCB = recvRequestCB
	tnc.recvAliasOutput = recvAliasOutput
	tnc.recvMilestone = recvMilestone
	tnc.attachWG.Done()
}

func (tnc *testNodeConn) Run(ctx context.Context) error {
	panic("should be unused in test")
}

func (tnc *testNodeConn) waitAttached() {
	tnc.attachWG.Wait()
}

func (tnc *testNodeConn) WaitUntilInitiallySynced(ctx context.Context) error {
	panic("should be unused in test")
}

func (tnc *testNodeConn) GetBech32HRP() iotago.NetworkPrefix {
	return testparameters.GetBech32HRP()
}

func (tnc *testNodeConn) GetL1Params() *parameters.L1Params {
	return testparameters.GetL1ParamsForTesting()
}

func (tnc *testNodeConn) GetL1ProtocolParams() *iotago.ProtocolParameters {
	return testparameters.GetL1ProtocolParamsForTesting()
}

func (tnc *testNodeConn) GetMetrics() nodeconnmetrics.NodeConnectionMetrics {
	panic("should be unused in test")
}

////////////////////////////////////////////////////////////////////////////////
// testEnv

type testEnv struct {
	t                *testing.T
	ctx              context.Context
	ctxCancel        context.CancelFunc
	log              *logger.Logger
	utxoDB           *utxodb.UtxoDB
	governor         *cryptolib.KeyPair
	originator       *cryptolib.KeyPair
	peeringURLs      []string
	peerIdentities   []*cryptolib.KeyPair
	peerPubKeys      []*cryptolib.PublicKey
	peeringNetwork   *testutil.PeeringNetwork
	networkProviders []peering.NetworkProvider
	tcl              *testchain.TestChainLedger
	cmtAddress       iotago.Address
	chainID          isc.ChainID
	originAO         *isc.AliasOutputWithID
	originTx         *iotago.Transaction
	nodeConns        []*testNodeConn
	nodes            []chain.Chain
}

func newEnv(t *testing.T, n, f int, reliable bool) *testEnv {
	te := &testEnv{t: t}
	te.ctx, te.ctxCancel = context.WithCancel(context.Background())
	te.log = testlogger.NewLogger(t).Named(fmt.Sprintf("%04d", rand.Intn(10000))) // For test instance ID.
	//
	// Create ledger accounts.
	te.utxoDB = utxodb.New(utxodb.DefaultInitParams())
	te.governor = cryptolib.NewKeyPair()
	te.originator = cryptolib.NewKeyPair()
	_, err := te.utxoDB.GetFundsFromFaucet(te.governor.Address())
	require.NoError(t, err)
	_, err = te.utxoDB.GetFundsFromFaucet(te.originator.Address())
	require.NoError(t, err)
	//
	// Create a fake network and keys for the tests.
	te.peeringURLs, te.peerIdentities = testpeers.SetupKeys(uint16(n))
	te.peerPubKeys = make([]*cryptolib.PublicKey, len(te.peerIdentities))
	for i := range te.peerPubKeys {
		te.peerPubKeys[i] = te.peerIdentities[i].GetPublicKey()
	}
	var networkBehaviour testutil.PeeringNetBehavior
	if reliable {
		networkBehaviour = testutil.NewPeeringNetReliable(te.log)
	} else {
		netLogger := testlogger.WithLevel(te.log.Named("Network"), logger.LevelInfo, false)
		networkBehaviour = testutil.NewPeeringNetUnreliable(80, 20, 10*time.Millisecond, 200*time.Millisecond, netLogger)
	}
	te.peeringNetwork = testutil.NewPeeringNetwork(
		te.peeringURLs, te.peerIdentities, 10000,
		networkBehaviour,
		testlogger.WithLevel(te.log, logger.LevelWarn, false),
	)
	te.networkProviders = te.peeringNetwork.NetworkProviders()
	var dkShareProviders []registry.DKShareRegistryProvider
	te.cmtAddress, dkShareProviders = testpeers.SetupDkgTrivial(t, n, f, te.peerIdentities, nil)
	te.tcl = testchain.NewTestChainLedger(t, te.utxoDB, te.originator)
	te.originTx, te.originAO, te.chainID = te.tcl.MakeTxChainOrigin(te.cmtAddress)
	//
	// Initialize the nodes.
	te.nodeConns = make([]*testNodeConn, len(te.peerIdentities))
	te.nodes = make([]chain.Chain, len(te.peerIdentities))
	require.NoError(t, err)
	for i := range te.peerIdentities {
		te.nodeConns[i] = newTestNodeConn(t)
		log := te.log.Named(fmt.Sprintf("N#%v", i))
		te.nodes[i], err = chain.New(
			te.ctx,
			te.chainID,
			state.NewStore(mapdb.NewMapDB()),
			te.nodeConns[i],
			te.peerIdentities[i],
			coreprocessors.NewConfigWithCoreContracts().WithNativeContracts(inccounter.Processor),
			dkShareProviders[i],
			testutil.NewConsensusStateRegistry(),
			smGPAUtils.NewMockedTestBlockWAL(),
			chain.NewEmptyChainListener(),
			[]*cryptolib.PublicKey{}, // Access nodes.
			te.networkProviders[i],
			shutdown.NewCoordinator("test", log),
			log,
		)
		require.NoError(t, err)
		te.nodes[i].ServersUpdated(te.peerPubKeys)
	}
	te.log = te.log.Named("TC")
	return te
}

func (te *testEnv) close() {
	te.ctxCancel()
	te.peeringNetwork.Close()
	te.log.Sync()
}<|MERGE_RESOLUTION|>--- conflicted
+++ resolved
@@ -49,36 +49,21 @@
 func TestNodeBasic(t *testing.T) {
 	t.Parallel()
 	tests := []tc{
-<<<<<<< HEAD
-		{n: 1, f: 0, reliable: true},  // Low N
-		{n: 2, f: 0, reliable: true},  // Low N
-		{n: 3, f: 0, reliable: true},  // Low N
-		{n: 4, f: 1, reliable: true},  // Minimal robust config.
-		{n: 10, f: 3, reliable: true}, // Typical config.
-	}
-	if !testing.Short() { // TODO: Uncomment them when the CmtLog is fixed.
-		tests = append(tests,
-			tc{n: 4, f: 1, reliable: false},  // Minimal robust config.
-			tc{n: 10, f: 3, reliable: false}, // Typical config.
-			tc{n: 31, f: 10, reliable: true}, // Large cluster, reliable - to make test faster.
-		)
-=======
 		{n: 1, f: 0, reliable: true, timeout: 10 * time.Second},   // Low N
 		{n: 2, f: 0, reliable: true, timeout: 20 * time.Second},   // Low N
 		{n: 3, f: 0, reliable: true, timeout: 30 * time.Second},   // Low N
 		{n: 4, f: 0, reliable: true, timeout: 40 * time.Second},   // Minimal robust config.
 		{n: 4, f: 1, reliable: true, timeout: 50 * time.Second},   // Minimal robust config.
 		{n: 10, f: 3, reliable: true, timeout: 130 * time.Second}, // Typical config.
->>>>>>> 5ceb4557
-	}
-	// if !testing.Short() { // TODO: Uncomment after CmtLog is fixed!!!!!!
-	// 	tests = append(tests,
-	// 		// TODO these "unreliable" tests are crazy, they either succeed in 10~20s or run forever...
-	// 		tc{n: 4, f: 1, reliable: false, timeout: 5 * time.Minute},   // Minimal robust config.
-	// 		tc{n: 10, f: 3, reliable: false, timeout: 15 * time.Minute}, // Typical config.
-	// 		tc{n: 31, f: 10, reliable: true, timeout: 25 * time.Minute}, // Large cluster, reliable - to make test faster.
-	// 	)
-	// }
+	}
+	if !testing.Short() {
+		tests = append(tests,
+			// TODO these "unreliable" tests are crazy, they either succeed in 10~20s or run forever...
+			tc{n: 4, f: 1, reliable: false, timeout: 5 * time.Minute},   // Minimal robust config.
+			tc{n: 10, f: 3, reliable: false, timeout: 15 * time.Minute}, // Typical config.
+			tc{n: 31, f: 10, reliable: true, timeout: 25 * time.Minute}, // Large cluster, reliable - to make test faster.
+		)
+	}
 	for _, tst := range tests {
 		t.Run(
 			fmt.Sprintf("N=%v,F=%v,Reliable=%v", tst.n, tst.f, tst.reliable),
