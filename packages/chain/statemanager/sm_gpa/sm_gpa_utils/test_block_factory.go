--- conflicted
+++ resolved
@@ -11,6 +11,7 @@
 
 	"github.com/iotaledger/hive.go/kvstore/mapdb"
 	iotago "github.com/iotaledger/iota.go/v3"
+	"github.com/iotaledger/wasp/clients/iscmove"
 	"github.com/iotaledger/wasp/packages/isc"
 	"github.com/iotaledger/wasp/packages/isc/coreutil"
 	"github.com/iotaledger/wasp/packages/kv"
@@ -23,7 +24,7 @@
 
 type anchorData struct {
 	ref          *sui.ObjectRef
-	assets       types.Referent[types.AssetsBag]
+	assets       iscmove.Referent[iscmove.AssetsBag]
 	l1Commitment *state.L1Commitment
 	stateIndex   uint32
 }
@@ -52,9 +53,9 @@
 			Version:  0,
 			Digest:   nil, // TODO
 		},
-		assets: types.Referent[types.AssetsBag]{
+		assets: iscmove.Referent[iscmove.AssetsBag]{
 			//ID: nil, // TODO
-			Value: &types.AssetsBag{
+			Value: &iscmove.AssetsBag{
 				//ID:   nil, // TODO
 				Size: 0,
 			},
@@ -120,11 +121,7 @@
 	return bfT.chainInitParams
 }
 
-<<<<<<< HEAD
-func (bfT *BlockFactory) GetOriginAnchor() *types.RefWithObject[types.Anchor] {
-=======
-func (bfT *BlockFactory) GetOriginAnchor() *iscmove.Anchor {
->>>>>>> 7e3689ed
+func (bfT *BlockFactory) GetOriginAnchor() *iscmove.RefWithObject[iscmove.Anchor] {
 	return bfT.GetAnchor(origin.L1Commitment(0, bfT.chainInitParams, 0))
 }
 
@@ -218,13 +215,12 @@
 	return result
 }
 
-<<<<<<< HEAD
-func (bfT *BlockFactory) GetAnchor(commitment *state.L1Commitment) *types.RefWithObject[types.Anchor] {
+func (bfT *BlockFactory) GetAnchor(commitment *state.L1Commitment) *iscmove.RefWithObject[iscmove.Anchor] {
 	anchorData, ok := bfT.anchorData[commitment.BlockHash()]
 	require.True(bfT.t, ok)
-	return &types.RefWithObject[types.Anchor]{
+	return &iscmove.RefWithObject[iscmove.Anchor]{
 		ObjectRef: *anchorData.ref,
-		Object: &types.Anchor{
+		Object: &iscmove.Anchor{
 			ID:         *anchorData.ref.ObjectID,
 			Assets:     anchorData.assets,
 			InitParams: bfT.chainInitParams.Bytes(),
@@ -232,17 +228,6 @@
 			BlockHash:  sui.NewBytes(anchorData.l1Commitment.BlockHash().Bytes()),
 			StateIndex: anchorData.stateIndex,
 		},
-=======
-func (bfT *BlockFactory) GetAnchor(commitment *state.L1Commitment) *iscmove.Anchor {
-	anchorData, ok := bfT.anchorData[commitment.BlockHash()]
-	require.True(bfT.t, ok)
-	return &iscmove.Anchor{
-		Ref:        anchorData.ref,
-		Assets:     anchorData.assets,
-		StateRoot:  sui.NewBytes(anchorData.l1Commitment.TrieRoot().Bytes()),
-		BlockHash:  sui.NewBytes(anchorData.l1Commitment.BlockHash().Bytes()),
-		StateIndex: anchorData.stateIndex,
->>>>>>> 7e3689ed
 	}
 }
 
