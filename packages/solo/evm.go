--- conflicted
+++ resolved
@@ -73,12 +73,12 @@
 	)
 }
 
-<<<<<<< HEAD
 func (b *jsonRPCSoloBackend) EVMTraceTransaction(
 	anchor *isc.StateAnchor,
 	blockTime time.Time,
 	iscRequestsInBlock []isc.Request,
-	txIndex uint64,
+	txIndex *uint64,
+	blockNumber *uint64,
 	tracer *tracers.Tracer,
 ) error {
 	return chainutil.EVMTraceTransaction(
@@ -86,19 +86,6 @@
 		b.Chain.store,
 		b.Chain.proc,
 		b.Chain.log,
-=======
-func (b *jsonRPCSoloBackend) EVMTrace(
-	aliasOutput *isc.AliasOutputWithID,
-	blockTime time.Time,
-	iscRequestsInBlock []isc.Request,
-	txIndex *uint64,
-	blockNumber *uint64,
-	tracer *tracers.Tracer,
-) error {
-	return chainutil.EVMTrace(
-		b.Chain,
-		aliasOutput,
->>>>>>> e5caf138
 		blockTime,
 		iscRequestsInBlock,
 		txIndex,
@@ -113,6 +100,11 @@
 
 func (b *jsonRPCSoloBackend) ISCLatestAnchor() (*isc.StateAnchor, error) {
 	anchor := b.Chain.GetLatestAnchor()
+	return anchor, nil
+}
+
+func (b *jsonRPCSoloBackend) ISCAnchor(stateIndex uint32) (*isc.StateAnchor, error) {
+	anchor := b.Chain.GetAnchor(stateIndex)
 	return anchor, nil
 }
 
