--- conflicted
+++ resolved
@@ -293,8 +293,7 @@
 	db := mapdb.NewMapDB()
 	store := indexedstore.New(state.NewStoreWithUniqueWriteMutex(db))
 
-<<<<<<< HEAD
-	gasCoinRef := env.makeBaseTokenCoin(chainOriginator, isc.GasCoinTargetValue)
+	gasCoinRef := env.makeBaseTokenCoin(chainOriginator, isc.GasCoinTargetValue, nil)
 	fmt.Printf("Chain Originator address: %s\n", originatorAddr)
 	fmt.Printf("GAS COIN BEFORE PULL: %v\n", gasCoinRef)
 
@@ -304,9 +303,6 @@
 	gasCoinRef = &gasCoinRefCheckRef
 
 	fmt.Printf("GAS COIN AFTER PULL: %v\n", gasCoinRef)
-=======
-	gasCoinRef := env.makeBaseTokenCoin(chainOperator, isc.GasCoinTargetValue, nil)
->>>>>>> 8426dbe8
 
 	block, stateMetadata := origin.InitChain(
 		schemaVersion,
