// Copyright 2020 IOTA Stiftung
// SPDX-License-Identifier: Apache-2.0

package solo

import (
	"bytes"
	"context"
	"math"
	"slices"
	"sync"
	"time"

	"github.com/samber/lo"
	"github.com/stretchr/testify/require"
	"go.uber.org/zap/zapcore"

	"github.com/iotaledger/hive.go/kvstore"
	"github.com/iotaledger/hive.go/kvstore/mapdb"
	"github.com/iotaledger/hive.go/logger"

	"github.com/iotaledger/wasp/clients/iota-go/contracts"
	"github.com/iotaledger/wasp/clients/iota-go/iotaclient"
	"github.com/iotaledger/wasp/clients/iota-go/iotaclient/iotaclienttest"
	"github.com/iotaledger/wasp/clients/iota-go/iotago"
	"github.com/iotaledger/wasp/clients/iota-go/iotajsonrpc"
	"github.com/iotaledger/wasp/clients/iscmove"
	"github.com/iotaledger/wasp/clients/iscmove/iscmoveclient"
	"github.com/iotaledger/wasp/packages/coin"
	"github.com/iotaledger/wasp/packages/cryptolib"
	"github.com/iotaledger/wasp/packages/evm/evmlogger"
	"github.com/iotaledger/wasp/packages/isc"
	"github.com/iotaledger/wasp/packages/kv"
	"github.com/iotaledger/wasp/packages/origin"
	"github.com/iotaledger/wasp/packages/publisher"
	"github.com/iotaledger/wasp/packages/state"
	"github.com/iotaledger/wasp/packages/state/indexedstore"
	"github.com/iotaledger/wasp/packages/testutil/l1starter"
	"github.com/iotaledger/wasp/packages/testutil/testlogger"
	"github.com/iotaledger/wasp/packages/util/bcs"
	"github.com/iotaledger/wasp/packages/vm"
	"github.com/iotaledger/wasp/packages/vm/core/coreprocessors"
	"github.com/iotaledger/wasp/packages/vm/core/evm"
	"github.com/iotaledger/wasp/packages/vm/core/governance"
	"github.com/iotaledger/wasp/packages/vm/core/migrations"
	"github.com/iotaledger/wasp/packages/vm/core/migrations/allmigrations"
	"github.com/iotaledger/wasp/packages/vm/processors"
	_ "github.com/iotaledger/wasp/packages/vm/sandbox"
)

const (
	timeLayout = "04:05.000000000"
)

// Solo is a structure which contains global parameters of the test: one per test instance
type Solo struct {
	// instance of the test
	T                    Context
	logger               *logger.Logger
	chainsMutex          sync.RWMutex
	chains               map[isc.ChainID]*Chain
	processorConfig      *processors.Config
	enableGasBurnLogging bool
	seed                 cryptolib.Seed
	publisher            *publisher.Publisher
	ctx                  context.Context
	mockTime             time.Time

	l1Config L1Config
}

// data to be persisted in the snapshot
type chainData struct {
	// Name is the name of the chain
	Name string

	// ChainID is the ID of the chain (in this version alias of the ChainAddress)
	ChainID isc.ChainID

	// OriginatorPrivateKey the key pair used to create the chain (origin transaction).
	// It is a default key pair in many of Solo calls which require private key.
	OriginatorPrivateKey *cryptolib.KeyPair

	// ValidatorFeeTarget is the agent ID to which all fees are accrued. By default, it is equal to OriginatorAgentID
	ValidatorFeeTarget isc.AgentID

	db kvstore.KVStore

	migrationScheme *migrations.MigrationScheme
}

// Chain represents state of individual chain.
// There may be several parallel instances of the chain in the 'solo' test
type Chain struct {
	chainData

	OriginatorAddress *cryptolib.Address
	OriginatorAgentID isc.AgentID

	// Env is a pointer to the global structure of the 'solo' test
	Env *Solo

	// Store is where the chain data (blocks, state) is stored
	store indexedstore.IndexedStore
	// Log is the named logger of the chain
	log *logger.Logger
	// global processor cache
	proc *processors.Config
	// related to asynchronous backlog processing
	runVMMutex sync.Mutex

	migrationScheme *migrations.MigrationScheme
}

type InitOptions struct {
	L1Config          *L1Config
	Debug             bool
	PrintStackTrace   bool
	GasBurnLogEnabled bool
	Log               *logger.Logger
}

type L1Config struct {
	IotaRPCURL    string
	IotaFaucetURL string
	ISCPackageID  iotago.PackageID
}

func DefaultInitOptions() *InitOptions {
	return &InitOptions{
		Debug:             false,
		PrintStackTrace:   false,
		GasBurnLogEnabled: true, // is ON by default
	}
}

// New creates an instance of the Solo environment
// If solo is used for unit testing, 't' should be the *testing.T instance;
// otherwise it can be either nil or an instance created with NewTestContext.
func New(t Context, initOptions ...*InitOptions) *Solo {
	opt := DefaultInitOptions()
	if len(initOptions) > 0 {
		opt = initOptions[0]
	}
	if opt.Log == nil {
		opt.Log = testlogger.NewNamedLogger(t.Name(), timeLayout)
		if !opt.Debug {
			opt.Log = testlogger.WithLevel(opt.Log, zapcore.InfoLevel, opt.PrintStackTrace)
		}
	}
	evmlogger.Init(opt.Log)

	if opt.L1Config == nil {
		opt.L1Config = &L1Config{
			IotaRPCURL:    l1starter.Instance().APIURL(),
			IotaFaucetURL: l1starter.Instance().FaucetURL(),
			ISCPackageID:  l1starter.Instance().ISCPackageID(),
		}
	}

	ctx, cancelCtx := context.WithCancel(context.Background())
	t.Cleanup(cancelCtx)

	ret := &Solo{
		T:                    t,
		logger:               opt.Log,
		l1Config:             *opt.L1Config,
		chains:               make(map[isc.ChainID]*Chain),
		processorConfig:      coreprocessors.NewConfigWithTestContracts(),
		enableGasBurnLogging: opt.GasBurnLogEnabled,
		seed:                 cryptolib.NewSeed(),
		publisher:            publisher.New(opt.Log.Named("publisher")),
		ctx:                  ctx,
	}
	_ = ret.publisher.Events.Published.Hook(func(ev *publisher.ISCEvent[any]) {
		ret.logger.Infof("solo publisher: %s %s %v", ev.Kind, ev.ChainID, ev.String())
	})

	go ret.publisher.Run(ctx)

	return ret
}

func (env *Solo) IterateChainTrieDBs(
	f func(chainID *isc.ChainID, k []byte, v []byte),
) {
	env.chainsMutex.Lock()
	defer env.chainsMutex.Unlock()

	chainIDs := lo.Keys(env.chains)
	slices.SortFunc(chainIDs, func(a, b isc.ChainID) int { return bytes.Compare(a.Bytes(), b.Bytes()) })
	for _, chID := range chainIDs {
		chID := chID // prevent loop variable aliasing
		ch := env.chains[chID]
		lo.Must0(ch.db.Iterate(nil, func(k []byte, v []byte) bool {
			f(&chID, k, v)
			return true
		}))
	}
}

func (env *Solo) IterateChainLatestStates(
	prefix kv.Key,
	f func(chainID *isc.ChainID, k []byte, v []byte),
) {
	env.chainsMutex.Lock()
	defer env.chainsMutex.Unlock()

	chainIDs := lo.Keys(env.chains)
	slices.SortFunc(chainIDs, func(a, b isc.ChainID) int { return bytes.Compare(a.Bytes(), b.Bytes()) })
	for _, chID := range chainIDs {
		chID := chID // prevent loop variable aliasing
		ch := env.chains[chID]
		store := indexedstore.New(state.NewStoreWithUniqueWriteMutex(ch.db))
		state, err := store.LatestState()
		require.NoError(env.T, err)
		state.IterateSorted(prefix, func(k kv.Key, v []byte) bool {
			f(&chID, []byte(k), v)
			return true
		})
	}
}

func (env *Solo) SyncLog() {
	_ = env.logger.Sync()
}

func (env *Solo) Publisher() *publisher.Publisher {
	return env.publisher
}

func (env *Solo) GetChainByName(name string) *Chain {
	env.chainsMutex.Lock()
	defer env.chainsMutex.Unlock()
	for _, ch := range env.chains {
		if ch.Name == name {
			return ch
		}
	}
	panic("chain not found")
}

const (
	DefaultCommonAccountBaseTokens   = 50 * isc.Million
	DefaultChainOriginatorBaseTokens = 50 * isc.Million
)

// NewChain deploys new default chain instance.
func (env *Solo) NewChain(depositFundsForOriginator ...bool) *Chain {
	ret, _ := env.NewChainExt(nil, 0, "chain1", evm.DefaultChainID, governance.DefaultBlockKeepAmount)
	if len(depositFundsForOriginator) == 0 || depositFundsForOriginator[0] {
		// deposit some tokens for the chain originator
		err := ret.DepositBaseTokensToL2(DefaultChainOriginatorBaseTokens, ret.OriginatorPrivateKey)
		require.NoError(env.T, err)
	}
	return ret
}

func (env *Solo) ISCPackageID() iotago.PackageID {
	return env.l1Config.ISCPackageID
}

func (env *Solo) deployChain(
	chainOriginator *cryptolib.KeyPair,
	initBaseTokens coin.Value,
	name string,
	evmChainID uint16,
	blockKeepAmount int32,
) (chainData, *isc.StateAnchor) {
	env.logger.Debugf("deploying new chain '%s'", name)

	if initBaseTokens == 0 {
		initBaseTokens = DefaultCommonAccountBaseTokens
	}

	if chainOriginator == nil {
		chainOriginator = env.NewKeyPairFromIndex(-1000 + len(env.chains)) // making new originator for each new chain
		originatorAddr := chainOriginator.GetPublicKey().AsAddress()
		env.GetFundsFromFaucet(originatorAddr)
	}

	initParams := origin.NewInitParams(
		isc.NewAddressAgentID(chainOriginator.Address()),
		evmChainID,
		blockKeepAmount,
		true,
	)

	originatorAddr := chainOriginator.GetPublicKey().AsAddress()
	originatorAgentID := isc.NewAddressAgentID(originatorAddr)

	baseTokenCoinInfo := env.L1CoinInfo(coin.BaseTokenType)

	schemaVersion := allmigrations.DefaultScheme.LatestSchemaVersion()
	db := mapdb.NewMapDB()
	store := indexedstore.New(state.NewStoreWithUniqueWriteMutex(db))

	gasCoinRef := env.makeBaseTokenCoin(
		chainOriginator,
		initBaseTokens,
	)

	block, stateMetadata := origin.InitChain(
		schemaVersion,
		store,
		initParams.Encode(),
		*gasCoinRef.ObjectID,
		initBaseTokens,
		baseTokenCoinInfo,
	)

	initCoinRef := env.makeBaseTokenCoin(
		chainOriginator,
		initBaseTokens,
	)

	anchorRef, err := env.ISCMoveClient().StartNewChain(
		env.ctx,
		&iscmoveclient.StartNewChainRequest{
			Signer:            chainOriginator,
			ChainOwnerAddress: chainOriginator.Address(),
			PackageID:         env.ISCPackageID(),
			StateMetadata:     stateMetadata.Bytes(),
			InitCoinRef:       initCoinRef,
			GasPrice:          iotaclient.DefaultGasPrice,
			GasBudget:         iotaclient.DefaultGasBudget,
		},
	)
	require.NoError(env.T, err)
	chainID := isc.ChainIDFromObjectID(anchorRef.Object.ID)

	env.logger.Infof(
		"deployed chain '%s' - ID: %s - state controller address: %s - origin trie root: %s",
		name,
		chainID,
		originatorAddr,
		block.TrieRoot(),
	)

	return chainData{
		Name:                 name,
		ChainID:              chainID,
		OriginatorPrivateKey: chainOriginator,
		ValidatorFeeTarget:   originatorAgentID,
		db:                   db,
		migrationScheme:      allmigrations.DefaultScheme,
	}, nil
}

// NewChainExt returns also origin and init transactions. Used for core testing
//
// If 'chainOriginator' is nil, new one is generated and utxodb.FundsFromFaucetAmount (many) base tokens are loaded from the UTXODB faucet.
// ValidatorFeeTarget will be set to OriginatorAgentID, and can be changed after initialization.
// To deploy a chain instance the following steps are performed:
//   - chain signature scheme (private key), chain address and chain ID are created
//   - empty virtual state is initialized
//   - origin transaction is created by the originator and added to the UTXODB
//   - 'init' request transaction to the 'root' contract is created and added to UTXODB
//   - backlog processing threads (goroutines) are started
//   - VM processor cache is initialized
//   - 'init' request is run by the VM. The 'root' contracts deploys the rest of the core contracts:
//
// Upon return, the chain is fully functional to process requests
func (env *Solo) NewChainExt(
	chainOriginator *cryptolib.KeyPair,
	initBaseTokens coin.Value,
	name string,
	evmChainID uint16,
	blockKeepAmount int32,
) (*Chain, *isc.StateAnchor) {
	chData, anchorRef := env.deployChain(chainOriginator, initBaseTokens, name, evmChainID, blockKeepAmount)

	env.chainsMutex.Lock()
	defer env.chainsMutex.Unlock()
	ch := env.addChain(chData)

	ch.log.Infof("chain '%s' deployed. Chain ID: %s", ch.Name, ch.ChainID.String())
	return ch, anchorRef
}

func (env *Solo) addChain(chData chainData) *Chain {
	ch := &Chain{
		chainData:         chData,
		OriginatorAddress: chData.OriginatorPrivateKey.GetPublicKey().AsAddress(),
		OriginatorAgentID: isc.NewAddressAgentID(chData.OriginatorPrivateKey.GetPublicKey().AsAddress()),
		Env:               env,
		store:             indexedstore.New(state.NewStoreWithUniqueWriteMutex(chData.db)),
		proc:              env.processorConfig,
		log:               env.logger.Named(chData.Name),
		migrationScheme:   chData.migrationScheme,
	}
	env.chains[chData.ChainID] = ch
	return ch
}

func (env *Solo) Ctx() context.Context {
	return env.ctx
}

func (env *Solo) IotaFaucetURL() string {
	return env.l1Config.IotaFaucetURL
}

func (ch *Chain) GetAnchor(stateIndex uint32) *isc.StateAnchor {
	anchor, err := ch.Env.ISCMoveClient().GetPastAnchorFromObjectID(
		ch.Env.ctx,
		ch.ChainID.AsAddress().AsIotaAddress(),
		uint64(stateIndex),
	)
	require.NoError(ch.Env.T, err)

	stateAnchor := isc.NewStateAnchor(anchor, ch.Env.ISCPackageID())
	return &stateAnchor
}

func (ch *Chain) GetLatestAnchor() *isc.StateAnchor {
	anchor, err := ch.Env.ISCMoveClient().GetAnchorFromObjectID(
		ch.Env.ctx,
		ch.ChainID.AsAddress().AsIotaAddress(),
	)
	require.NoError(ch.Env.T, err)

	stateAnchor := isc.NewStateAnchor(anchor, ch.Env.ISCPackageID())
	return &stateAnchor
}

func (ch *Chain) GetLatestAnchorWithBalances() (*isc.StateAnchor, *isc.Assets) {
	anchor := ch.GetLatestAnchor()
	bals, err := ch.Env.ISCMoveClient().GetAssetsBagWithBalances(ch.Env.ctx, &anchor.GetAssetsBag().ID)
	require.NoError(ch.Env.T, err)
	return anchor, lo.Must(isc.AssetsFromAssetsBagWithBalances(bals))
}

// collateBatch selects requests to be processed in a batch
func (ch *Chain) collateBatch(maxRequestsInBlock int) []isc.Request {
	reqs, err := ch.Env.ISCMoveClient().GetRequests(ch.Env.ctx, ch.Env.ISCPackageID(), ch.ChainID.AsAddress().AsIotaAddress())
	require.NoError(ch.Env.T, err)
	slices.SortFunc(reqs, func(a, b *iscmove.RefWithObject[iscmove.Request]) int {
		return bytes.Compare(a.ObjectID[:], b.ObjectID[:])
	})
	if len(reqs) > maxRequestsInBlock {
		reqs = reqs[:maxRequestsInBlock]
	}
	return lo.Map(reqs, func(req *iscmove.RefWithObject[iscmove.Request], _ int) isc.Request {
		r, err := isc.OnLedgerFromRequest(req, ch.ChainID.AsAddress())
		require.NoError(ch.Env.T, err)
		return r
	})
}

// RunRequestBatch runs a batch of requests pending to be processed
func (ch *Chain) RunRequestBatch(maxRequestsInBlock int) (
	*iotajsonrpc.IotaTransactionBlockResponse,
	[]*vm.RequestResult,
) {
	ch.runVMMutex.Lock()
	defer ch.runVMMutex.Unlock()

	batch := ch.collateBatch(maxRequestsInBlock)
	if len(batch) == 0 {
		return nil, nil // no requests to process
	}
	ptbRes, results := ch.runRequestsNolock(batch)
	for _, res := range results {
		if res.Receipt.Error != nil {
			ch.log.Errorf("runRequestsSync: %v", res.Receipt.Error)
		}
	}
	return ptbRes, results
}

func (ch *Chain) RunAllReceivedRequests(maxRequestsInBlock int) int {
	runs := 0
	for {
		_, res := ch.RunRequestBatch(maxRequestsInBlock)
		if res == nil {
			break
		}
		runs++
	}
	return runs
}

func (ch *Chain) AddMigration(m migrations.Migration) {
	ch.migrationScheme.Migrations = append(ch.migrationScheme.Migrations, m)
}

func (ch *Chain) ID() isc.ChainID {
	return ch.ChainID
}

func (ch *Chain) Log() *logger.Logger {
	return ch.log
}

func (ch *Chain) Processors() *processors.Config {
	return ch.proc
}

// ---------------------------------------------

func (env *Solo) L1CoinInfo(coinType coin.Type) *isc.IotaCoinInfo {
	md, err := env.IotaClient().GetCoinMetadata(env.ctx, coinType.String())
	require.NoError(env.T, err)
	ts, err := env.IotaClient().GetTotalSupply(env.ctx, coinType.String())
	require.NoError(env.T, err)
	return isc.IotaCoinInfoFromL1Metadata(coinType, md, coin.Value(ts.Value.Uint64()))
}

func (env *Solo) L1BaseTokenCoins(addr *cryptolib.Address) []*iotajsonrpc.Coin {
	return env.L1Coins(addr, coin.BaseTokenType)
}

func (env *Solo) L1AllCoins(addr *cryptolib.Address) iotajsonrpc.Coins {
	r, err := env.IotaClient().GetCoins(env.ctx, iotaclient.GetCoinsRequest{
		Owner: addr.AsIotaAddress(),
		Limit: math.MaxUint,
	})
	require.NoError(env.T, err)
	return r.Data
}

func (env *Solo) L1Coins(addr *cryptolib.Address, coinType coin.Type) []*iotajsonrpc.Coin {
	coinTypeStr := coinType.String()
	r, err := env.IotaClient().GetCoins(env.ctx, iotaclient.GetCoinsRequest{
		Owner:    addr.AsIotaAddress(),
		CoinType: &coinTypeStr,
		Limit:    math.MaxUint,
	})
	require.NoError(env.T, err)
	return r.Data
}

func (env *Solo) L1BaseTokens(addr *cryptolib.Address) coin.Value {
	return env.L1CoinBalance(addr, coin.BaseTokenType)
}

func (env *Solo) L1CoinBalance(addr *cryptolib.Address, coinType coin.Type) coin.Value {
	r, err := env.IotaClient().GetBalance(env.ctx, iotaclient.GetBalanceRequest{
		Owner:    addr.AsIotaAddress(),
		CoinType: coinType.String(),
	})
	require.NoError(env.T, err)
	return coin.Value(r.TotalBalance.Uint64())
}

func (env *Solo) L1NFTs(addr *cryptolib.Address) []iotago.ObjectID {
	panic("TODO")
}

// L1Assets returns all ftokens of the address contained in the UTXODB ledger
func (env *Solo) L1CoinBalances(addr *cryptolib.Address) isc.CoinBalances {
	r, err := env.IotaClient().GetAllBalances(env.ctx, addr.AsIotaAddress())
	require.NoError(env.T, err)
	cb := isc.NewCoinBalances()
	for _, b := range r {
		cb.Add(lo.Must(coin.TypeFromString(b.CoinType.String())), coin.Value(b.TotalBalance.Uint64()))
	}
	return cb
}

// MintNFTL1 mints a single NFT with the `issuer` account and sends it to a `target` account.
// Base tokens in the NFT output are sent to the minimum storage deposit and are taken from the issuer account.
func (env *Solo) MintNFTL1(issuer *cryptolib.KeyPair, target *cryptolib.Address, immutableMetadata []byte) (*isc.NFT, error) {
	nfts, err := env.MintNFTsL1(issuer, target, nil, [][]byte{immutableMetadata})
	if err != nil {
		return nil, err
	}
	return nfts[0], nil
}

// MintNFTsL1 mints len(metadata) NFTs with the `issuer` account and sends them
// to a `target` account.
//
// If collectionID is not nil, it must be the ID of an NFT owned by the issuer.
// All minted NFTs will belong to the given collection.
// See: https://github.com/iotaledger/tips/blob/main/tips/TIP-0027/tip-0027.md
//
// Base tokens in the NFT outputs are sent to the minimum storage deposit and are taken from the issuer account.
func (env *Solo) MintNFTsL1(
	issuer *cryptolib.KeyPair,
	target *cryptolib.Address,
	collectionID *iotago.ObjectID,
	metadata [][]byte,
) ([]*isc.NFT, error) {
	panic("TODO")
	/*
		err := errors.New("refactor me: MintNFTsL1")
		if err != nil {
			return nil, nil, err
		}
		err = env.AddToLedger(tx)
		if err != nil {
			return nil, nil, err
		}

		outSet, err := tx.OutputsSet()
		if err != nil {
			return nil, nil, err
		}

		var nfts []*isc.NFT
		var infos []*NFTMintedInfo
		for id, out := range outSet {
			if out, ok := out.(*iotago.NFTOutput); ok { //nolint:gocritic // false positive
				nftID := util.NFTIDFromNFTOutput(out, id)
				info := &NFTMintedInfo{
					OutputID: id,
					Output:   out,
					NFTID:    nftID,
				}
				nft := &isc.NFT{
					ID:       info.NFTID,
					Issuer:   cryptolib.NewAddressFromIotago(out.ImmutableFeatureSet().IssuerFeature().Address),
					Metadata: out.ImmutableFeatureSet().MetadataFeature().Data,
				}
				nfts = append(nfts, nft)
				infos = append(infos, info)
			}
		}
		return nfts, infos, nil
	*/
}

func (env *Solo) executePTB(
	ptb iotago.ProgrammableTransaction,
	wallet *cryptolib.KeyPair,
	gasPaymentCoins []*iotago.ObjectRef,
	gasBudget, gasPrice uint64,
) *iotajsonrpc.IotaTransactionBlockResponse {
	tx := iotago.NewProgrammable(
		wallet.Address().AsIotaAddress(),
		ptb,
		gasPaymentCoins,
		gasBudget,
		gasPrice,
	)

	txnBytes, err := bcs.Marshal(&tx)
	require.NoError(env.T, err)

	execRes, err := env.IotaClient().SignAndExecuteTransaction(
		env.ctx,
		&iotaclient.SignAndExecuteTransactionRequest{
			TxDataBytes: txnBytes,
			Signer:      cryptolib.SignerToIotaSigner(wallet),
			Options: &iotajsonrpc.IotaTransactionBlockResponseOptions{
				ShowEffects:       true,
				ShowObjectChanges: true,
				ShowEvents:        true,
			},
		},
	)
<<<<<<< HEAD

=======
>>>>>>> 8d188a8c
	require.NoError(env.T, err)
	require.True(env.T, execRes.Effects.Data.IsSuccess())
	return execRes
}

func (env *Solo) L1DeployCoinPackage(keyPair *cryptolib.KeyPair) (
	packageID *iotago.PackageID,
	treasuryCap *iotago.ObjectRef,
) {
	return iotaclienttest.DeployCoinPackage(
		env.T,
		env.IotaClient(),
		cryptolib.SignerToIotaSigner(keyPair),
		contracts.Testcoin(),
	)
}

func (env *Solo) L1MintCoin(
	keyPair *cryptolib.KeyPair,
	packageID *iotago.PackageID,
	moduleName iotago.Identifier,
	typeTag iotago.Identifier,
	treasuryCapObjectID *iotago.ObjectID,
	mintAmount uint64,
) (coinRef *iotago.ObjectRef) {
	return iotaclienttest.MintCoins(
		env.T,
		env.IotaClient(),
		cryptolib.SignerToIotaSigner(keyPair),
		packageID,
		moduleName,
		typeTag,
		treasuryCapObjectID,
		mintAmount,
	)
}<|MERGE_RESOLUTION|>--- conflicted
+++ resolved
@@ -651,10 +651,6 @@
 			},
 		},
 	)
-<<<<<<< HEAD
-
-=======
->>>>>>> 8d188a8c
 	require.NoError(env.T, err)
 	require.True(env.T, execRes.Effects.Data.IsSuccess())
 	return execRes
