// Copyright 2020 IOTA Stiftung
// SPDX-License-Identifier: Apache-2.0

package solo

import (
	"errors"
	"os"

	"github.com/samber/lo"
	"github.com/stretchr/testify/require"

	"github.com/iotaledger/wasp/clients/iota-go/iotaclient"
	"github.com/iotaledger/wasp/clients/iota-go/iotago"
	"github.com/iotaledger/wasp/clients/iota-go/iotajsonrpc"

	"github.com/iotaledger/wasp/packages/hashing"
	"github.com/iotaledger/wasp/packages/isc"
	"github.com/iotaledger/wasp/packages/parameters"
	"github.com/iotaledger/wasp/packages/state"
	"github.com/iotaledger/wasp/packages/vm"
	"github.com/iotaledger/wasp/packages/vm/core/accounts"
	"github.com/iotaledger/wasp/packages/vm/core/blocklog"
	"github.com/iotaledger/wasp/packages/vm/core/migrations/allmigrations"
	"github.com/iotaledger/wasp/packages/vm/vmimpl"
)

func (ch *Chain) RunOffLedgerRequest(r isc.Request) (
	*iotajsonrpc.IotaTransactionBlockResponse,
	isc.CallArguments,
	error,
) {
	defer ch.logRequestLastBlock()
	ptbRes, results := ch.RunRequestsSync([]isc.Request{r})
	if len(results) == 0 {
		return nil, nil, errors.New("request was skipped")
	}
	res := results[0]
	return ptbRes, res.Return, ch.ResolveVMError(res.Receipt.Error).AsGoError()
}

func (ch *Chain) RunOffLedgerRequests(reqs []isc.Request) (
	*iotajsonrpc.IotaTransactionBlockResponse,
	[]*vm.RequestResult,
) {
	defer ch.logRequestLastBlock()
	return ch.RunRequestsSync(reqs)
}

func (ch *Chain) RunRequestsSync(reqs []isc.Request) (
	*iotajsonrpc.IotaTransactionBlockResponse,
	[]*vm.RequestResult,
) {
	ch.runVMMutex.Lock()
	defer ch.runVMMutex.Unlock()
	return ch.runRequestsNolock(reqs)
}

func (ch *Chain) EstimateGas(req isc.Request) (result *vm.RequestResult) {
	ch.runVMMutex.Lock()
	defer ch.runVMMutex.Unlock()

	res := ch.runTaskNoLock([]isc.Request{req}, true)
	require.Len(ch.Env.T, res.RequestResults, 1, "cannot estimate gas: request was skipped")
	return res.RequestResults[0]
}

func (ch *Chain) runTaskNoLock(reqs []isc.Request, estimateGas bool) *vm.VMTaskResult {
	task := &vm.VMTask{
		Processors:         ch.proc,
		Anchor:             ch.GetLatestAnchor(),
		GasCoin:            ch.GetLatestGasCoin(),
		L1Params:           parameters.L1(),
		Requests:           reqs,
		Timestamp:          ch.Env.GlobalTime(),
		Store:              ch.store,
		Entropy:            hashing.PseudoRandomHash(nil),
<<<<<<< HEAD
		ValidatorFeeTarget: ch.OriginatorAgentID,
		Log:                ch.Log().NewChildLogger("RunTask"),
=======
		ValidatorFeeTarget: ch.OwnerAgentID(),
		Log:                ch.Log().Desugar().WithOptions(zap.AddCallerSkip(1)).Sugar(),
>>>>>>> dd1b8b7b
		// state baseline is always valid in Solo
		EnableGasBurnLogging: ch.Env.enableGasBurnLogging,
		EstimateGasMode:      estimateGas,
		Migrations:           allmigrations.DefaultScheme,
	}

	res, err := vmimpl.Run(task)
	require.NoError(ch.Env.T, err)
	err = accounts.NewStateReaderFromChainState(res.StateDraft.SchemaVersion(), res.StateDraft).
		CheckLedgerConsistency()
	require.NoError(ch.Env.T, err)
	return res
}

func (ch *Chain) runRequestsNolock(reqs []isc.Request) (
	*iotajsonrpc.IotaTransactionBlockResponse,
	[]*vm.RequestResult,
) {
	res := ch.runTaskNoLock(reqs, false)
	gasPayment := ch.GetLatestGasCoin()
	if os.Getenv("DEBUG") != "" {
		res.UnsignedTransaction.Print("-- runRequestsNolock -- ")
	}
	ptbRes := ch.Env.executePTB(
		res.UnsignedTransaction,
		ch.OperatorPrivateKey,
		[]*iotago.ObjectRef{gasPayment.Ref},
		iotaclient.DefaultGasBudget,
		iotaclient.DefaultGasPrice,
	)
	ch.settleStateTransition(res.StateDraft)
	return ptbRes, res.RequestResults
}

func (ch *Chain) settleStateTransition(stateDraft state.StateDraft) {
	block := ch.store.Commit(stateDraft)
	err := ch.store.SetLatest(block.TrieRoot())
	if err != nil {
		panic(err)
	}

	latestState := lo.Must(ch.LatestState())

	ch.Env.Publisher().BlockApplied(ch.ChainID, block, latestState)

	blockReceipts, err := blocklog.RequestReceiptsFromBlock(block)
	if err != nil {
		panic(err)
	}
	ch.Log().LogInfof("state transition --> #%d. Requests in the block: %d",
		stateDraft.BlockIndex(), len(blockReceipts))
}

func (ch *Chain) logRequestLastBlock() {
	recs := ch.GetRequestReceiptsForBlock(ch.GetLatestBlockInfo().BlockIndex)
	for _, rec := range recs {
		ch.Log().LogInfof("REQ: '%s'", rec.Short())
	}
}<|MERGE_RESOLUTION|>--- conflicted
+++ resolved
@@ -75,13 +75,8 @@
 		Timestamp:          ch.Env.GlobalTime(),
 		Store:              ch.store,
 		Entropy:            hashing.PseudoRandomHash(nil),
-<<<<<<< HEAD
-		ValidatorFeeTarget: ch.OriginatorAgentID,
+		ValidatorFeeTarget: ch.OwnerAgentID(),
 		Log:                ch.Log().NewChildLogger("RunTask"),
-=======
-		ValidatorFeeTarget: ch.OwnerAgentID(),
-		Log:                ch.Log().Desugar().WithOptions(zap.AddCallerSkip(1)).Sugar(),
->>>>>>> dd1b8b7b
 		// state baseline is always valid in Solo
 		EnableGasBurnLogging: ch.Env.enableGasBurnLogging,
 		EstimateGasMode:      estimateGas,
