package solo

import (
	"math"
	"sort"

	"github.com/samber/lo"
	"github.com/stretchr/testify/require"

	"github.com/iotaledger/wasp/clients/iota-go/iotago"
	"github.com/iotaledger/wasp/packages/coin"
	"github.com/iotaledger/wasp/packages/cryptolib"
	"github.com/iotaledger/wasp/packages/isc"
	"github.com/iotaledger/wasp/packages/vm/core/accounts"
)

// L2Accounts returns all accounts on the chain with non-zero balances
func (ch *Chain) L2Accounts() []isc.AgentID {
<<<<<<< HEAD
	d := accounts.NewStateReader(ch.migrationScheme.LatestSchemaVersion(), lo.Must(ch.Store().LatestState())).AllAccountsAsDict()
	// d := accounts.NewStateAccess(lo.Must(ch.Store().LatestState())).AllAccounts()
=======
	d := accounts.NewStateAccess(lo.Must(ch.Store().LatestState())).AllAccounts()
>>>>>>> e5caf138
	keys := d.KeysSorted()
	ret := make([]isc.AgentID, 0, len(keys)-1)
	for _, key := range keys {
		aid, err := accounts.AgentIDFromKey(key, ch.ChainID)
		require.NoError(ch.Env.T, err)
		ret = append(ret, aid)
	}
	return ret
}

func (ch *Chain) L2Ledger() map[string]*isc.Assets {
	accs := ch.L2Accounts()
	ret := make(map[string]*isc.Assets)
	for i := range accs {
		ret[string(accs[i].Bytes())] = ch.L2Assets(accs[i])
	}
	return ret
}

func (ch *Chain) L2LedgerString() string {
	l := ch.L2Ledger()
	keys := make([]string, 0, len(l))
	for aid := range l {
		keys = append(keys, aid)
	}
	sort.Strings(keys)
	ret := ""
	for _, aid := range keys {
		ret += aid + "\n"
		ret += "        " + l[aid].String() + "\n"
	}
	return ret
}

// L2Assets return all tokens contained in the on-chain account controlled by the 'agentID'
func (ch *Chain) L2Assets(agentID isc.AgentID) *isc.Assets {
	cb := ch.L2AssetsAtStateIndex(agentID, ch.LatestBlockIndex())

	assets := isc.NewEmptyAssets()
	assets.Coins = cb

	return assets
}

func (ch *Chain) L2AssetsAtStateIndex(agentID isc.AgentID, stateIndex uint32) isc.CoinBalances {
	chainState, err := ch.store.StateByIndex(stateIndex)
	require.NoError(ch.Env.T, err)

	res, err := ch.CallViewAtState(chainState, accounts.ViewBalance.Message(&agentID))
	require.NoError(ch.Env.T, err)

	cb := lo.Must(accounts.ViewBalance.DecodeOutput(res))

	return cb
}

func (ch *Chain) L2BaseTokens(agentID isc.AgentID) coin.Value {
	return ch.L2Assets(agentID).BaseTokens()
}

func (ch *Chain) L2BaseTokensAtStateIndex(agentID isc.AgentID, stateIndex uint32) coin.Value {
	return ch.L2AssetsAtStateIndex(agentID, stateIndex).BaseTokens()
}

func (ch *Chain) L2NFTs(agentID isc.AgentID) []iotago.ObjectID {
	res, err := ch.CallView(accounts.ViewAccountObjects.Message(&agentID))
	require.NoError(ch.Env.T, err)

	return lo.Must(accounts.ViewAccountObjects.DecodeOutput(res))
}

func (ch *Chain) L2CoinBalance(agentID isc.AgentID, coinType coin.Type) coin.Value {
	return ch.L2Assets(agentID).CoinBalance(coinType)
}

func (ch *Chain) L2CommonAccountAssets() *isc.Assets {
	return ch.L2Assets(accounts.CommonAccount())
}

func (ch *Chain) L2CommonAccountBaseTokens() coin.Value {
	return ch.L2Assets(accounts.CommonAccount()).BaseTokens()
}

func (ch *Chain) L2CommonAccountNativeTokens(coinType coin.Type) coin.Value {
	return ch.L2Assets(accounts.CommonAccount()).CoinBalance(coinType)
}

// L2TotalAssets return total sum of ftokens contained in the on-chain accounts
func (ch *Chain) L2TotalAssets() *isc.Assets {
	r, err := ch.CallView(accounts.ViewTotalAssets.Message())
	require.NoError(ch.Env.T, err)
	coins := lo.Must(accounts.ViewTotalAssets.DecodeOutput(r))

	assets := isc.NewEmptyAssets()
	assets.Coins = coins

	return assets
}

// L2TotalBaseTokens return total sum of base tokens in L2 (all accounts)
func (ch *Chain) L2TotalBaseTokens() coin.Value {
	return ch.L2TotalAssets().BaseTokens()
}

type NewNativeTokenParams struct {
<<<<<<< HEAD
	ch   *Chain
	user *cryptolib.KeyPair
	//sch           iotago.TokenScheme
=======
	ch            *Chain
	user          *cryptolib.KeyPair
	sch           iotago.TokenScheme
>>>>>>> e5caf138
	tokenName     string
	tokenSymbol   string
	tokenDecimals uint8
	coinType      coin.Type
}

// CreateFoundryGasBudgetBaseTokens always takes 100000 base tokens as gas budget and ftokens for the call
const (
	DestroyTokensGasBudgetBaseTokens       = 1 * isc.Million
	SendToL2AccountGasBudgetBaseTokens     = 1 * isc.Million
	DestroyFoundryGasBudgetBaseTokens      = 1 * isc.Million
	TransferAllowanceToGasBudgetBaseTokens = 1 * isc.Million
)

<<<<<<< HEAD
func (ch *Chain) NewNativeTokenParams(maxSupply coin.Value) *NewNativeTokenParams { //nolint:revive
=======
func (ch *Chain) NewNativeTokenParams(maxSupply interface{}) *NewNativeTokenParams {
>>>>>>> e5caf138
	ret := &NewNativeTokenParams{
		ch: ch,
		/*		sch: &iotago.SimpleTokenScheme{
				MaximumSupply: big.NewInt(int64(maxSupply.Uint64())),
				MeltedTokens:  big.NewInt(0),
				MintedTokens:  big.NewInt(0),
			},*/
		tokenSymbol:   "TST",
		tokenName:     "TEST",
		tokenDecimals: uint8(8),
	}
	return ret
}

func (fp *NewNativeTokenParams) WithUser(user *cryptolib.KeyPair) *NewNativeTokenParams {
	fp.user = user
	return fp
}

<<<<<<< HEAD
=======
func (fp *NewNativeTokenParams) WithTokenScheme(sch iotago.TokenScheme) *NewNativeTokenParams {
	fp.sch = sch
	return fp
}

>>>>>>> e5caf138
func (fp *NewNativeTokenParams) WithTokenName(tokenName string) *NewNativeTokenParams {
	fp.tokenName = tokenName
	return fp
}

func (fp *NewNativeTokenParams) WithTokenSymbol(tokenSymbol string) *NewNativeTokenParams {
	fp.tokenSymbol = tokenSymbol
	return fp
}

func (fp *NewNativeTokenParams) WithTokenDecimals(tokenDecimals uint8) *NewNativeTokenParams {
	fp.tokenDecimals = tokenDecimals
	return fp
}

const (
	allowanceForFoundryStorageDeposit = 1 * isc.Million
	allowanceForModifySupply          = 1 * isc.Million
)

<<<<<<< HEAD
func (fp *NewNativeTokenParams) CreateFoundry() (uint32, coin.Type, error) {
	panic("refactor me: 'CreateFoundry'")
	/*

		var sch *iotago.TokenScheme
		if fp.sch != nil {
			sch = &fp.sch
		}

		metadata := isc.NewIRC30NativeTokenMetadata(fp.tokenName, fp.tokenSymbol, fp.tokenDecimals)
		req := NewCallParams(accounts.Func.Message(metadata, sch)).
			WithAllowance(isc.NewAssets(allowanceForFoundryStorageDeposit)).
			AddBaseTokens(allowanceForFoundryStorageDeposit).
			WithMaxAffordableGasBudget()

		_, estimate, err := fp.ch.EstimateGasOnLedger(req, fp.user)
		if err != nil {
			return 0, iotago.NativeTokenID{}, err
		}
		req.WithGasBudget(estimate.GasBurned)
		res, err := fp.ch.PostRequestSync(req, fp.user)
		if err != nil {
			return 0, iotago.NativeTokenID{}, err
		}
		resDeco := kvdecoder.New(res)
		retSN := resDeco.MustGetUint32(accounts.ParamFoundrySN)
		nativeTokenID, err := fp.ch.GetNativeTokenIDByFoundrySN(retSN)
		return retSN, nativeTokenID, err

	*/
}

func (ch *Chain) DestroyFoundry(sn uint32, user *cryptolib.KeyPair) error {
	panic("refactor me: 'DestroyFoundry'")
	// req := NewCallParams(accounts.FuncNativeTokenDestroy.Message(sn)).
	// 	WithGasBudget(DestroyFoundryGasBudgetBaseTokens)
	// _, err := ch.PostRequestSync(req, user)
	// return err
}

func (ch *Chain) MintTokens(sn uint32, amount coin.Value, user *cryptolib.KeyPair) error {
	panic("refactor me: 'MintTokens'")
	// req := NewCallParams(accounts.FuncNativeTokenModifySupply.MintTokens(sn, amount)).
	// 	AddBaseTokens(allowanceForModifySupply).
	// 	WithAllowance(isc.NewAssets(allowanceForModifySupply)). // enough allowance is needed for the storage deposit when token is minted first on the chain
	// 	WithMaxAffordableGasBudget()

	// _, rec, err := ch.EstimateGasOnLedger(req, user)
	// if err != nil {
	// 	return err
	// }

	// req.WithGasBudget(rec.GasBurned)
	// _, err = ch.PostRequestSync(req, user)
	// return err
=======
func (fp *NewNativeTokenParams) CreateFoundry() (uint32, iotago.NativeTokenID, error) {
	par := dict.New()
	if fp.sch != nil {
		par.Set(accounts.ParamTokenScheme, codec.EncodeTokenScheme(fp.sch))
		par.Set(accounts.ParamTokenName, codec.EncodeString(fp.tokenName))
		par.Set(accounts.ParamTokenTickerSymbol, codec.EncodeString(fp.tokenSymbol))
		par.Set(accounts.ParamTokenDecimals, codec.EncodeUint8(fp.tokenDecimals))
	}

	user := fp.ch.OriginatorPrivateKey
	if fp.user != nil {
		user = fp.user
	}
	req := CallParamsFromDict(accounts.Contract.Name, accounts.FuncNativeTokenCreate.Name, par).
		WithAllowance(isc.NewAssetsBaseTokens(allowanceForFoundryStorageDeposit)).
		AddBaseTokens(allowanceForFoundryStorageDeposit).
		WithMaxAffordableGasBudget()

	_, estimate, err := fp.ch.EstimateGasOnLedger(req, user)
	if err != nil {
		return 0, iotago.NativeTokenID{}, err
	}
	req.WithGasBudget(estimate.GasBurned)
	res, err := fp.ch.PostRequestSync(req, user)
	if err != nil {
		return 0, iotago.NativeTokenID{}, err
	}
	resDeco := kvdecoder.New(res)
	retSN := resDeco.MustGetUint32(accounts.ParamFoundrySN)
	nativeTokenID, err := fp.ch.GetNativeTokenIDByFoundrySN(retSN)
	return retSN, nativeTokenID, err
}

func toFoundrySN(foundry interface{}) uint32 {
	switch f := foundry.(type) {
	case uint32:
		return f
	case *iotago.NativeTokenID:
		return f.FoundrySerialNumber()
	case iotago.NativeTokenID:
		return f.FoundrySerialNumber()
	}
	panic(fmt.Sprintf("toFoundrySN: type %T not supported", foundry))
}

func (ch *Chain) DestroyFoundry(sn uint32, user cryptolib.VariantKeyPair) error {
	req := NewCallParams(accounts.Contract.Name, accounts.FuncNativeTokenDestroy.Name,
		accounts.ParamFoundrySN, sn).
		WithGasBudget(DestroyFoundryGasBudgetBaseTokens)
	_, err := ch.PostRequestSync(req, user)
	return err
}

func (ch *Chain) MintTokens(foundry, amount interface{}, user cryptolib.VariantKeyPair) error {
	req := NewCallParams(accounts.Contract.Name, accounts.FuncNativeTokenModifySupply.Name,
		accounts.ParamFoundrySN, toFoundrySN(foundry),
		accounts.ParamSupplyDeltaAbs, util.ToBigInt(amount),
	).
		AddBaseTokens(allowanceForModifySupply).
		WithAllowance(isc.NewAssetsBaseTokens(allowanceForModifySupply)). // enough allowance is needed for the storage deposit when token is minted first on the chain
		WithMaxAffordableGasBudget()

	_, rec, err := ch.EstimateGasOnLedger(req, user)
	if err != nil {
		return err
	}

	req.WithGasBudget(rec.GasBurned)
	if user == nil {
		user = ch.OriginatorPrivateKey
	}
	_, err = ch.PostRequestSync(req, user)
	return err
>>>>>>> e5caf138
}

// DestroyTokensOnL2 destroys tokens (identified by foundry SN) on user's on-chain account
func (ch *Chain) DestroyTokensOnL2(coinType coin.Type, amount coin.Value, user *cryptolib.KeyPair) error {
	panic("refactor me: 'DestroyTokensOnL2'")
	// req := NewCallParams(accounts.FuncNativeTokenModifySupply.DestroyTokens(nativeTokenID.FoundrySerialNumber(), amount)).
	// 	WithAllowance(
	// 		isc.NewAssets(0, iotago.NativeTokens{&iotago.NativeToken{
	// 			ID:     nativeTokenID,
	// 			Amount: amount,
	// 		}}),
	// 	).
	// 	WithGasBudget(DestroyTokensGasBudgetBaseTokens)
	// _, err := ch.PostRequestSync(req, user)
	// return err
}

// DestroyTokensOnL1 sends tokens as ftokens and destroys in the same transaction
func (ch *Chain) DestroyTokensOnL1(coinType coin.Type, amount coin.Value, user *cryptolib.KeyPair) error {
	panic("refactor me: 'DestroyTokensOnL1'")
	// req := NewCallParams(accounts.FuncNativeTokenModifySupply.DestroyTokens(nativeTokenID.FoundrySerialNumber(), amount)).
	// 	WithMaxAffordableGasBudget().AddBaseTokens(1000)
	// req.AddNativeTokens(nativeTokenID, amount)
	// req.AddAllowanceNativeTokens(nativeTokenID, amount)
	// _, err := ch.PostRequestSync(req, user)
	// return err
}

// DepositAssetsToL2 deposits ftokens on user's on-chain account, if user is nil, then chain owner is assigned
func (ch *Chain) DepositAssetsToL2(assets *isc.Assets, user *cryptolib.KeyPair) error {
	_, err := ch.PostRequestSync(
		NewCallParams(accounts.FuncDeposit.Message()).
			WithAssets(assets).
			WithGasBudget(math.MaxUint64),
		user,
	)
	return err
}

// TransferAllowanceTo sends an on-ledger request to transfer funds to target account (sends extra base tokens to the sender account to cover gas)
func (ch *Chain) TransferAllowanceTo(
	allowance *isc.Assets,
	targetAccount isc.AgentID,
	wallet *cryptolib.KeyPair,
	nft ...*isc.NFT,
) error {
	callParams := NewCallParams(accounts.FuncTransferAllowanceTo.Message(targetAccount)).
		WithAllowance(allowance).
		WithAssets(allowance.Clone().AddBaseTokens(TransferAllowanceToGasBudgetBaseTokens)).
		WithGasBudget(math.MaxUint64)
	_, err := ch.PostRequestSync(callParams, wallet)
	return err
}

// DepositBaseTokensToL2 deposits ftokens on user's on-chain account
func (ch *Chain) DepositBaseTokensToL2(amount coin.Value, user *cryptolib.KeyPair) error {
	return ch.DepositAssetsToL2(isc.NewAssets(amount), user)
}

func (ch *Chain) MustDepositBaseTokensToL2(amount coin.Value, user *cryptolib.KeyPair) {
	err := ch.DepositBaseTokensToL2(amount, user)
	require.NoError(ch.Env.T, err)
}

func (ch *Chain) DepositNFT(nft *isc.NFT, to isc.AgentID, owner *cryptolib.KeyPair) error {
	return ch.TransferAllowanceTo(
		isc.NewEmptyAssets().AddObject(nft.ID),
		to,
		owner,
		nft,
	)
}

func (ch *Chain) MustDepositNFT(nft *isc.NFT, to isc.AgentID, owner *cryptolib.KeyPair) {
	err := ch.DepositNFT(nft, to, owner)
	require.NoError(ch.Env.T, err)
}

// Withdraw sends assets from the L2 account to L1
func (ch *Chain) Withdraw(assets *isc.Assets, user *cryptolib.KeyPair) error {
	req := NewCallParams(accounts.FuncWithdraw.Message()).
		AddAllowance(assets).
		WithGasBudget(math.MaxUint64)

	if assets.BaseTokens() == 0 {
		req.AddAllowance(isc.NewEmptyAssets().AddBaseTokens(1 * isc.Million)) // for storage deposit
	}
	_, err := ch.PostRequestOffLedger(req, user)
	return err
}

// SendFromL1ToL2Account sends ftokens from L1 address to the target account on L2
// Sender pays the gas fee
func (ch *Chain) SendFromL1ToL2Account(totalBaseTokens coin.Value, toSend isc.CoinBalances, target isc.AgentID, user *cryptolib.KeyPair) error {
	require.False(ch.Env.T, toSend.IsEmpty())
	sumAssets := toSend.Clone().AddBaseTokens(totalBaseTokens)
	_, err := ch.PostRequestSync(
		NewCallParams(accounts.FuncTransferAllowanceTo.Message(target)).
			AddFungibleTokens(sumAssets).
			AddAllowance(toSend.ToAssets()).
			WithGasBudget(math.MaxUint64),
		user,
	)
	return err
}

func (ch *Chain) SendFromL1ToL2AccountBaseTokens(totalBaseTokens, baseTokensSend coin.Value, target isc.AgentID, user *cryptolib.KeyPair) error {
	return ch.SendFromL1ToL2Account(totalBaseTokens, isc.NewCoinBalances().AddBaseTokens(baseTokensSend), target, user)
}

// SendFromL2ToL2Account moves ftokens on L2 from user's account to the target
func (ch *Chain) SendFromL2ToL2Account(transfer *isc.Assets, target isc.AgentID, user *cryptolib.KeyPair) error {
	req := NewCallParams(accounts.FuncTransferAllowanceTo.Message(target)).
		AddBaseTokens(SendToL2AccountGasBudgetBaseTokens).
		AddAllowance(transfer).
		WithGasBudget(SendToL2AccountGasBudgetBaseTokens)
	_, err := ch.PostRequestSync(req, user)
	return err
}

func (ch *Chain) SendFromL2ToL2AccountBaseTokens(baseTokens coin.Value, target isc.AgentID, user *cryptolib.KeyPair) error {
	return ch.SendFromL2ToL2Account(isc.NewEmptyAssets().AddBaseTokens(baseTokens), target, user)
}

func (ch *Chain) SendFromL2ToL2AccountNativeTokens(coinType coin.Type, target isc.AgentID, amount coin.Value, user *cryptolib.KeyPair) error {
	transfer := isc.NewEmptyAssets()
	transfer.AddCoin(coinType, amount)
	return ch.SendFromL2ToL2Account(transfer, target, user)
}<|MERGE_RESOLUTION|>--- conflicted
+++ resolved
@@ -16,12 +16,7 @@
 
 // L2Accounts returns all accounts on the chain with non-zero balances
 func (ch *Chain) L2Accounts() []isc.AgentID {
-<<<<<<< HEAD
 	d := accounts.NewStateReader(ch.migrationScheme.LatestSchemaVersion(), lo.Must(ch.Store().LatestState())).AllAccountsAsDict()
-	// d := accounts.NewStateAccess(lo.Must(ch.Store().LatestState())).AllAccounts()
-=======
-	d := accounts.NewStateAccess(lo.Must(ch.Store().LatestState())).AllAccounts()
->>>>>>> e5caf138
 	keys := d.KeysSorted()
 	ret := make([]isc.AgentID, 0, len(keys)-1)
 	for _, key := range keys {
@@ -127,15 +122,9 @@
 }
 
 type NewNativeTokenParams struct {
-<<<<<<< HEAD
 	ch   *Chain
 	user *cryptolib.KeyPair
-	//sch           iotago.TokenScheme
-=======
-	ch            *Chain
-	user          *cryptolib.KeyPair
-	sch           iotago.TokenScheme
->>>>>>> e5caf138
+	// sch           iotago.TokenScheme
 	tokenName     string
 	tokenSymbol   string
 	tokenDecimals uint8
@@ -150,11 +139,7 @@
 	TransferAllowanceToGasBudgetBaseTokens = 1 * isc.Million
 )
 
-<<<<<<< HEAD
 func (ch *Chain) NewNativeTokenParams(maxSupply coin.Value) *NewNativeTokenParams { //nolint:revive
-=======
-func (ch *Chain) NewNativeTokenParams(maxSupply interface{}) *NewNativeTokenParams {
->>>>>>> e5caf138
 	ret := &NewNativeTokenParams{
 		ch: ch,
 		/*		sch: &iotago.SimpleTokenScheme{
@@ -174,14 +159,6 @@
 	return fp
 }
 
-<<<<<<< HEAD
-=======
-func (fp *NewNativeTokenParams) WithTokenScheme(sch iotago.TokenScheme) *NewNativeTokenParams {
-	fp.sch = sch
-	return fp
-}
-
->>>>>>> e5caf138
 func (fp *NewNativeTokenParams) WithTokenName(tokenName string) *NewNativeTokenParams {
 	fp.tokenName = tokenName
 	return fp
@@ -202,137 +179,16 @@
 	allowanceForModifySupply          = 1 * isc.Million
 )
 
-<<<<<<< HEAD
 func (fp *NewNativeTokenParams) CreateFoundry() (uint32, coin.Type, error) {
 	panic("refactor me: 'CreateFoundry'")
-	/*
-
-		var sch *iotago.TokenScheme
-		if fp.sch != nil {
-			sch = &fp.sch
-		}
-
-		metadata := isc.NewIRC30NativeTokenMetadata(fp.tokenName, fp.tokenSymbol, fp.tokenDecimals)
-		req := NewCallParams(accounts.Func.Message(metadata, sch)).
-			WithAllowance(isc.NewAssets(allowanceForFoundryStorageDeposit)).
-			AddBaseTokens(allowanceForFoundryStorageDeposit).
-			WithMaxAffordableGasBudget()
-
-		_, estimate, err := fp.ch.EstimateGasOnLedger(req, fp.user)
-		if err != nil {
-			return 0, iotago.NativeTokenID{}, err
-		}
-		req.WithGasBudget(estimate.GasBurned)
-		res, err := fp.ch.PostRequestSync(req, fp.user)
-		if err != nil {
-			return 0, iotago.NativeTokenID{}, err
-		}
-		resDeco := kvdecoder.New(res)
-		retSN := resDeco.MustGetUint32(accounts.ParamFoundrySN)
-		nativeTokenID, err := fp.ch.GetNativeTokenIDByFoundrySN(retSN)
-		return retSN, nativeTokenID, err
-
-	*/
 }
 
 func (ch *Chain) DestroyFoundry(sn uint32, user *cryptolib.KeyPair) error {
 	panic("refactor me: 'DestroyFoundry'")
-	// req := NewCallParams(accounts.FuncNativeTokenDestroy.Message(sn)).
-	// 	WithGasBudget(DestroyFoundryGasBudgetBaseTokens)
-	// _, err := ch.PostRequestSync(req, user)
-	// return err
 }
 
 func (ch *Chain) MintTokens(sn uint32, amount coin.Value, user *cryptolib.KeyPair) error {
 	panic("refactor me: 'MintTokens'")
-	// req := NewCallParams(accounts.FuncNativeTokenModifySupply.MintTokens(sn, amount)).
-	// 	AddBaseTokens(allowanceForModifySupply).
-	// 	WithAllowance(isc.NewAssets(allowanceForModifySupply)). // enough allowance is needed for the storage deposit when token is minted first on the chain
-	// 	WithMaxAffordableGasBudget()
-
-	// _, rec, err := ch.EstimateGasOnLedger(req, user)
-	// if err != nil {
-	// 	return err
-	// }
-
-	// req.WithGasBudget(rec.GasBurned)
-	// _, err = ch.PostRequestSync(req, user)
-	// return err
-=======
-func (fp *NewNativeTokenParams) CreateFoundry() (uint32, iotago.NativeTokenID, error) {
-	par := dict.New()
-	if fp.sch != nil {
-		par.Set(accounts.ParamTokenScheme, codec.EncodeTokenScheme(fp.sch))
-		par.Set(accounts.ParamTokenName, codec.EncodeString(fp.tokenName))
-		par.Set(accounts.ParamTokenTickerSymbol, codec.EncodeString(fp.tokenSymbol))
-		par.Set(accounts.ParamTokenDecimals, codec.EncodeUint8(fp.tokenDecimals))
-	}
-
-	user := fp.ch.OriginatorPrivateKey
-	if fp.user != nil {
-		user = fp.user
-	}
-	req := CallParamsFromDict(accounts.Contract.Name, accounts.FuncNativeTokenCreate.Name, par).
-		WithAllowance(isc.NewAssetsBaseTokens(allowanceForFoundryStorageDeposit)).
-		AddBaseTokens(allowanceForFoundryStorageDeposit).
-		WithMaxAffordableGasBudget()
-
-	_, estimate, err := fp.ch.EstimateGasOnLedger(req, user)
-	if err != nil {
-		return 0, iotago.NativeTokenID{}, err
-	}
-	req.WithGasBudget(estimate.GasBurned)
-	res, err := fp.ch.PostRequestSync(req, user)
-	if err != nil {
-		return 0, iotago.NativeTokenID{}, err
-	}
-	resDeco := kvdecoder.New(res)
-	retSN := resDeco.MustGetUint32(accounts.ParamFoundrySN)
-	nativeTokenID, err := fp.ch.GetNativeTokenIDByFoundrySN(retSN)
-	return retSN, nativeTokenID, err
-}
-
-func toFoundrySN(foundry interface{}) uint32 {
-	switch f := foundry.(type) {
-	case uint32:
-		return f
-	case *iotago.NativeTokenID:
-		return f.FoundrySerialNumber()
-	case iotago.NativeTokenID:
-		return f.FoundrySerialNumber()
-	}
-	panic(fmt.Sprintf("toFoundrySN: type %T not supported", foundry))
-}
-
-func (ch *Chain) DestroyFoundry(sn uint32, user cryptolib.VariantKeyPair) error {
-	req := NewCallParams(accounts.Contract.Name, accounts.FuncNativeTokenDestroy.Name,
-		accounts.ParamFoundrySN, sn).
-		WithGasBudget(DestroyFoundryGasBudgetBaseTokens)
-	_, err := ch.PostRequestSync(req, user)
-	return err
-}
-
-func (ch *Chain) MintTokens(foundry, amount interface{}, user cryptolib.VariantKeyPair) error {
-	req := NewCallParams(accounts.Contract.Name, accounts.FuncNativeTokenModifySupply.Name,
-		accounts.ParamFoundrySN, toFoundrySN(foundry),
-		accounts.ParamSupplyDeltaAbs, util.ToBigInt(amount),
-	).
-		AddBaseTokens(allowanceForModifySupply).
-		WithAllowance(isc.NewAssetsBaseTokens(allowanceForModifySupply)). // enough allowance is needed for the storage deposit when token is minted first on the chain
-		WithMaxAffordableGasBudget()
-
-	_, rec, err := ch.EstimateGasOnLedger(req, user)
-	if err != nil {
-		return err
-	}
-
-	req.WithGasBudget(rec.GasBurned)
-	if user == nil {
-		user = ch.OriginatorPrivateKey
-	}
-	_, err = ch.PostRequestSync(req, user)
-	return err
->>>>>>> e5caf138
 }
 
 // DestroyTokensOnL2 destroys tokens (identified by foundry SN) on user's on-chain account
