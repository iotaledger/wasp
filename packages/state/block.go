// Copyright 2022 IOTA Stiftung
// SPDX-License-Identifier: Apache-2.0

package state

import (
	"math"
	"math/rand"

	"golang.org/x/crypto/blake2b"

	"github.com/iotaledger/hive.go/kvstore/mapdb"

	bcs "github.com/iotaledger/bcs-go"
	"github.com/iotaledger/wasp/packages/isc/coreutil"
	"github.com/iotaledger/wasp/packages/kv"
	"github.com/iotaledger/wasp/packages/kv/buffered"
	"github.com/iotaledger/wasp/packages/kv/codec"
	"github.com/iotaledger/wasp/packages/trie"
)

type block struct {
	trieRoot             trie.Hash           `bcs:"export"`
	mutations            *buffered.Mutations `bcs:"export"`
	previousL1Commitment *L1Commitment       `bcs:"export,optional"`
}

var _ Block = &block{}

<<<<<<< HEAD
=======
// BlockHashCreate needs to be public for bcs to function
type BlockHashCreate struct {
	Sets kv.Items
	Dels []kv.Key
}

>>>>>>> 69df793b
func NewBlock() Block {
	return new(block)
}

func BlockFromBytes(data []byte) (Block, error) {
	return bcs.Unmarshal[*block](data)
}

func (b *block) Bytes() []byte {
	return bcs.MustMarshal(b)
}

func (b *block) Equals(other Block) bool {
	return b.Hash().Equals(other.Hash())
}

// This needs to be public for bcs to function
type BlockHashCreate struct {
	Sets kv.Items
	Dels []kv.Key
}

// Hash calculates a hash from the mutations and previousL1Commitment
func (b *block) Hash() (ret BlockHash) {
	// TODO: The hash should be calculated by bcs.MustMarshal(b.Mutations()), but it currently does not get properly sorted
	// TODO: Once the bcs ordering is fixed, remove the Create struct + MustMarshal here and Marshal(b.Mutations()) instead.
	bb := BlockHashCreate{
		Sets: b.mutations.Clone().SetsSorted(),
		Dels: b.mutations.Clone().DelsSorted(),
	}

	data := bcs.MustMarshal[BlockHashCreate](&bb)

	if b.previousL1Commitment != nil {
		data = append(data, bcs.MustMarshal(b.previousL1Commitment)...)
	}
	hash := blake2b.Sum256(data)
	copy(ret[:], hash[:])
	return ret
}

func (b *block) L1Commitment() *L1Commitment {
	return newL1Commitment(b.TrieRoot(), b.Hash())
}

func (b *block) Mutations() *buffered.Mutations {
	return b.mutations
}

func (b *block) MutationsReader() kv.KVStoreReader {
	return buffered.NewBufferedKVStoreForMutations(
		kv.NewHiveKVStoreReader(mapdb.NewMapDB()),
		b.mutations,
	)
}

func (b *block) PreviousL1Commitment() *L1Commitment {
	return b.previousL1Commitment
}

func (b *block) StateIndex() uint32 {
	return codec.MustDecode[uint32](b.MutationsReader().Get(kv.Key(coreutil.StatePrefixBlockIndex)))
}

func (b *block) TrieRoot() trie.Hash {
	return b.trieRoot
}

// RandomBlock is a test only function
func RandomBlock() Block {
	store := NewStoreWithUniqueWriteMutex(mapdb.NewMapDB())
	draft := store.NewOriginStateDraft()
	for i := 0; i < 3; i++ {
		draft.Set(kv.Key([]byte{byte(rand.Intn(math.MaxInt8))}), []byte{byte(rand.Intn(math.MaxInt8))})
	}

	return store.Commit(draft)
}<|MERGE_RESOLUTION|>--- conflicted
+++ resolved
@@ -27,15 +27,12 @@
 
 var _ Block = &block{}
 
-<<<<<<< HEAD
-=======
 // BlockHashCreate needs to be public for bcs to function
 type BlockHashCreate struct {
 	Sets kv.Items
 	Dels []kv.Key
 }
 
->>>>>>> 69df793b
 func NewBlock() Block {
 	return new(block)
 }
@@ -50,12 +47,6 @@
 
 func (b *block) Equals(other Block) bool {
 	return b.Hash().Equals(other.Hash())
-}
-
-// This needs to be public for bcs to function
-type BlockHashCreate struct {
-	Sets kv.Items
-	Dels []kv.Key
 }
 
 // Hash calculates a hash from the mutations and previousL1Commitment
