--- conflicted
+++ resolved
@@ -41,37 +41,11 @@
 }
 
 func NewTupleCodec[
-<<<<<<< HEAD
 	A, B any,
-	PA interface {
-		*A
-	},
-	PB interface {
-		*B
-	},
-]() Codec[lo.Tuple2[PA, PB]] {
-	encode := func(v lo.Tuple2[PA, PB]) []byte { return bcs.MustMarshal(&v) }
-	decode := bcs.Unmarshal[lo.Tuple2[PA, PB]]
-=======
-	A, B rwutil.IoReadWriter,
 ]() Codec[lo.Tuple2[A, B]] {
-	encode := func(obj lo.Tuple2[A, B]) []byte {
-		ww := rwutil.NewBytesWriter()
-		ww.Write(obj.A)
-		ww.Write(obj.B)
-		return ww.Bytes()
-	}
-	decode := func(b []byte) (lo.Tuple2[A, B], error) {
-		rr := rwutil.NewBytesReader(b)
-		ret := lo.Tuple2[A, B]{
-			A: rwutil.MakeValue[A](),
-			B: rwutil.MakeValue[B](),
-		}
-		rr.Read(ret.A)
-		rr.Read(ret.B)
-		return ret, rr.Err
-	}
->>>>>>> 3af48f8e
+	encode := func(obj lo.Tuple2[A, B]) []byte { return bcs.MustMarshal(&obj) }
+	decode := bcs.Unmarshal[lo.Tuple2[A, B]]
+
 	return NewCodec(decode, encode)
 }
 
