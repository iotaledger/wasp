// Copyright 2020 IOTA Stiftung
// SPDX-License-Identifier: Apache-2.0

package coretypes

import (
	"bytes"
	"encoding/json"
	"fmt"
	valuetransaction "github.com/iotaledger/goshimmer/dapps/valuetransfers/packages/transaction"
	"github.com/iotaledger/wasp/packages/util"
	"github.com/mr-tron/base58"
	"io"
)

// RequestIDLength size of the RequestID in bytes
const RequestIDLength = valuetransaction.IDLength + 2

// RequestID is a global ID of any smart contract request.
// In ISCP, each request is a section in the smart contract transaction (sctransaction.Transaction).
// The request ID is a concatenation of the transaction ID and little-endian 2 bytes of uint16 index of the section
type RequestID [RequestIDLength]byte

// NewRequestID a constructor
func NewRequestID(txid valuetransaction.ID, index uint16) (ret RequestID) {
	copy(ret[:valuetransaction.IDLength], txid.Bytes())
	copy(ret[valuetransaction.IDLength:], util.Uint16To2Bytes(index))
	return
}

// NewRequestIDFromBase58 a constructor
func NewRequestIDFromBase58(str58 string) (ret RequestID, err error) {
	data, err := base58.Decode(str58)
	if err != nil {
		return
	}
	err = ret.Read(bytes.NewReader(data))
	return
}

// NewRequestIDFromBytes a constructor
func NewRequestIDFromBytes(data []byte) (ret RequestID, err error) {
	err = ret.Read(bytes.NewReader(data))
	return
}

<<<<<<< HEAD
// Bytes returns requestID as a byte slice
func (rid RequestID) Bytes() []byte {
	return rid[:]
}

// TransactionID of the request ID
=======
// TransactionID of the request ID (copy)
>>>>>>> 2280f2a2
func (rid *RequestID) TransactionID() *valuetransaction.ID {
	var ret valuetransaction.ID
	copy(ret[:], rid[:valuetransaction.IDLength])
	return &ret
}

// Index of the request ID
func (rid *RequestID) Index() uint16 {
	return util.MustUint16From2Bytes(rid[valuetransaction.IDLength:])
}

func (rid *RequestID) Write(w io.Writer) error {
	_, err := w.Write(rid[:])
	return err
}

func (rid *RequestID) Read(r io.Reader) error {
	n, err := r.Read(rid[:])
	if err != nil {
		return err
	}
	if n != RequestIDLength {
		return ErrWrongDataLength
	}
	return nil
}

// String is a human readable representation of the requestID
func (rid *RequestID) String() string {
	return fmt.Sprintf("[%d]%s", rid.Index(), rid.TransactionID().String())
}

func (rid *RequestID) Base58() string {
	return base58.Encode(rid[:])
}

func (rid *RequestID) Short() string {
	return rid.String()[:8] + ".."
}

func (rid *RequestID) MarshalJSON() ([]byte, error) {
	return json.Marshal(rid.Base58())
}

func (rid *RequestID) UnmarshalJSON(b []byte) error {
	var s string
	if err := json.Unmarshal(b, &s); err != nil {
		return err
	}
	r, err := NewRequestIDFromBase58(s)
	*rid = r
	return err
}<|MERGE_RESOLUTION|>--- conflicted
+++ resolved
@@ -44,16 +44,7 @@
 	return
 }
 
-<<<<<<< HEAD
-// Bytes returns requestID as a byte slice
-func (rid RequestID) Bytes() []byte {
-	return rid[:]
-}
-
-// TransactionID of the request ID
-=======
 // TransactionID of the request ID (copy)
->>>>>>> 2280f2a2
 func (rid *RequestID) TransactionID() *valuetransaction.ID {
 	var ret valuetransaction.ID
 	copy(ret[:], rid[:valuetransaction.IDLength])
