// hard coded implementation of the FairAuction smart contract
// The auction dApp is automatically run by committee, a distributed market for colored tokens
package fairauction

import (
	"bytes"
<<<<<<< HEAD
	"github.com/iotaledger/wasp/packages/hashing"
=======
	"fmt"
>>>>>>> f30ea778
	"sort"
	"time"

	"github.com/iotaledger/goshimmer/dapps/valuetransfers/packages/balance"
	"github.com/iotaledger/wasp/packages/coretypes"
	"github.com/iotaledger/wasp/packages/kv"
	"github.com/iotaledger/wasp/packages/kv/codec"
	"github.com/iotaledger/wasp/packages/kv/dict"
	"github.com/iotaledger/wasp/packages/util"
	"github.com/iotaledger/wasp/packages/vm/vmtypes"
	"github.com/mr-tron/base58"
)

// program has is an id of the program
const ProgramHash = "4NbQFgvnsfgE3n9ZhtJ3p9hWZzfYUEDHfKU93wp8UowB"
const Description = "FairAuction, a PoC smart contract"

// implement Processor and EntryPoint interfaces

type fairAuctionProcessor map[coretypes.Hname]fairAuctionEntryPoint

type fairAuctionEntryPoint func(ctx vmtypes.Sandbox) error

var (
	RequestStartAuction    = coretypes.Hn("startAuction")
	RequestFinalizeAuction = coretypes.Hn("finalizeAuction")
	RequestPlaceBid        = coretypes.Hn("placeBid")
	RequestSetOwnerMargin  = coretypes.Hn("setOwnerMargin")
)

// the processor is a map of entry points
var entryPoints = fairAuctionProcessor{
	RequestStartAuction:    startAuction,
	RequestFinalizeAuction: finalizeAuction,
	RequestPlaceBid:        placeBid,
	RequestSetOwnerMargin:  setOwnerMargin,
}

// string constants for request arguments and state variable names
const (
	// request vars
	VarReqAuctionColor                = "color"
	VarReqStartAuctionDescription     = "dscr"
	VarReqStartAuctionDurationMinutes = "duration"
	VarReqStartAuctionMinimumBid      = "minimum" // in iotas
	VarReqOwnerMargin                 = "ownerMargin"

	// state vars
	VarStateAuctions            = "auctions"
	VarStateLog                 = "log"
	VarStateOwnerMarginPromille = "ownerMargin" // owner margin in percents
)

const (
	// minimum duration of auction
	MinAuctionDurationMinutes = 1
	MaxAuctionDurationMinutes = 120 // max 2 hours

	// default duration of the auction
	AuctionDurationDefaultMinutes = 60
	// Owner of the smart contract takes %% from the winning bid. The default, min, max
	OwnerMarginDefault = 50  // 5%
	OwnerMarginMin     = 5   // minimum 0.5%
	OwnerMarginMax     = 100 // max 10%
	MaxDescription     = 150
)

// validating constants at node boot
func init() {
	if OwnerMarginMax > 1000 ||
		OwnerMarginMin < 0 ||
		OwnerMarginDefault < OwnerMarginMin ||
		OwnerMarginDefault > OwnerMarginMax ||
		OwnerMarginMin > OwnerMarginMax {
		panic("wrong constants")
	}
}

// statical link point to the Wasp node
func GetProcessor() vmtypes.Processor {
	return entryPoints
}

func (v fairAuctionProcessor) GetDescription() string {
	return "FairAuction hard coded smart contract program"
}

func (v fairAuctionProcessor) GetEntryPoint(code coretypes.Hname) (vmtypes.EntryPoint, bool) {
	f, ok := v[code]
	return f, ok
}

func (ep fairAuctionEntryPoint) Call(ctx vmtypes.Sandbox) (codec.ImmutableCodec, error) {
	err := ep(ctx)
	if err != nil {
		ctx.Eventf("error %v", err)
	}
	return nil, err
}

// TODO
func (ep fairAuctionEntryPoint) IsView() bool {
	return false
}

// TODO
func (ep fairAuctionEntryPoint) CallView(ctx vmtypes.SandboxView) (codec.ImmutableCodec, error) {
	panic("implement me")
}

func (ep fairAuctionEntryPoint) WithGasLimit(_ int) vmtypes.EntryPoint {
	return ep
}

// AuctionInfo describes active auction
type AuctionInfo struct {
	// color of the tokens for sale. Max one auction per color at same time is allowed
	// all tokens are being sold as one lot
	Color balance.Color
	// number of tokens for sale
	NumTokens int64
	// minimum bid. Set by the auction initiator
	MinimumBid int64
	// any text, like "AuctionOwner of the token have a right to call me for a date". Set by auction initiator
	Description string
	// timestamp when auction started
	WhenStarted int64
	// duration of the auctions in minutes. Should be >= MinAuctionDurationMinutes
	DurationMinutes int64
	// address which issued StartAuction transaction
	AuctionOwner coretypes.AgentID
	// total deposit by the auction owner. Iotas sent by the auction owner together with the tokens for sale in the same
	// transaction.
	TotalDeposit int64
	// AuctionOwner's margin in promilles, taken at the moment of creation of smart contract
	OwnerMargin int64
	// list of bids to the auction
	Bids []*BidInfo
}

// BidInfo represents one bid to the auction
type BidInfo struct {
	// total sum of the bid = total amount of iotas available in the request - 1 - SC reward - ServiceFeeBid
	// the total is a cumulative sum of all bids from the same bidder
	Total int64
	// originator of the bid
	Bidder coretypes.AgentID
	// timestamp Unix nano
	When int64
}

func (ai *AuctionInfo) SumOfBids() int64 {
	sum := int64(0)
	for _, bid := range ai.Bids {
		sum += bid.Total
	}
	return sum
}

func (ai *AuctionInfo) WinningBid() *BidInfo {
	var winner *BidInfo
	for _, bi := range ai.Bids {
		if bi.Total < ai.MinimumBid {
			continue
		}
		if winner == nil || bi.WinsAgainst(winner) {
			winner = bi
		}
	}
	return winner
}

func (ai *AuctionInfo) Due() int64 {
	return ai.WhenStarted + ai.DurationMinutes*time.Minute.Nanoseconds()
}

func (bi *BidInfo) WinsAgainst(other *BidInfo) bool {
	if bi.Total < other.Total {
		return false
	}
	if bi.Total > other.Total {
		return true
	}
	return bi.When < other.When
}

// startAuction processes the StartAuction request
// Arguments:
// - VarReqAuctionColor: color of the tokens for sale
// - VarReqStartAuctionDescription: description of the lot
// - VarReqStartAuctionMinimumBid: minimum price for the whole lot
// - VarReqStartAuctionDurationMinutes: duration of auction
// Request transaction must contain at least number of iotas >= of current owner margin from the minimum bid
// (not including node reward with request token)
// Tokens for sale must be included into the request transaction
func startAuction(ctx vmtypes.Sandbox) error {
	ctx.Event("startAuction begin")
	params := ctx.Params()

	sender := ctx.Caller()
	accounts := ctx.Accounts()

	// check how many iotas the request contains
	totalDeposit := accounts.Incoming().Balance(balance.ColorIOTA)
	if totalDeposit < 1 {
		// it is expected at least 1 iota in deposit
		// this 1 iota is needed as a "operating capital for the time locked request to itself"
		// refund iotas
		refundFromRequest(ctx, &balance.ColorIOTA, 1)

		return fmt.Errorf("startAuction: exit 0: must be at least 1i in deposit")
	}

	// take current setting of the smart contract owner margin
	ownerMargin := GetOwnerMarginPromille(ctx.State().GetInt64(VarStateOwnerMarginPromille))

	// determine color of the token for sale
<<<<<<< HEAD
	colh, ok, err := reqArgs.GetHashValue(VarReqAuctionColor)
=======
	colh, ok, err := params.GetString(VarReqAuctionColor)
>>>>>>> f30ea778
	if err != nil || !ok {
		// incorrect request arguments, colore for sale is not determined
		// refund half of the deposit in iotas
		refundFromRequest(ctx, &balance.ColorIOTA, totalDeposit/2)

		return fmt.Errorf("startAuction: exit 1")
	}
<<<<<<< HEAD
	colorForSale := balance.Color(*colh)
=======
	colorh, err := base58.Decode(colh)
	if err != nil {
		return fmt.Errorf("startAuction: exit 1.1")
	}
	colorForSale, _, err := balance.ColorFromBytes(colorh)
	if err != nil {
		return fmt.Errorf("startAuction: exit 1.2")
	}
>>>>>>> f30ea778
	if colorForSale == balance.ColorIOTA || colorForSale == balance.ColorNew {
		// reserved color code are not allowed
		// refund half
		refundFromRequest(ctx, &balance.ColorIOTA, totalDeposit/2)

		return fmt.Errorf("startAuction: exit 2")
	}

	// determine amount of colored tokens for sale. They must be in the outputs of the request transaction
	tokensForSale := accounts.Incoming().Balance(colorForSale)
	if tokensForSale == 0 {
		// no tokens transferred. Refund half of deposit
		refundFromRequest(ctx, &balance.ColorIOTA, totalDeposit/2)

		return fmt.Errorf("startAuction exit 3: no tokens for sale")
	}

	// determine minimum bid
	minimumBid, _, err := params.GetInt64(VarReqStartAuctionMinimumBid)
	if err != nil {
		// wrong argument. Hard reject, no refund

		return fmt.Errorf("startAuction: exit 4")
	}
	// ensure tokens are not sold for the minimum price less than 1 iota per token!
	if minimumBid < tokensForSale {
		minimumBid = tokensForSale
	}

	// check if enough iotas for service fees to create the auction
	expectedDeposit := GetExpectedDeposit(minimumBid, ownerMargin)

	if totalDeposit < expectedDeposit {
		// not enough fees
		// return half of expected deposit and all tokens for sale (if any)
		harvest := expectedDeposit / 2
		if harvest < 1 {
			harvest = 1
		}
		refundFromRequest(ctx, &balance.ColorIOTA, harvest)
		refundFromRequest(ctx, &colorForSale, 0)

		return fmt.Errorf("startAuction: not enough iotas for the fee. Expected %d, got %d", expectedDeposit, totalDeposit)
	}

	// determine duration of the auction. Take default if no set in request and ensure minimum
	duration, ok, err := params.GetInt64(VarReqStartAuctionDurationMinutes)
	if err != nil {
		// fatal error
		return fmt.Errorf("!!! internal error")
	}
	if !ok {
		duration = AuctionDurationDefaultMinutes
	}
	if duration < MinAuctionDurationMinutes {
		duration = MinAuctionDurationMinutes
	}
	if duration > MaxAuctionDurationMinutes {
		duration = MaxAuctionDurationMinutes
	}

	// read description text from the request
	description, ok, err := params.GetString(VarReqStartAuctionDescription)
	if err != nil {
		return fmt.Errorf("!!! internal error")
	}
	if !ok {
		description = "N/A"
	}
	description = util.GentleTruncate(description, MaxDescription)

	// find out if auction for this color already exist in the dictionary
	auctions := ctx.State().GetMap(VarStateAuctions)
	if b := auctions.GetAt(colorForSale.Bytes()); b != nil {
		// auction already exists. Ignore sale auction.
		// refund iotas less fee
		refundFromRequest(ctx, &balance.ColorIOTA, expectedDeposit/2)
		// return all tokens for sale
		refundFromRequest(ctx, &colorForSale, 0)

		return fmt.Errorf("startAuction: exit 6")
	}

	// create record for the new auction in the dictionary
	aiData := util.MustBytes(&AuctionInfo{
		Color:           colorForSale,
		NumTokens:       tokensForSale,
		MinimumBid:      minimumBid,
		Description:     description,
		WhenStarted:     ctx.GetTimestamp(),
		DurationMinutes: duration,
		AuctionOwner:    sender,
		TotalDeposit:    totalDeposit,
		OwnerMargin:     ownerMargin,
	})
	auctions.SetAt(colorForSale.Bytes(), aiData)

	ctx.Eventf("New auction record. color: %s, numTokens: %d, minBid: %d, ownerMargin: %d duration %d minutes",
		colorForSale.String(), tokensForSale, minimumBid, ownerMargin, duration)

	// prepare and send request FinalizeAuction to self time-locked for the duration
	// the FinalizeAuction request will be time locked for the duration and then auction will be run
<<<<<<< HEAD
	args := kv.NewMap()
	args.Codec().SetHashValue(VarReqAuctionColor, (*hashing.HashValue)(&colorForSale))
	ctx.SendRequestToSelfWithDelay(RequestFinalizeAuction, args, uint32(duration*60))
=======
	args := dict.FromGoMap(map[kv.Key][]byte{
		VarReqAuctionColor: codec.EncodeString(colorForSale.String()),
	})
	ctx.PostRequestToSelfWithDelay(RequestFinalizeAuction, args, uint32(duration*60))
>>>>>>> f30ea778

	//logToSC(ctx, fmt.Sprintf("start auction. For sale %d tokens of color %s. Minimum bid: %di. Duration %d minutes",
	//	tokensForSale, colorForSale.String(), minimumBid, duration))

	ctx.Eventf("startAuction: success. Auction: '%s', color: %s, duration: %d",
		description, colorForSale.String(), duration)

	return nil
}

// placeBid is a request to place a bid in the auction for the particular color
// The request transaction must contain at least:
// - 1 request token + Bid/rise amount
// In case it is not the first bid by this bidder, respective iotas are treated as
// a rise of the bid and are added to the total
// Arguments:
// - VarReqAuctionColor: color of the tokens for sale
func placeBid(ctx vmtypes.Sandbox) error {
	ctx.Event("placeBid: begin")
	params := ctx.Params()
	// all iotas in the request transaction are considered a bid/rise sum
	// it also means several bids can't be placed in the same transaction <-- TODO generic solution for it
	bidAmount := ctx.Accounts().Incoming().Balance(balance.ColorIOTA)
	if bidAmount == 0 {
		// no iotas sent
		return fmt.Errorf("placeBid: exit 0")
	}

	// determine color of the bid
<<<<<<< HEAD
	colh, ok, err := reqArgs.GetHashValue(VarReqAuctionColor)
=======
	colh, ok, err := params.GetString(VarReqAuctionColor)
>>>>>>> f30ea778
	if err != nil {
		// inconsistency. return all?
		return fmt.Errorf("placeBid: exit 1")
	}
	if !ok {
		// missing argument
		refundFromRequest(ctx, &balance.ColorIOTA, 0)
		return fmt.Errorf("placeBid: exit 2")
	}

<<<<<<< HEAD
	col := balance.Color(*colh)
=======
	colorh, err := base58.Decode(colh)
	if err != nil {
		return fmt.Errorf("startAuction: exit 1.1")
	}
	col, _, err := balance.ColorFromBytes(colorh)
	if err != nil {
		return fmt.Errorf("startAuction: exit 1.2")
	}
>>>>>>> f30ea778
	if col == balance.ColorIOTA || col == balance.ColorNew {
		// reserved color not allowed. Incorrect arguments
		refundFromRequest(ctx, &balance.ColorIOTA, 0)
		return fmt.Errorf("placeBid: exit 3")
	}

	// find the auction
	auctions := ctx.State().GetMap(VarStateAuctions)
	data := auctions.GetAt(col.Bytes())
	if data == nil {
		// no such auction. refund everything
		refundFromRequest(ctx, &balance.ColorIOTA, 0)
		return fmt.Errorf("placeBid: exit 4")
	}
	// unmarshal auction data
	ai := &AuctionInfo{}
	if err := ai.Read(bytes.NewReader(data)); err != nil {
		// internal error
		return fmt.Errorf("placeBid: exit 6")
	}
	// determine the sender of the bid
	sender := ctx.Caller()

	// find bids of this bidder in the auction
	var bi *BidInfo
	for _, bitmp := range ai.Bids {
		if bitmp.Bidder == sender {
			bi = bitmp
			break
		}
	}
	if bi == nil {
		// first bid by the bidder. Create new bid record
		ai.Bids = append(ai.Bids, &BidInfo{
			Total:  bidAmount,
			Bidder: sender,
			When:   ctx.GetTimestamp(),
		})
		//logToSC(ctx, fmt.Sprintf("place bid. Auction color %s, total %di", col.String(), bidAmount))
	} else {
		// bidder has bid already. Treated it as a rise
		bi.Total += bidAmount
		bi.When = ctx.GetTimestamp()

		//logToSC(ctx, fmt.Sprintf("rise bid. Auction color %s, total %di", col.String(), bi.Total))
	}
	// marshal the whole auction info and save it into the state (the dictionary of auctions)
	data = util.MustBytes(ai)
	auctions.SetAt(col.Bytes(), data)

	ctx.Eventf("placeBid: success. Auction: '%s'", ai.Description)
	return nil
}

// finalizeAuction selects the winner and sends tokens to him.
// returns bid amounts to other bidders.
// The request is time locked for the period of the auction. It won't be executed if sent
// not by the smart contract instance itself
// Arguments:
// - VarReqAuctionColor: color of the auction
func finalizeAuction(ctx vmtypes.Sandbox) error {
	ctx.Event("finalizeAuction begin")
	params := ctx.Params()

	scAddr := coretypes.NewAgentIDFromContractID(ctx.MyContractID())
	if ctx.Caller() != scAddr {
		// finalizeAuction request can only be sent by the smart contract to itself. Otherwise it is NOP
		return fmt.Errorf("attempt of unauthorized assess")
	}

	// determine color of the auction to finalize
<<<<<<< HEAD
	colh, ok, err := reqArgs.GetHashValue(VarReqAuctionColor)
=======
	colh, ok, err := params.GetString(VarReqAuctionColor)
>>>>>>> f30ea778
	if err != nil || !ok {
		// wrong request arguments
		// internal error. Refund completely?
		return fmt.Errorf("finalizeAuction: exit 1")
	}
<<<<<<< HEAD
	col := balance.Color(*colh)
=======
	colorh, err := base58.Decode(colh)
	if err != nil {
		return fmt.Errorf("startAuction: exit 1.1")
	}
	col, _, err := balance.ColorFromBytes(colorh)
	if err != nil {
		return fmt.Errorf("startAuction: exit 1.2")
	}
>>>>>>> f30ea778
	if col == balance.ColorIOTA || col == balance.ColorNew {
		// inconsistency
		return fmt.Errorf("finalizeAuction: exit 2")
	}

	// find the record of the auction by color
	auctDict := ctx.State().GetMap(VarStateAuctions)
	data := auctDict.GetAt(col.Bytes())
	if data == nil {
		// auction with this color does not exist. Inconsistency
		return fmt.Errorf("finalizeAuction: exit 3")
	}

	// decode the Action record
	ai := &AuctionInfo{}
	if err := ai.Read(bytes.NewReader(data)); err != nil {
		// internal error. Refund completely?
		return fmt.Errorf("finalizeAuction: exit 4")
	}

	accounts := ctx.Accounts()

	// find the winning amount and determine respective ownerFee
	winningAmount := int64(0)
	for _, bi := range ai.Bids {
		if bi.Total > winningAmount {
			winningAmount = bi.Total
		}
	}

	var winner *BidInfo
	var winnerIndex int

	// SC owner takes OwnerMargin (promille) fee from either minimum bid or from winning sum but not less than 1i
	ownerFee := (ai.MinimumBid * ai.OwnerMargin) / 1000
	if ownerFee < 1 {
		ownerFee = 1
	}

	// find the winner (if any). Take first if equal sums
	// minimum bid is always positive, at least 1 iota per colored token
	if winningAmount >= ai.MinimumBid {
		// there's winner. Select it.
		// NodeFee is re-calculated according to the winning sum
		ownerFee = (winningAmount * ai.OwnerMargin) / 1000
		if ownerFee < 1 {
			ownerFee = 1
		}

		winners := make([]*BidInfo, 0)
		for _, bi := range ai.Bids {
			if bi.Total == winningAmount {
				winners = append(winners, bi)
			}
		}
		sort.Slice(winners, func(i, j int) bool {
			return winners[i].When < winners[j].When
		})
		winner = winners[0]
		for i, bi := range ai.Bids {
			if bi == winner {
				winnerIndex = i
				break
			}
		}
	}

	// take fee for the smart contract owner TODO
	//feeTaken := ctx.AccessSCAccount().HarvestFees(ownerFee - 1)
	//ctx.Eventf("finalizeAuction: harvesting SC owner fee: %d (+1 self request token left in SC)", feeTaken)

	if winner != nil {
		// send sold tokens to the winner
		accounts.MoveBalance(ai.Bids[winnerIndex].Bidder, ai.Color, ai.NumTokens)
		// send winning amount and return deposit sum less fees to the owner of the auction
		accounts.MoveBalance(ai.AuctionOwner, balance.ColorIOTA, winningAmount+ai.TotalDeposit-ownerFee)

		for i, bi := range ai.Bids {
			if i != winnerIndex {
				// return staked sum to the non-winner
				accounts.MoveBalance(bi.Bidder, balance.ColorIOTA, bi.Total)
			}
		}
		//logToSC(ctx, fmt.Sprintf("close auction. Color: %s. Winning bid: %di", col.String(), winner.Total))

		ctx.Eventf("finalizeAuction: winner is %s, winning amount = %d", winner.Bidder.String(), winner.Total)
	} else {
		// return unsold tokens to auction owner
		if accounts.MoveBalance(ai.AuctionOwner, ai.Color, ai.NumTokens) {
			ctx.Eventf("returned unsold tokens to auction owner. %s: %d", ai.Color.String(), ai.NumTokens)
		}

		// return deposit less fees less 1 iota
		if accounts.MoveBalance(ai.AuctionOwner, balance.ColorIOTA, ai.TotalDeposit-ownerFee) {
			ctx.Eventf("returned deposit less fees: %d", ai.TotalDeposit-ownerFee)
		}

		// return bids to bidders
		for _, bi := range ai.Bids {
			if accounts.MoveBalance(bi.Bidder, balance.ColorIOTA, bi.Total) {
				ctx.Eventf("returned bid to bidder: %d -> %s", bi.Total, bi.Bidder.String())
			} else {
				avail := accounts.Balance(balance.ColorIOTA)
				ctx.Eventf("failed to return bid to bidder: %d -> %s. Available: %d", bi.Total, bi.Bidder.String(), avail)
			}
		}
		//logToSC(ctx, fmt.Sprintf("close auction. Color: %s. No winner.", col.String()))

		ctx.Eventf("finalizeAuction: winner wasn't selected out of %d bids", len(ai.Bids))
	}

	// delete auction record
	auctDict.DelAt(col.Bytes())

	ctx.Eventf("finalizeAuction: success. Auction: '%s'", ai.Description)
	return nil
}

// setOwnerMargin is a request to set the service fee to place a bid
// Arguments:
// - VarReqOwnerMargin: the margin value in promilles
func setOwnerMargin(ctx vmtypes.Sandbox) error {
	ctx.Event("setOwnerMargin: begin")
	params := ctx.Params()

	// TODO refactor to the new account system
	//if ctx.Caller() != *ctx.OriginatorAddress() {
	//	// not authorized
	//	return fmt.Errorf("setOwnerMargin: not authorized")
	//}
	margin, ok, err := params.GetInt64(VarReqOwnerMargin)
	if err != nil || !ok {
		return fmt.Errorf("setOwnerMargin: exit 1")
	}
	if margin < OwnerMarginMin {
		margin = OwnerMarginMin
	} else if margin > OwnerMarginMax {
		margin = OwnerMarginMax
	}
	ctx.State().SetInt64(VarStateOwnerMarginPromille, margin)
	ctx.Eventf("setOwnerMargin: success. ownerMargin set to %d%%", margin/10)
	return nil
}

// TODO implement universal 'refund' function to be used in rollback situations
// refundFromRequest returns all tokens of the given color to the sender minus sunkFee
func refundFromRequest(ctx vmtypes.Sandbox, color *balance.Color, harvest int64) {
	// TODO
	//account := ctx.AccessSCAccount()
	//ctx.AccessSCAccount().HarvestFeesFromRequest(harvest)
	//available := account.AvailableBalanceFromRequest(color)
	//sender := ctx.Caller()
	//ctx.AccessSCAccount().HarvestFeesFromRequest(harvest)
	//account.MoveTokensFromRequest(&sender, color, available)
}<|MERGE_RESOLUTION|>--- conflicted
+++ resolved
@@ -4,11 +4,7 @@
 
 import (
 	"bytes"
-<<<<<<< HEAD
-	"github.com/iotaledger/wasp/packages/hashing"
-=======
 	"fmt"
->>>>>>> f30ea778
 	"sort"
 	"time"
 
@@ -226,11 +222,7 @@
 	ownerMargin := GetOwnerMarginPromille(ctx.State().GetInt64(VarStateOwnerMarginPromille))
 
 	// determine color of the token for sale
-<<<<<<< HEAD
-	colh, ok, err := reqArgs.GetHashValue(VarReqAuctionColor)
-=======
 	colh, ok, err := params.GetString(VarReqAuctionColor)
->>>>>>> f30ea778
 	if err != nil || !ok {
 		// incorrect request arguments, colore for sale is not determined
 		// refund half of the deposit in iotas
@@ -238,9 +230,6 @@
 
 		return fmt.Errorf("startAuction: exit 1")
 	}
-<<<<<<< HEAD
-	colorForSale := balance.Color(*colh)
-=======
 	colorh, err := base58.Decode(colh)
 	if err != nil {
 		return fmt.Errorf("startAuction: exit 1.1")
@@ -249,7 +238,6 @@
 	if err != nil {
 		return fmt.Errorf("startAuction: exit 1.2")
 	}
->>>>>>> f30ea778
 	if colorForSale == balance.ColorIOTA || colorForSale == balance.ColorNew {
 		// reserved color code are not allowed
 		// refund half
@@ -352,16 +340,10 @@
 
 	// prepare and send request FinalizeAuction to self time-locked for the duration
 	// the FinalizeAuction request will be time locked for the duration and then auction will be run
-<<<<<<< HEAD
-	args := kv.NewMap()
-	args.Codec().SetHashValue(VarReqAuctionColor, (*hashing.HashValue)(&colorForSale))
-	ctx.SendRequestToSelfWithDelay(RequestFinalizeAuction, args, uint32(duration*60))
-=======
 	args := dict.FromGoMap(map[kv.Key][]byte{
 		VarReqAuctionColor: codec.EncodeString(colorForSale.String()),
 	})
 	ctx.PostRequestToSelfWithDelay(RequestFinalizeAuction, args, uint32(duration*60))
->>>>>>> f30ea778
 
 	//logToSC(ctx, fmt.Sprintf("start auction. For sale %d tokens of color %s. Minimum bid: %di. Duration %d minutes",
 	//	tokensForSale, colorForSale.String(), minimumBid, duration))
@@ -391,11 +373,7 @@
 	}
 
 	// determine color of the bid
-<<<<<<< HEAD
-	colh, ok, err := reqArgs.GetHashValue(VarReqAuctionColor)
-=======
 	colh, ok, err := params.GetString(VarReqAuctionColor)
->>>>>>> f30ea778
 	if err != nil {
 		// inconsistency. return all?
 		return fmt.Errorf("placeBid: exit 1")
@@ -406,9 +384,6 @@
 		return fmt.Errorf("placeBid: exit 2")
 	}
 
-<<<<<<< HEAD
-	col := balance.Color(*colh)
-=======
 	colorh, err := base58.Decode(colh)
 	if err != nil {
 		return fmt.Errorf("startAuction: exit 1.1")
@@ -417,7 +392,6 @@
 	if err != nil {
 		return fmt.Errorf("startAuction: exit 1.2")
 	}
->>>>>>> f30ea778
 	if col == balance.ColorIOTA || col == balance.ColorNew {
 		// reserved color not allowed. Incorrect arguments
 		refundFromRequest(ctx, &balance.ColorIOTA, 0)
@@ -489,19 +463,12 @@
 	}
 
 	// determine color of the auction to finalize
-<<<<<<< HEAD
-	colh, ok, err := reqArgs.GetHashValue(VarReqAuctionColor)
-=======
 	colh, ok, err := params.GetString(VarReqAuctionColor)
->>>>>>> f30ea778
 	if err != nil || !ok {
 		// wrong request arguments
 		// internal error. Refund completely?
 		return fmt.Errorf("finalizeAuction: exit 1")
 	}
-<<<<<<< HEAD
-	col := balance.Color(*colh)
-=======
 	colorh, err := base58.Decode(colh)
 	if err != nil {
 		return fmt.Errorf("startAuction: exit 1.1")
@@ -510,7 +477,6 @@
 	if err != nil {
 		return fmt.Errorf("startAuction: exit 1.2")
 	}
->>>>>>> f30ea778
 	if col == balance.ColorIOTA || col == balance.ColorNew {
 		// inconsistency
 		return fmt.Errorf("finalizeAuction: exit 2")
