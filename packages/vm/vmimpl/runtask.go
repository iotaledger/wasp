--- conflicted
+++ resolved
@@ -131,20 +131,11 @@
 		vmctx.task.Log.Debugf("runTask OUT: rotate to address %s", rotationAddr.String())
 	}
 
-<<<<<<< HEAD
-	// Temporarily add const TopUp logic to make tests work again
-	topUpFee := uint64(0)
-	if isc.TopUpFeeMin > task.GasCoin.Value {
-		topUpFee = 1_000_000 //isc.TopUpFeeMin - task.GasCoin.Value.Uint64()
-	}
-
 	taskResult.UnsignedTransaction = vmctx.txbuilder.BuildTransactionEssence(taskResult.StateMetadata, topUpFee)
-=======
 	taskResult.UnsignedTransaction = vmctx.txbuilder.BuildTransactionEssence(
 		taskResult.StateMetadata,
 		uint64(topUpFee),
 	)
->>>>>>> 722de37c
 	return taskResult
 }
 
