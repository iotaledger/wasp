// Copyright 2020 IOTA Stiftung
// SPDX-License-Identifier: Apache-2.0

package evmimpl

import (
	"encoding/hex"
	"math/big"

	"github.com/ethereum/go-ethereum"
	"github.com/ethereum/go-ethereum/common"
	"github.com/ethereum/go-ethereum/core"
	"github.com/ethereum/go-ethereum/core/types"
	"github.com/ethereum/go-ethereum/crypto"
	"github.com/samber/lo"

	"github.com/iotaledger/wasp/clients/iota-go/iotago"
	"github.com/iotaledger/wasp/packages/coin"
	"github.com/iotaledger/wasp/packages/evm/evmutil"
	"github.com/iotaledger/wasp/packages/evm/solidity"
	"github.com/iotaledger/wasp/packages/isc"
	"github.com/iotaledger/wasp/packages/kv"
	"github.com/iotaledger/wasp/packages/kv/codec"
	"github.com/iotaledger/wasp/packages/parameters"
	"github.com/iotaledger/wasp/packages/util"
	"github.com/iotaledger/wasp/packages/util/panicutil"
	"github.com/iotaledger/wasp/packages/vm"
	"github.com/iotaledger/wasp/packages/vm/core/accounts"
	"github.com/iotaledger/wasp/packages/vm/core/errors/coreerrors"
	"github.com/iotaledger/wasp/packages/vm/core/evm"
	"github.com/iotaledger/wasp/packages/vm/core/evm/emulator"
	"github.com/iotaledger/wasp/packages/vm/core/evm/iscmagic"
	"github.com/iotaledger/wasp/packages/vm/core/governance"
	"github.com/iotaledger/wasp/packages/vm/gas"
)

var Processor = evm.Contract.Processor(nil,
<<<<<<< HEAD
	evm.FuncSendTransaction.WithHandler(applyTransaction),
	evm.FuncCallContract.WithHandler(callContract),
	evm.FuncRegisterERC20Coin.WithHandler(registerERC20Coin),
	evm.FuncRegisterERC721NFTCollection.WithHandler(registerERC721NFTCollection),
	evm.FuncNewL1Deposit.WithHandler(newL1Deposit),

	// views
	evm.ViewGetChainID.WithHandler(getChainID),
=======
	evm.FuncSendTransaction.WithHandler(restricted(applyTransaction)),
	evm.FuncCallContract.WithHandler(restricted(callContract)),

	evm.FuncRegisterERC20NativeToken.WithHandler(registerERC20NativeToken),
	evm.FuncRegisterERC20NativeTokenOnRemoteChain.WithHandler(restricted(registerERC20NativeTokenOnRemoteChain)),

	evm.FuncRegisterERC20ExternalNativeToken.WithHandler(registerERC20ExternalNativeToken),
	evm.FuncRegisterERC721NFTCollection.WithHandler(registerERC721NFTCollection),

	evm.FuncNewL1Deposit.WithHandler(newL1Deposit),

	// views
	evm.FuncGetERC20ExternalNativeTokenAddress.WithHandler(viewERC20ExternalNativeTokenAddress),
	evm.FuncGetERC721CollectionAddress.WithHandler(viewERC721CollectionAddress),
	evm.FuncGetChainID.WithHandler(getChainID),
>>>>>>> e5caf138
)

// SetInitialState initializes the evm core contract and the Ethereum genesis
// block on a newly created ISC chain.
func SetInitialState(evmPartition kv.KVStore, evmChainID uint16) {
	// Ethereum genesis block configuration
	genesisAlloc := types.GenesisAlloc{}

	// add the ISC magic contract at address 0x10740000...00
	genesisAlloc[iscmagic.Address] = types.Account{
		// Dummy code, because some contracts check the code size before calling
		// the contract.
		// The EVM code itself will never get executed; see type [magicContract].
		Code:    common.Hex2Bytes("600180808053f3"),
		Storage: map[common.Hash]common.Hash{},
		Balance: nil,
	}

<<<<<<< HEAD
=======
	if createBaseTokenMagicWrap {
		// add the ERC20BaseTokens contract at address 0x10740100...00
		genesisAlloc[iscmagic.ERC20BaseTokensAddress] = types.Account{
			Code:    iscmagic.ERC20BaseTokensRuntimeBytecode,
			Storage: map[common.Hash]common.Hash{},
			Balance: nil,
		}
		addToPrivileged(evmPartition, iscmagic.ERC20BaseTokensAddress)
	}

>>>>>>> e5caf138
	// add the ERC721NFTs contract at address 0x10740300...00
	genesisAlloc[iscmagic.ERC721NFTsAddress] = types.Account{
		Code:    iscmagic.ERC721NFTsRuntimeBytecode,
		Storage: map[common.Hash]common.Hash{},
		Balance: nil,
	}
	addToPrivileged(evmPartition, iscmagic.ERC721NFTsAddress)

	gasLimits := gas.LimitsDefault
	gasRatio := gas.DefaultFeePolicy().EVMGasRatio
	// create the Ethereum genesis block
	emulator.Init(
		evm.EmulatorStateSubrealm(evmPartition),
		evmChainID,
		emulator.GasLimits{
			Block: gas.EVMBlockGasLimit(gasLimits, &gasRatio),
			Call:  gas.EVMCallGasLimit(gasLimits, &gasRatio),
		},
		0,
		genesisAlloc,
	)
}

var errChainIDMismatch = coreerrors.Register("chainId mismatch").Create()

func applyTransaction(ctx isc.Sandbox, tx *types.Transaction) {
	cannotBeCalledFromContracts(ctx)

	// We only want to charge gas for the actual execution of the ethereum tx.
	// ISC magic calls enable gas burning temporarily when called.
	ctx.Privileged().GasBurnEnable(false)
	defer ctx.Privileged().GasBurnEnable(true)

	ctx.RequireCaller(isc.NewEthereumAddressAgentID(ctx.ChainID(), evmutil.MustGetSender(tx)))

	emu := createEmulator(ctx)

	if tx.Protected() && tx.ChainId().Uint64() != uint64(emu.BlockchainDB().GetChainID()) {
		panic(errChainIDMismatch)
	}

	// Execute the tx in the emulator.
	receipt, result, err := emu.SendTransaction(tx, getTracer(ctx), false)

	// Any gas burned by the EVM is converted to ISC gas units and burned as
	// ISC gas.
	chainInfo := ctx.ChainInfo()
	ctx.Privileged().GasBurnEnable(true)
	burnGasErr := panicutil.CatchPanic(
		func() {
			if result == nil {
				return
			}
			ctx.Gas().Burn(
				gas.BurnCodeEVM1P,
				gas.EVMGasToISC(result.UsedGas, &chainInfo.GasFeePolicy.EVMGasRatio),
			)
		},
	)
	ctx.Privileged().GasBurnEnable(false)

	// if any of these is != nil, the request will be reverted
	revertErr, _ := lo.Find(
		[]error{err, tryGetRevertError(result), burnGasErr},
		func(err error) bool { return err != nil },
	)
	if revertErr != nil {
		// mark receipt as failed
		receipt.Status = types.ReceiptStatusFailed
		// remove any events from the receipt
		receipt.Logs = make([]*types.Log, 0)
		receipt.Bloom = types.CreateBloom(types.Receipts{receipt})
	}

	// amend the gas usage (to include any ISC gas burned in sandbox calls)
	{
		realGasUsed := gas.ISCGasBudgetToEVM(ctx.Gas().Burned(), &chainInfo.GasFeePolicy.EVMGasRatio)
		if realGasUsed > receipt.GasUsed {
			receipt.CumulativeGasUsed += realGasUsed - receipt.GasUsed
			receipt.GasUsed = realGasUsed
		}
	}

	// make sure we always store the EVM tx/receipt in the BlockchainDB, even
	// if the ISC request is reverted
	ctx.Privileged().OnWriteReceipt(func(evmPartition kv.KVStore, _ uint64, _ *isc.VMError) {
		saveExecutedTx(evmPartition, chainInfo, tx, receipt)
	})

	// revert the changes in the state / txbuilder in case of error
	ctx.RequireNoError(revertErr)
}

var (
	errEVMAccountAlreadyExists      = coreerrors.Register("cannot register ERC20Coin contract: EVM account already exists").Create()
	errEVMCanNotDecodeERC27Metadata = coreerrors.Register("cannot decode IRC27 collection NFT metadata")
	errUnknownCoin                  = coreerrors.Register("unknown coin")
	errUnknownObject                = coreerrors.Register("unknown object")
)

func registerERC20Coin(ctx isc.Sandbox, coinType coin.Type) {
	// deploy the contract to the EVM state
	addr := iscmagic.ERC20CoinAddress(coinType)
	emu := createEmulator(ctx)
	evmState := emu.StateDB()
	if evmState.Exist(addr) {
		panic(errEVMAccountAlreadyExists)
	}
	evmState.CreateAccount(addr)
	evmState.SetCode(addr, iscmagic.ERC20CoinRuntimeBytecode)
	// see ERC20Coin_storage.json
	info, ok := ctx.GetCoinInfo(coinType)
	if !ok {
		panic(errUnknownCoin)
	}
	evmState.SetState(addr, solidity.StorageSlot(0), solidity.StorageEncodeShortString(coinType.String()))
	evmState.SetState(addr, solidity.StorageSlot(1), solidity.StorageEncodeShortString(info.Name))
	evmState.SetState(addr, solidity.StorageSlot(2), solidity.StorageEncodeShortString(info.Symbol))
	evmState.SetState(addr, solidity.StorageSlot(3), solidity.StorageEncodeUint8(info.Decimals))

	addToPrivileged(ctx.State(), addr)
}

func registerERC721NFTCollection(ctx isc.Sandbox, collectionID iotago.ObjectID) {
	// The collection NFT must be deposited into the chain before registering. Afterwards it may be
	// withdrawn to L1.
	bcs, ok := ctx.GetObjectBCS(collectionID)
	if !ok {
		panic(errUnknownObject)
	}
	nft, err := isc.IRC27NFTMetadataFromBCS(bcs)
	if err != nil {
		panic(errEVMCanNotDecodeERC27Metadata)
	}
	addr := iscmagic.ERC721NFTCollectionAddress(collectionID)
	state := emulator.NewStateDBFromKVStore(evm.EmulatorStateSubrealm(ctx.State()))
	if state.Exist(addr) {
		panic(errEVMAccountAlreadyExists)
	}

	state.CreateAccount(addr)
	state.SetCode(addr, iscmagic.ERC721NFTCollectionRuntimeBytecode)
	// see ERC721NFTCollection_storage.json
	state.SetState(addr, solidity.StorageSlot(2), solidity.StorageEncodeBytes32(collectionID[:]))
	for k, v := range solidity.StorageEncodeString(3, nft.Name) {
		state.SetState(addr, k, v)
	}

	addToPrivileged(ctx.State(), addr)
}

<<<<<<< HEAD
func getChainID(ctx isc.SandboxView) uint16 {
	return emulator.GetChainIDFromBlockChainDBState(
=======
func viewERC721CollectionAddress(ctx isc.SandboxView) dict.Dict {
	collectionID := codec.MustDecodeNFTID(ctx.Params().Get(evm.FieldNFTCollectionID))

	addr := iscmagic.ERC721NFTCollectionAddress(collectionID)

	exists := emulator.Exist(
		addr,
		emulator.StateDBSubrealmR(evm.EmulatorStateSubrealmR(ctx.StateR())),
	)

	return dict.Dict{
		evm.FieldResult:  codec.Encode(exists),
		evm.FieldAddress: codec.Encode(addr),
	}
}

func registerERC721NFTCollection(ctx isc.Sandbox) dict.Dict {
	collectionID := codec.MustDecodeNFTID(ctx.Params().Get(evm.FieldNFTCollectionID))

	// The collection NFT must be deposited into the chain before registering. Afterwards it may be
	// withdrawn to L1.
	collection := func() *isc.NFT {
		res := ctx.CallView(accounts.Contract.Hname(), accounts.ViewNFTData.Hname(), dict.Dict{
			accounts.ParamNFTID: codec.EncodeNFTID(collectionID),
		})
		collection, err := isc.NFTFromBytes(res[accounts.ParamNFTData])
		ctx.RequireNoError(err)
		return collection
	}()

	registerERC721NFTCollectionByNFTId(ctx.State(), collection)

	return nil
}

func getChainID(ctx isc.SandboxView) dict.Dict {
	chainID := emulator.GetChainIDFromBlockChainDBState(
>>>>>>> e5caf138
		emulator.BlockchainDBSubrealmR(
			evm.EmulatorStateSubrealmR(ctx.StateR()),
		),
	)
}

// include the revert reason in the error
func tryGetRevertError(res *core.ExecutionResult) error {
	if res == nil {
		return nil
	}
	if res.Err == nil {
		return nil
	}
	if len(res.Revert()) > 0 {
		return vm.ErrEVMExecutionReverted.Create(hex.EncodeToString(res.Revert()))
	}
	return res.Err
}

// callContract is called from the jsonrpc eth_estimateGas and eth_call endpoints.
// The VM is in estimate gas mode, and any state mutations are discarded.
func callContract(ctx isc.Sandbox, callMsg ethereum.CallMsg) []byte {
	cannotBeCalledFromContracts(ctx)

	// We only want to charge gas for the actual execution of the ethereum tx.
	// ISC magic calls enable gas burning temporarily when called.
	ctx.Privileged().GasBurnEnable(false)
	defer ctx.Privileged().GasBurnEnable(true)

	ctx.RequireCaller(isc.NewEthereumAddressAgentID(ctx.ChainID(), callMsg.From))

	emu := createEmulator(ctx)
	res, err := emu.CallContract(callMsg, ctx.Gas().EstimateGasMode())
	ctx.RequireNoError(err)
	ctx.RequireNoError(tryGetRevertError(res))

	gasRatio := getEVMGasRatio(ctx)
	{
		// burn the used EVM gas as it would be done for a normal request call
		ctx.Privileged().GasBurnEnable(true)
		gasErr := panicutil.CatchPanic(
			func() {
				if res != nil {
					ctx.Gas().Burn(gas.BurnCodeEVM1P, gas.EVMGasToISC(res.UsedGas, &gasRatio))
				}
			},
		)
		ctx.Privileged().GasBurnEnable(false)
		ctx.RequireNoError(gasErr)
	}

	return res.ReturnData
}

func getEVMGasRatio(ctx isc.SandboxBase) util.Ratio32 {
	res := ctx.CallView(governance.ViewGetEVMGasRatio.Message())
	gasRatioViewRes, err := governance.ViewGetEVMGasRatio.DecodeOutput(res)
	ctx.RequireNoError(err)
	return gasRatioViewRes
}

func newL1Deposit(ctx isc.Sandbox, l1DepositOriginatorBytes isc.AgentID, toAddress common.Address, assets *isc.Assets) {
	// can only be called from the accounts contract
	ctx.RequireCaller(isc.NewContractAgentID(ctx.ChainID(), accounts.Contract.Hname()))
<<<<<<< HEAD
	// create a fake tx so that the operation is visible by the EVM
	AddDummyTxWithTransferEvents(ctx, toAddress, assets, l1DepositOriginatorBytes.Bytes(), true)
=======
	params := ctx.Params()
	l1DepositOriginatorBytes := params.MustGetBytes(evm.FieldAgentIDDepositOriginator)
	toAddress := common.BytesToAddress(params.MustGetBytes(evm.FieldAddress))
	assets, err := isc.AssetsFromBytes(params.MustGetBytes(evm.FieldAssets))
	ctx.RequireNoError(err, "unable to parse assets from params")
	txData := l1DepositOriginatorBytes
	// create a fake tx so that the operation is visible by the EVM
	AddDummyTxWithTransferEvents(ctx, toAddress, assets, txData, true)
	return nil
>>>>>>> e5caf138
}

func AddDummyTxWithTransferEvents(
	ctx isc.Sandbox,
	toAddress common.Address,
	assets *isc.Assets,
	txData []byte,
	reuseCurrentTxContext bool,
) {
	zeroAddress := common.Address{}
	logs := makeTransferEvents(ctx, zeroAddress, toAddress, assets)

<<<<<<< HEAD
	wei := util.BaseTokensDecimalsToEthereumDecimals(assets.BaseTokens(), newEmulatorContext(ctx).BaseTokensDecimals())
=======
	wei := util.BaseTokensDecimalsToEthereumDecimals(assets.BaseTokens, newEmulatorContext(ctx).BaseTokensDecimals())
>>>>>>> e5caf138
	if wei.Sign() == 0 && len(logs) == 0 {
		return
	}

	nonce := uint64(0)
	chainInfo := ctx.ChainInfo()
<<<<<<< HEAD
	gasPrice := chainInfo.GasFeePolicy.DefaultGasPriceFullDecimals(parameters.Decimals)
=======
	gasPrice := chainInfo.GasFeePolicy.DefaultGasPriceFullDecimals(parameters.L1().BaseToken.Decimals)
>>>>>>> e5caf138

	// txData = txData+<assets>+[blockIndex + reqIndex]
	// the last part [ ] is needed so we don't produce txs with colliding hashes in the same or different blocks.
	txData = append(txData, assets.Bytes()...)
<<<<<<< HEAD
	txData = append(txData, codec.Encode(ctx.StateAnchor().GetStateIndex()+1)...) // +1 because "current block = anchor state index +1"
=======
	txData = append(txData, codec.Encode(ctx.StateAnchor().StateIndex+1)...) // +1 because "current block = anchor state index +1"
>>>>>>> e5caf138
	txData = append(txData, codec.Encode(ctx.RequestIndex())...)

	tx := types.NewTx(
		&types.LegacyTx{
			Nonce:    nonce,
			To:       &toAddress,
			Value:    wei,
			Gas:      0,
			GasPrice: gasPrice,
			Data:     txData,
		},
	)

	receipt := &types.Receipt{
		Type:   types.LegacyTxType,
		Logs:   logs,
		Status: types.ReceiptStatusSuccessful,
	}
	receipt.Bloom = types.CreateBloom(types.Receipts{receipt})

	if !reuseCurrentTxContext {
		// called from outside vmrun, just add the tx without a gas value
		createBlockchainDB(ctx.State(), chainInfo).AddTransaction(tx, receipt)
		return
	}

<<<<<<< HEAD
	ctx.Privileged().OnWriteReceipt(func(evmPartition kv.KVStore, gasBurned uint64) {
=======
	ctx.Privileged().OnWriteReceipt(func(evmPartition kv.KVStore, gasBurned uint64, vmError *isc.VMError) {
		if vmError != nil {
			return // do not issue deposit event if execution failed
		}
>>>>>>> e5caf138
		receipt.GasUsed = gas.ISCGasBurnedToEVM(gasBurned, &chainInfo.GasFeePolicy.EVMGasRatio)
		blockchainDB := createBlockchainDB(evmPartition, chainInfo)
		receipt.CumulativeGasUsed = blockchainDB.GetPendingCumulativeGasUsed() + receipt.GasUsed
		blockchainDB.AddTransaction(tx, receipt)
	})
}

func makeTransferEvents(
	ctx isc.Sandbox,
	fromAddress, toAddress common.Address,
	assets *isc.Assets,
) []*types.Log {
	logs := make([]*types.Log, 0)
<<<<<<< HEAD
	stateDB := emulator.NewStateDB(newEmulatorContext(ctx))
	for coinType, value := range assets.Coins {
		if value == 0 {
			continue
		}
		// emit a Transfer event from the ERC20Coin / ERC20ExternalCoins contract
		erc20Address := iscmagic.ERC20CoinAddress(coinType)
		if stateDB.Exist(erc20Address) {
			logs = append(logs, makeTransferEventERC20(erc20Address, fromAddress, toAddress, value))
		}
	}
	for nftID := range assets.Objects {
		// if the NFT belongs to a collection, emit a Transfer event from the corresponding ERC721NFTCollection contract
		if bcs, ok := ctx.GetObjectBCS(nftID); ok {
			collectionID, ok, err := isc.IRC27NFTCollectionIDFromBCS(bcs)
			if err != nil {
				// cannot parse IRC27 metadata; ignore
				continue
			}
			if ok {
				erc721CollectionContractAddress := iscmagic.ERC721NFTCollectionAddress(collectionID)
				if stateDB.Exist(erc721CollectionContractAddress) {
					logs = append(logs, makeTransferEventERC721(erc721CollectionContractAddress, fromAddress, toAddress, iscmagic.TokenIDFromIotaObjectID(nftID)))
=======
	for _, nt := range assets.NativeTokens {
		if nt.Amount.Sign() == 0 {
			continue
		}
		// emit a Transfer event from the ERC20NativeTokens / ERC20ExternalNativeTokens contract
		erc20Address, ok := findERC20NativeTokenContractAddress(ctx, nt.ID)
		if !ok {
			continue
		}
		logs = append(logs, makeTransferEventERC20(erc20Address, fromAddress, toAddress, nt.Amount))
	}
	for _, nftID := range assets.NFTs {
		// if the NFT belongs to a collection, emit a Transfer event from the corresponding ERC721NFTCollection contract
		if nft := ctx.GetNFTData(nftID); nft != nil {
			if collectionNFTAddress, ok := nft.Issuer.(*iotago.NFTAddress); ok {
				collectionID := collectionNFTAddress.NFTID()
				erc721CollectionContractAddress := iscmagic.ERC721NFTCollectionAddress(collectionID)
				stateDB := emulator.NewStateDB(newEmulatorContext(ctx))
				if stateDB.Exist(erc721CollectionContractAddress) {
					logs = append(logs, makeTransferEventERC721(erc721CollectionContractAddress, fromAddress, toAddress, iscmagic.WrapNFTID(nftID).TokenID()))
>>>>>>> e5caf138
					continue
				}
			}
		}
		// otherwise, emit a Transfer event from the ERC721NFTs contract
<<<<<<< HEAD
		logs = append(logs, makeTransferEventERC721(iscmagic.ERC721NFTsAddress, fromAddress, toAddress, iscmagic.TokenIDFromIotaObjectID(nftID)))
=======
		logs = append(logs, makeTransferEventERC721(iscmagic.ERC721NFTsAddress, fromAddress, toAddress, iscmagic.WrapNFTID(nftID).TokenID()))
>>>>>>> e5caf138
	}
	return logs
}

var transferEventTopic = crypto.Keccak256Hash([]byte("Transfer(address,address,uint256)"))

<<<<<<< HEAD
func makeTransferEventERC20(contractAddress, from, to common.Address, amount coin.Value) *types.Log {
=======
func makeTransferEventERC20(contractAddress, from, to common.Address, amount *big.Int) *types.Log {
>>>>>>> e5caf138
	return &types.Log{
		Address: contractAddress,
		Topics: []common.Hash{
			transferEventTopic,
			evmutil.AddressToIndexedTopic(from),
			evmutil.AddressToIndexedTopic(to),
		},
<<<<<<< HEAD
		Data: evmutil.PackUint256(new(big.Int).SetUint64(uint64(amount))),
=======
		Data: evmutil.PackUint256(amount),
>>>>>>> e5caf138
	}
}

func makeTransferEventERC721(contractAddress, from, to common.Address, tokenID *big.Int) *types.Log {
	return &types.Log{
		Address: contractAddress,
		Topics: []common.Hash{
			transferEventTopic,
			evmutil.AddressToIndexedTopic(from),
			evmutil.AddressToIndexedTopic(to),
			evmutil.ERC721TokenIDToIndexedTopic(tokenID),
		},
	}
}<|MERGE_RESOLUTION|>--- conflicted
+++ resolved
@@ -35,7 +35,6 @@
 )
 
 var Processor = evm.Contract.Processor(nil,
-<<<<<<< HEAD
 	evm.FuncSendTransaction.WithHandler(applyTransaction),
 	evm.FuncCallContract.WithHandler(callContract),
 	evm.FuncRegisterERC20Coin.WithHandler(registerERC20Coin),
@@ -44,23 +43,6 @@
 
 	// views
 	evm.ViewGetChainID.WithHandler(getChainID),
-=======
-	evm.FuncSendTransaction.WithHandler(restricted(applyTransaction)),
-	evm.FuncCallContract.WithHandler(restricted(callContract)),
-
-	evm.FuncRegisterERC20NativeToken.WithHandler(registerERC20NativeToken),
-	evm.FuncRegisterERC20NativeTokenOnRemoteChain.WithHandler(restricted(registerERC20NativeTokenOnRemoteChain)),
-
-	evm.FuncRegisterERC20ExternalNativeToken.WithHandler(registerERC20ExternalNativeToken),
-	evm.FuncRegisterERC721NFTCollection.WithHandler(registerERC721NFTCollection),
-
-	evm.FuncNewL1Deposit.WithHandler(newL1Deposit),
-
-	// views
-	evm.FuncGetERC20ExternalNativeTokenAddress.WithHandler(viewERC20ExternalNativeTokenAddress),
-	evm.FuncGetERC721CollectionAddress.WithHandler(viewERC721CollectionAddress),
-	evm.FuncGetChainID.WithHandler(getChainID),
->>>>>>> e5caf138
 )
 
 // SetInitialState initializes the evm core contract and the Ethereum genesis
@@ -79,19 +61,6 @@
 		Balance: nil,
 	}
 
-<<<<<<< HEAD
-=======
-	if createBaseTokenMagicWrap {
-		// add the ERC20BaseTokens contract at address 0x10740100...00
-		genesisAlloc[iscmagic.ERC20BaseTokensAddress] = types.Account{
-			Code:    iscmagic.ERC20BaseTokensRuntimeBytecode,
-			Storage: map[common.Hash]common.Hash{},
-			Balance: nil,
-		}
-		addToPrivileged(evmPartition, iscmagic.ERC20BaseTokensAddress)
-	}
-
->>>>>>> e5caf138
 	// add the ERC721NFTs contract at address 0x10740300...00
 	genesisAlloc[iscmagic.ERC721NFTsAddress] = types.Account{
 		Code:    iscmagic.ERC721NFTsRuntimeBytecode,
@@ -243,48 +212,8 @@
 	addToPrivileged(ctx.State(), addr)
 }
 
-<<<<<<< HEAD
 func getChainID(ctx isc.SandboxView) uint16 {
 	return emulator.GetChainIDFromBlockChainDBState(
-=======
-func viewERC721CollectionAddress(ctx isc.SandboxView) dict.Dict {
-	collectionID := codec.MustDecodeNFTID(ctx.Params().Get(evm.FieldNFTCollectionID))
-
-	addr := iscmagic.ERC721NFTCollectionAddress(collectionID)
-
-	exists := emulator.Exist(
-		addr,
-		emulator.StateDBSubrealmR(evm.EmulatorStateSubrealmR(ctx.StateR())),
-	)
-
-	return dict.Dict{
-		evm.FieldResult:  codec.Encode(exists),
-		evm.FieldAddress: codec.Encode(addr),
-	}
-}
-
-func registerERC721NFTCollection(ctx isc.Sandbox) dict.Dict {
-	collectionID := codec.MustDecodeNFTID(ctx.Params().Get(evm.FieldNFTCollectionID))
-
-	// The collection NFT must be deposited into the chain before registering. Afterwards it may be
-	// withdrawn to L1.
-	collection := func() *isc.NFT {
-		res := ctx.CallView(accounts.Contract.Hname(), accounts.ViewNFTData.Hname(), dict.Dict{
-			accounts.ParamNFTID: codec.EncodeNFTID(collectionID),
-		})
-		collection, err := isc.NFTFromBytes(res[accounts.ParamNFTData])
-		ctx.RequireNoError(err)
-		return collection
-	}()
-
-	registerERC721NFTCollectionByNFTId(ctx.State(), collection)
-
-	return nil
-}
-
-func getChainID(ctx isc.SandboxView) dict.Dict {
-	chainID := emulator.GetChainIDFromBlockChainDBState(
->>>>>>> e5caf138
 		emulator.BlockchainDBSubrealmR(
 			evm.EmulatorStateSubrealmR(ctx.StateR()),
 		),
@@ -350,20 +279,8 @@
 func newL1Deposit(ctx isc.Sandbox, l1DepositOriginatorBytes isc.AgentID, toAddress common.Address, assets *isc.Assets) {
 	// can only be called from the accounts contract
 	ctx.RequireCaller(isc.NewContractAgentID(ctx.ChainID(), accounts.Contract.Hname()))
-<<<<<<< HEAD
 	// create a fake tx so that the operation is visible by the EVM
 	AddDummyTxWithTransferEvents(ctx, toAddress, assets, l1DepositOriginatorBytes.Bytes(), true)
-=======
-	params := ctx.Params()
-	l1DepositOriginatorBytes := params.MustGetBytes(evm.FieldAgentIDDepositOriginator)
-	toAddress := common.BytesToAddress(params.MustGetBytes(evm.FieldAddress))
-	assets, err := isc.AssetsFromBytes(params.MustGetBytes(evm.FieldAssets))
-	ctx.RequireNoError(err, "unable to parse assets from params")
-	txData := l1DepositOriginatorBytes
-	// create a fake tx so that the operation is visible by the EVM
-	AddDummyTxWithTransferEvents(ctx, toAddress, assets, txData, true)
-	return nil
->>>>>>> e5caf138
 }
 
 func AddDummyTxWithTransferEvents(
@@ -376,31 +293,19 @@
 	zeroAddress := common.Address{}
 	logs := makeTransferEvents(ctx, zeroAddress, toAddress, assets)
 
-<<<<<<< HEAD
 	wei := util.BaseTokensDecimalsToEthereumDecimals(assets.BaseTokens(), newEmulatorContext(ctx).BaseTokensDecimals())
-=======
-	wei := util.BaseTokensDecimalsToEthereumDecimals(assets.BaseTokens, newEmulatorContext(ctx).BaseTokensDecimals())
->>>>>>> e5caf138
 	if wei.Sign() == 0 && len(logs) == 0 {
 		return
 	}
 
 	nonce := uint64(0)
 	chainInfo := ctx.ChainInfo()
-<<<<<<< HEAD
 	gasPrice := chainInfo.GasFeePolicy.DefaultGasPriceFullDecimals(parameters.Decimals)
-=======
-	gasPrice := chainInfo.GasFeePolicy.DefaultGasPriceFullDecimals(parameters.L1().BaseToken.Decimals)
->>>>>>> e5caf138
 
 	// txData = txData+<assets>+[blockIndex + reqIndex]
 	// the last part [ ] is needed so we don't produce txs with colliding hashes in the same or different blocks.
 	txData = append(txData, assets.Bytes()...)
-<<<<<<< HEAD
 	txData = append(txData, codec.Encode(ctx.StateAnchor().GetStateIndex()+1)...) // +1 because "current block = anchor state index +1"
-=======
-	txData = append(txData, codec.Encode(ctx.StateAnchor().StateIndex+1)...) // +1 because "current block = anchor state index +1"
->>>>>>> e5caf138
 	txData = append(txData, codec.Encode(ctx.RequestIndex())...)
 
 	tx := types.NewTx(
@@ -427,14 +332,10 @@
 		return
 	}
 
-<<<<<<< HEAD
-	ctx.Privileged().OnWriteReceipt(func(evmPartition kv.KVStore, gasBurned uint64) {
-=======
 	ctx.Privileged().OnWriteReceipt(func(evmPartition kv.KVStore, gasBurned uint64, vmError *isc.VMError) {
 		if vmError != nil {
 			return // do not issue deposit event if execution failed
 		}
->>>>>>> e5caf138
 		receipt.GasUsed = gas.ISCGasBurnedToEVM(gasBurned, &chainInfo.GasFeePolicy.EVMGasRatio)
 		blockchainDB := createBlockchainDB(evmPartition, chainInfo)
 		receipt.CumulativeGasUsed = blockchainDB.GetPendingCumulativeGasUsed() + receipt.GasUsed
@@ -448,7 +349,6 @@
 	assets *isc.Assets,
 ) []*types.Log {
 	logs := make([]*types.Log, 0)
-<<<<<<< HEAD
 	stateDB := emulator.NewStateDB(newEmulatorContext(ctx))
 	for coinType, value := range assets.Coins {
 		if value == 0 {
@@ -472,49 +372,19 @@
 				erc721CollectionContractAddress := iscmagic.ERC721NFTCollectionAddress(collectionID)
 				if stateDB.Exist(erc721CollectionContractAddress) {
 					logs = append(logs, makeTransferEventERC721(erc721CollectionContractAddress, fromAddress, toAddress, iscmagic.TokenIDFromIotaObjectID(nftID)))
-=======
-	for _, nt := range assets.NativeTokens {
-		if nt.Amount.Sign() == 0 {
-			continue
-		}
-		// emit a Transfer event from the ERC20NativeTokens / ERC20ExternalNativeTokens contract
-		erc20Address, ok := findERC20NativeTokenContractAddress(ctx, nt.ID)
-		if !ok {
-			continue
-		}
-		logs = append(logs, makeTransferEventERC20(erc20Address, fromAddress, toAddress, nt.Amount))
-	}
-	for _, nftID := range assets.NFTs {
-		// if the NFT belongs to a collection, emit a Transfer event from the corresponding ERC721NFTCollection contract
-		if nft := ctx.GetNFTData(nftID); nft != nil {
-			if collectionNFTAddress, ok := nft.Issuer.(*iotago.NFTAddress); ok {
-				collectionID := collectionNFTAddress.NFTID()
-				erc721CollectionContractAddress := iscmagic.ERC721NFTCollectionAddress(collectionID)
-				stateDB := emulator.NewStateDB(newEmulatorContext(ctx))
-				if stateDB.Exist(erc721CollectionContractAddress) {
-					logs = append(logs, makeTransferEventERC721(erc721CollectionContractAddress, fromAddress, toAddress, iscmagic.WrapNFTID(nftID).TokenID()))
->>>>>>> e5caf138
 					continue
 				}
 			}
 		}
 		// otherwise, emit a Transfer event from the ERC721NFTs contract
-<<<<<<< HEAD
 		logs = append(logs, makeTransferEventERC721(iscmagic.ERC721NFTsAddress, fromAddress, toAddress, iscmagic.TokenIDFromIotaObjectID(nftID)))
-=======
-		logs = append(logs, makeTransferEventERC721(iscmagic.ERC721NFTsAddress, fromAddress, toAddress, iscmagic.WrapNFTID(nftID).TokenID()))
->>>>>>> e5caf138
 	}
 	return logs
 }
 
 var transferEventTopic = crypto.Keccak256Hash([]byte("Transfer(address,address,uint256)"))
 
-<<<<<<< HEAD
 func makeTransferEventERC20(contractAddress, from, to common.Address, amount coin.Value) *types.Log {
-=======
-func makeTransferEventERC20(contractAddress, from, to common.Address, amount *big.Int) *types.Log {
->>>>>>> e5caf138
 	return &types.Log{
 		Address: contractAddress,
 		Topics: []common.Hash{
@@ -522,11 +392,7 @@
 			evmutil.AddressToIndexedTopic(from),
 			evmutil.AddressToIndexedTopic(to),
 		},
-<<<<<<< HEAD
 		Data: evmutil.PackUint256(new(big.Int).SetUint64(uint64(amount))),
-=======
-		Data: evmutil.PackUint256(amount),
->>>>>>> e5caf138
 	}
 }
 
