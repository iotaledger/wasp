--- conflicted
+++ resolved
@@ -126,12 +126,7 @@
     /**
      * @notice Create a new Agent ID from an Ethereum address.
      * @param addr The Ethereum address.
-<<<<<<< HEAD
-     * @param iscChainID The Chain ID.
-     * @return The new Agent ID.
-=======
      * @return The new ISCAgentID.
->>>>>>> 61643e88
      */
     function newEthereumAgentID(
         address addr
@@ -193,29 +188,6 @@
         return address(uint160(bytes20(b)));
     }
 
-<<<<<<< HEAD
-    /**
-     * @notice Get the chain ID from an Agent ID.
-     * @param a The Agent ID.
-     * @return The Chain ID.
-     */
-    function chainID(ISCAgentID memory a) internal pure returns (ISCChainID) {
-        require(isEthereum(a));
-        bytes32 out;
-        for (uint i = 0; i < 32; i++) {
-            // offset of 1 (kind byte)
-            out |= bytes32(a.data[1 + i] & 0xFF) >> (i * 8);
-        }
-        return ISCChainID.wrap(out);
-    }
-
-    /**
-     * @notice Convert a token ID to an Object ID.
-     * @param tokenID The token ID.
-     * @return The Object ID.
-     */
-=======
->>>>>>> 61643e88
     function asObjectID(uint256 tokenID) internal pure returns (IotaObjectID) {
         return IotaObjectID.wrap(bytes32(tokenID));
     }
