--- conflicted
+++ resolved
@@ -11,10 +11,7 @@
 	"time"
 
 	"github.com/ethereum/go-ethereum/core/types"
-<<<<<<< HEAD
 	"github.com/iotaledger/iota.go/v3/tpkg"
-=======
->>>>>>> 22baa420
 	"github.com/iotaledger/wasp/contracts/native/inccounter"
 	"github.com/iotaledger/wasp/packages/evm/evmtest"
 	"github.com/iotaledger/wasp/packages/evm/evmtypes"
@@ -332,11 +329,7 @@
 	reqID := new(isc.RequestID)
 	iscTest.callFnExpectEvent(nil, "RequestIDEvent", &reqID, "emitRequestID")
 
-<<<<<<< HEAD
 	require.EqualValues(t, env.soloChain.LastReceipt().DeserializedRequest().ID(), *reqID)
-=======
-	require.EqualValues(t, env.soloChain.LastReceipt().Request.ID(), *reqID)
->>>>>>> 22baa420
 }
 
 func TestISCGetSenderAccount(t *testing.T) {
@@ -347,11 +340,7 @@
 	sender := new(iscmagic.ISCAgentID)
 	iscTest.callFnExpectEvent(nil, "SenderAccountEvent", &sender, "emitSenderAccount")
 
-<<<<<<< HEAD
 	require.EqualValues(t, iscmagic.WrapISCAgentID(env.soloChain.LastReceipt().DeserializedRequest().SenderAccount()), *sender)
-=======
-	require.EqualValues(t, iscmagic.WrapISCAgentID(env.soloChain.LastReceipt().Request.SenderAccount()), *sender)
->>>>>>> 22baa420
 }
 
 func TestRevert(t *testing.T) {
@@ -395,21 +384,13 @@
 	transfer := 1 * isc.Million
 
 	// attempt the operation without first calling `allow`
-<<<<<<< HEAD
-	_, err := iscTest.callFn([]ethCallOptions{{
-		gasLimit: 100_000, // skip estimate gas (which will fail)
-	}}, "sendBaseTokens", iscmagic.WrapL1Address(receiver), transfer)
-	require.Error(t, err)
-	// this would be the ideal check, but it worn't work because we're losing ISC errors by catching them in EVM
-	// require.Contains(t, err.Error(), "not previously allowed")
-=======
 	_, err = iscTest.callFn([]ethCallOptions{{
 		gasLimit: 100_000, // skip estimate gas (which will fail)
 	}}, "sendBaseTokens", iscmagic.WrapL1Address(receiver), transfer)
 	require.Error(t, err)
 	require.Contains(t, err.Error(), "not previously allowed")
->>>>>>> 22baa420
-
+	// this would be the ideal check, but it worn't work because we're losing ISC errors by catching them in EVM
+	// require.Contains(t, err.Error(), "not previously allowed")
 	// allow ISCTest to take the tokens
 	_, err = env.MagicContract(ethKey).callFn(
 		[]ethCallOptions{{sender: ethKey}},
