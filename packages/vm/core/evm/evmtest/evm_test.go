// Copyright 2020 IOTA Stiftung
// SPDX-License-Identifier: Apache-2.0

package evmtest

import (
	"bytes"
	"crypto/ecdsa"
	"encoding/json"
	"fmt"
	"io"
	"math"
	"math/big"
	"testing"
	"time"

	"github.com/ethereum/go-ethereum"
	"github.com/ethereum/go-ethereum/accounts/abi"
	"github.com/ethereum/go-ethereum/common"
	"github.com/ethereum/go-ethereum/core/types"
	"github.com/ethereum/go-ethereum/crypto"
	"github.com/ethereum/go-ethereum/eth/tracers"
	"github.com/ethereum/go-ethereum/rpc"
	"github.com/samber/lo"
	"github.com/stretchr/testify/require"

	"github.com/iotaledger/wasp/clients/iota-go/iotago"
	"github.com/iotaledger/wasp/packages/coin"
	"github.com/iotaledger/wasp/packages/cryptolib"
	"github.com/iotaledger/wasp/packages/evm/evmerrors"
	"github.com/iotaledger/wasp/packages/evm/evmtest"
	"github.com/iotaledger/wasp/packages/evm/evmutil"
	"github.com/iotaledger/wasp/packages/evm/jsonrpc"
	"github.com/iotaledger/wasp/packages/hashing"
	"github.com/iotaledger/wasp/packages/isc"
	"github.com/iotaledger/wasp/packages/parameters"
	"github.com/iotaledger/wasp/packages/solo"
	"github.com/iotaledger/wasp/packages/testutil/testdbhash"
	"github.com/iotaledger/wasp/packages/testutil/testmisc"
	"github.com/iotaledger/wasp/packages/util"
	"github.com/iotaledger/wasp/packages/util/bcs"
	"github.com/iotaledger/wasp/packages/util/rwutil"
	"github.com/iotaledger/wasp/packages/vm"
	"github.com/iotaledger/wasp/packages/vm/core/accounts"
	"github.com/iotaledger/wasp/packages/vm/core/evm"
	"github.com/iotaledger/wasp/packages/vm/core/evm/evmimpl"
	"github.com/iotaledger/wasp/packages/vm/core/evm/iscmagic"
	"github.com/iotaledger/wasp/packages/vm/core/inccounter"
	"github.com/iotaledger/wasp/packages/vm/gas"
)

func TestStorageContract(t *testing.T) {
	env := InitEVM(t)
	ethKey, _ := env.Chain.EthereumAccountByIndexWithL2Funds(0)
	require.EqualValues(t, 1, env.getBlockNumber()) // evm block number is incremented along with ISC block index

	// deploy solidity `storage` contract
	storage := env.deployStorageContract(ethKey)
	require.EqualValues(t, 2, env.getBlockNumber())

	// call FuncCallView to call EVM contract's `retrieve` view, get 42
	require.EqualValues(t, 42, storage.retrieve())

	// call FuncSendTransaction with EVM tx that calls `store(43)`
	res, err := storage.store(43)
	require.NoError(t, err)
	require.Equal(t, types.ReceiptStatusSuccessful, res.EVMReceipt.Status)
	require.EqualValues(t, 3, env.getBlockNumber())

	// call `retrieve` view, get 43
	require.EqualValues(t, 43, storage.retrieve())

	blockNumber := rpc.BlockNumber(env.getBlockNumber())

	// try the view call explicitly passing the EVM block
	{
		for _, v := range []uint32{44, 45, 46} {
			_, err = storage.store(v)
			require.NoError(t, err)
		}
		for _, i := range []uint32{0, 1, 2, 3} {
			var v uint32
			bn := blockNumber + rpc.BlockNumber(i)
			require.NoError(t, storage.callView("retrieve", nil, &v, rpc.BlockNumberOrHashWithNumber(bn)))
			require.EqualValuesf(t, 43+i, v, "blockNumber %d should have counter=%d, got=%d", bn, 43+i, v)
		}
	}
	// same but with blockNumber = -1 (latest block)
	{
		var v uint32
		require.NoError(t, storage.callView("retrieve", nil, &v, rpc.BlockNumberOrHashWithNumber(rpc.LatestBlockNumber)))
		require.EqualValues(t, 46, v)
	}

	testdbhash.VerifyContractStateHash(env.solo, evm.Contract, "", t.Name())
}

func TestLowLevelCallRevert(t *testing.T) {
	env := InitEVM(t)
	ethKey, _ := env.Chain.NewEthereumAccountWithL2Funds()

	contract := env.DeployContract(ethKey, evmtest.RevertTestContractABI, evmtest.RevertTestContractBytecode)

	getCount := func() uint32 {
		var v uint32
		require.NoError(t, contract.callView("count", nil, &v))
		return v
	}

	require.Equal(t, uint32(0), getCount())

	_, err := contract.CallFn([]ethCallOptions{{gasLimit: 200000}}, "selfCallRevert")
	require.NoError(t, err)
	require.Equal(t, uint32(0), getCount())
}

func TestERC20Contract(t *testing.T) {
	env := InitEVM(t)
	ethKey, _ := env.Chain.NewEthereumAccountWithL2Funds()

	// deploy solidity `erc20` contract
	erc20 := env.deployERC20Contract(ethKey, "TestCoin", "TEST")

	// call `totalSupply` view
	{
		v := erc20.totalSupply()
		// 100 * 10^18
		expected := new(big.Int).Mul(big.NewInt(100), new(big.Int).Exp(big.NewInt(10), big.NewInt(18), nil))
		require.Zero(t, v.Cmp(expected))
	}

	_, recipientAddress := generateEthereumKey(t)
	transferAmount := big.NewInt(1337)

	// call `transfer` => send 1337 TestCoin to recipientAddress
	res, err := erc20.transfer(recipientAddress, transferAmount)
	require.NoError(t, err)

	require.Equal(t, types.ReceiptStatusSuccessful, res.EVMReceipt.Status)
	require.Equal(t, 1, len(res.EVMReceipt.Logs))

	// call `balanceOf` view => check balance of recipient = 1337 TestCoin
	require.Zero(t, erc20.balanceOf(recipientAddress).Cmp(transferAmount))
}

func TestGetCode(t *testing.T) {
	env := InitEVM(t)
	ethKey, _ := env.Chain.NewEthereumAccountWithL2Funds()
	erc20 := env.deployERC20Contract(ethKey, "TestCoin", "TEST")

	// get contract bytecode from EVM emulator
	retrievedBytecode := env.getCode(erc20.address)

	// ensure returned bytecode matches the expected runtime bytecode
	require.True(t, bytes.Equal(retrievedBytecode, evmtest.ERC20ContractRuntimeBytecode), "bytecode retrieved from the chain must match the deployed bytecode")
}

func TestGasCharged(t *testing.T) {
	env := InitEVM(t)
	ethKey, _ := env.Chain.NewEthereumAccountWithL2Funds()
	storage := env.deployStorageContract(ethKey)

	// call `store(999)` with enough gas
	res, err := storage.store(999)
	require.NoError(t, err)
	t.Log("evm gas used:", res.EVMReceipt.GasUsed)
	t.Log("isc gas used:", res.ISCReceipt.GasBurned)
	t.Log("isc gas fee:", res.ISCReceipt.GasFeeCharged)
	require.Greater(t, res.EVMReceipt.GasUsed, uint64(0))
	require.Greater(t, res.ISCReceipt.GasBurned, uint64(0))
	require.Greater(t, res.ISCReceipt.GasFeeCharged, uint64(0))
}

func TestGasRatio(t *testing.T) {
	env := InitEVM(t)
	ethKey, _ := env.Chain.NewEthereumAccountWithL2Funds()
	storage := env.deployStorageContract(ethKey)

	require.Equal(t, gas.DefaultEVMGasRatio, env.getEVMGasRatio())

	res, err := storage.store(43)
	require.NoError(t, err)
	initialGasFee := res.ISCReceipt.GasFeeCharged

	// only the owner can call the setEVMGasRatio endpoint
	newGasRatio := util.Ratio32{A: gas.DefaultEVMGasRatio.A * 10, B: gas.DefaultEVMGasRatio.B}
	newUserWallet, _ := env.solo.NewKeyPairWithFunds()
	err = env.setEVMGasRatio(newGasRatio, iscCallOptions{wallet: newUserWallet})
	require.True(t, isc.VMErrorIs(err, vm.ErrUnauthorized))
	require.Equal(t, gas.DefaultEVMGasRatio, env.getEVMGasRatio())

	// current owner is able to set a new gasRatio
	err = env.setEVMGasRatio(newGasRatio, iscCallOptions{wallet: env.Chain.OriginatorPrivateKey})
	require.NoError(t, err)
	require.Equal(t, newGasRatio, env.getEVMGasRatio())

	// run an equivalent request and compare the gas fees
	res, err = storage.store(44)
	require.NoError(t, err)
	require.Greater(t, res.ISCReceipt.GasFeeCharged, initialGasFee)
}

// tests that the gas limits are correctly enforced based on the base tokens sent
func TestGasLimit(t *testing.T) {
	env := InitEVM(t)
	ethKey, _ := env.Chain.NewEthereumAccountWithL2Funds()
	storage := env.deployStorageContract(ethKey)

	// set a gas ratio such that evm gas cost in base tokens is larger than storage deposit cost
	err := env.setEVMGasRatio(util.Ratio32{A: 10, B: 1}, iscCallOptions{wallet: env.Chain.OriginatorPrivateKey})
	require.NoError(t, err)

	// estimate gas by sending a valid tx
	result, err := storage.store(123)
	require.NoError(t, err)
	gasBurned := result.ISCReceipt.GasBurned
	fee := result.ISCReceipt.GasFeeCharged
	t.Logf("gas: %d, fee: %d", gasBurned, fee)

	// send again with same gas limit but not enough base tokens
	notEnoughBaseTokensForGas := fee * 9 / 10
	ethKey2, _ := env.Chain.NewEthereumAccountWithL2Funds(notEnoughBaseTokensForGas)
	_, err = storage.store(124, ethCallOptions{sender: ethKey2})
	require.Error(t, err)
	require.Regexp(t, `\bgas\b`, err.Error())
}

func TestNotEnoughISCGas(t *testing.T) {
	env := InitEVM(t)
	ethKey, ethAddress := env.Chain.NewEthereumAccountWithL2Funds()
	storage := env.deployStorageContract(ethKey)

	_, err := storage.store(43)
	require.NoError(t, err)

	// only the owner can call the setEVMGasRatio endpoint
	// set the ISC gas ratio VERY HIGH
	newGasRatio := util.Ratio32{A: gas.DefaultEVMGasRatio.A * 500, B: gas.DefaultEVMGasRatio.B}
	err = env.setEVMGasRatio(newGasRatio, iscCallOptions{wallet: env.Chain.OriginatorPrivateKey})
	require.NoError(t, err)
	require.Equal(t, newGasRatio, env.getEVMGasRatio())

	senderAddress := crypto.PubkeyToAddress(storage.defaultSender.PublicKey)
	nonce := env.getNonce(senderAddress)

	// try to issue a call to store(something) in EVM
	res, err := storage.store(44, ethCallOptions{
		gasLimit: 21204, // provide a gas limit because the estimation will fail
	})

	// the call must fail with "not enough gas"
	require.Error(t, err)
	require.Regexp(t, "out of gas", err)
	require.Equal(t, nonce+1, env.getNonce(senderAddress))

	// there must be an EVM receipt
	require.NotNil(t, res.EVMReceipt)
	require.Equal(t, res.EVMReceipt.Status, types.ReceiptStatusFailed)

	// no changes should persist
	require.EqualValues(t, 43, storage.retrieve())

	// check nonces are still in sync
	iscNonce := env.Chain.Nonce(isc.NewEthereumAddressAgentID(env.Chain.ChainID, ethAddress))
	evmNonce := env.getNonce(ethAddress)
	require.EqualValues(t, iscNonce, evmNonce)
}

// ensure the amount of base tokens sent impacts the amount of gas used
func TestLoop(t *testing.T) {
	env := InitEVM(t)
	ethKey, _ := env.Chain.NewEthereumAccountWithL2Funds()
	loop := env.deployLoopContract(ethKey)

	gasRatio := env.getEVMGasRatio()

	for _, gasLimit := range []uint64{200000, 400000} {
		baseTokensSent := coin.Value(gas.EVMGasToISC(gasLimit, &gasRatio))
		ethKey2, ethAddr2 := env.Chain.NewEthereumAccountWithL2Funds(baseTokensSent)
		require.EqualValues(t,
			env.Chain.L2BaseTokens(isc.NewEthereumAddressAgentID(env.Chain.ChainID, ethAddr2)),
			baseTokensSent,
		)
		loop.loop(ethCallOptions{
			sender:   ethKey2,
			gasLimit: gasLimit,
		})
		// gas fee is charged regardless of result
		require.Less(t,
			env.Chain.L2BaseTokens(isc.NewEthereumAddressAgentID(env.Chain.ChainID, ethAddr2)),
			baseTokensSent,
		)
	}
}

func TestLoopWithGasLeft(t *testing.T) {
	env := InitEVM(t)
	ethKey, _ := env.Chain.NewEthereumAccountWithL2Funds()
	iscTest := env.deployISCTestContract(ethKey)

	gasRatio := env.getEVMGasRatio()
	var usedGas []uint64
	for _, gasLimit := range []uint64{50000, 200000} {
		baseTokensSent := coin.Value(gas.EVMGasToISC(gasLimit, &gasRatio))
		ethKey2, _ := env.Chain.NewEthereumAccountWithL2Funds(baseTokensSent)
		res, err := iscTest.CallFn([]ethCallOptions{{
			sender:   ethKey2,
			gasLimit: gasLimit,
		}}, "loopWithGasLeft")
		require.NoError(t, err)
		require.NotEmpty(t, res.EVMReceipt.Logs)
		usedGas = append(usedGas, res.EVMReceipt.GasUsed)
	}
	require.Greater(t, usedGas[1], usedGas[0])
}

func TestEstimateGasWithoutFunds(t *testing.T) {
	env := InitEVM(t)
	ethKey, _ := env.Chain.NewEthereumAccountWithL2Funds()
	iscTest := env.deployISCTestContract(ethKey)

	callData, err := iscTest.abi.Pack("loopWithGasLeft")
	require.NoError(t, err)
	estimatedGas, err := env.evmChain.EstimateGas(ethereum.CallMsg{
		From: common.Address{},
		To:   &iscTest.address,
		Data: callData,
	}, nil)
	require.NoError(t, err)
	require.NotZero(t, estimatedGas)
	t.Log(estimatedGas)
}

func TestLoopWithGasLeftEstimateGas(t *testing.T) {
	env := InitEVM(t)
	ethKey, ethAddr := env.Chain.NewEthereumAccountWithL2Funds()
	iscTest := env.deployISCTestContract(ethKey)

	callData, err := iscTest.abi.Pack("loopWithGasLeft")
	require.NoError(t, err)
	estimatedGas, err := env.evmChain.EstimateGas(ethereum.CallMsg{
		From: ethAddr,
		To:   &iscTest.address,
		Data: callData,
	}, nil)
	require.NoError(t, err)
	require.NotZero(t, estimatedGas)
	t.Log(estimatedGas)

	gasRatio := env.getEVMGasRatio()
	baseTokensSent := coin.Value(gas.EVMGasToISC(estimatedGas, &gasRatio))
	ethKey2, _ := env.Chain.NewEthereumAccountWithL2Funds(baseTokensSent)
	res, err := iscTest.CallFn([]ethCallOptions{{
		sender:   ethKey2,
		gasLimit: estimatedGas,
	}}, "loopWithGasLeft")
	require.NoError(t, err)
	require.LessOrEqual(t, res.EVMReceipt.GasUsed, estimatedGas)
}

func TestEstimateContractGas(t *testing.T) {
	env := InitEVM(t)
	ethKey, ethAddr := env.Chain.NewEthereumAccountWithL2Funds()
	contract := env.deployERC20Contract(ethKey, "TEST", "tst")

	base := env.ERC20Coin(ethKey, coin.BaseTokenType)
	initialBalance := env.Chain.L2BaseTokens(isc.NewEthereumAddressAgentID(env.Chain.ChainID, ethAddr))
	_, err := base.CallFn(nil, "transfer", contract.address, big.NewInt(int64(1*isc.Million)))
	require.NoError(t, err)
	require.LessOrEqual(t,
		env.Chain.L2BaseTokens(isc.NewEthereumAddressAgentID(env.Chain.ChainID, ethAddr)),
		initialBalance-1*isc.Million,
	)
	require.EqualValues(t,
		1*isc.Million,
		env.Chain.L2BaseTokens(isc.NewEthereumAddressAgentID(env.Chain.ChainID, contract.address)),
	)
	estimatedGas, err := env.evmChain.EstimateGas(ethereum.CallMsg{
		From: contract.address,
		To:   &ethAddr,
	}, nil)
	require.NoError(t, err)
	require.NotZero(t, estimatedGas)
}

func TestCallViewGasLimit(t *testing.T) {
	env := InitEVM(t)
	ethKey, _ := env.Chain.NewEthereumAccountWithL2Funds()
	loop := env.deployLoopContract(ethKey)

	callArguments, err := loop.abi.Pack("loop")
	require.NoError(t, err)
	senderAddress := crypto.PubkeyToAddress(loop.defaultSender.PublicKey)
	callMsg := loop.callMsg(ethereum.CallMsg{
		From: senderAddress,
		Gas:  math.MaxUint64,
		Data: callArguments,
	})
	_, err = loop.chain.evmChain.CallContract(callMsg, nil)
	require.Contains(t, err.Error(), "out of gas")
}

func TestMagicContract(t *testing.T) {
	// deploy the evm contract, which starts an EVM chain and automatically
	// deploys the isc.sol EVM contract at address 0x10740000...
	env := InitEVM(t)
	ethKey, _ := env.Chain.NewEthereumAccountWithL2Funds()

	// deploy the isc-test.sol EVM contract
	iscTest := env.deployISCTestContract(ethKey)

	// call the ISCTest.getChainId() view function of isc-test.sol which in turn:
	//  calls the ISC.getChainId() view function of isc.sol at 0x1074..., which:
	//   returns the ChainID of the underlying ISC chain
	chainID := iscTest.getChainID()

	require.True(t, env.Chain.ChainID.Equals(chainID))
}

func TestISCChainOwnerID(t *testing.T) {
	env := InitEVM(t)
	ethKey, _ := env.Chain.NewEthereumAccountWithL2Funds()

	var ret struct {
		iscmagic.ISCAgentID
	}
	env.ISCMagicSandbox(ethKey).callView("getChainOwnerID", nil, &ret)

	chainOwnerID := env.Chain.OriginatorAgentID
	require.True(t, chainOwnerID.Equals(lo.Must(ret.Unwrap())))
}

func TestISCTimestamp(t *testing.T) {
	env := InitEVM(t)
	ethKey, _ := env.Chain.NewEthereumAccountWithL2Funds()

	var ret int64
	env.ISCMagicSandbox(ethKey).callView("getTimestampUnixSeconds", nil, &ret)

	require.WithinRange(t,
		time.Unix(ret, 0),
		time.Now().Add(-1*time.Hour),
		time.Now().Add(1*time.Hour),
	)
}

func TestISCCallView(t *testing.T) {
	env := InitEVM(t)
	ethKey, _ := env.Chain.NewEthereumAccountWithL2Funds()

	var ret [][]byte
	env.ISCMagicSandbox(ethKey).callView("callView", []any{
		accounts.Contract.Hname(),
		accounts.ViewBalance.Hname(),
		[][]byte{
			env.Chain.OriginatorAgentID.Bytes(),
		},
	}, &ret)

	require.NotEmpty(t, ret)
}

func TestISCNFTData(t *testing.T) {
	env := InitEVM(t)
	ethKey, _ := env.Chain.NewEthereumAccountWithL2Funds()

	// mint an NFT and send it to the chain
	issuerWallet, issuerAddress := env.solo.NewKeyPairWithFunds()
	metadata := []byte("foobar")
	nft, err := env.solo.MintNFTL1(issuerWallet, issuerAddress, metadata)
	require.NoError(t, err)
	_, err = env.Chain.PostRequestSync(
		solo.NewCallParams(accounts.FuncDeposit.Message()).
			AddBaseTokens(100000).
			WithObject(nft.ID).
			WithMaxAffordableGasBudget().
			WithSender(cryptolib.NewAddressFromIota(&nft.ID)),
		issuerWallet,
	)
	require.NoError(t, err)

	var ret []byte
	env.ISCMagicSandbox(ethKey).callView("getObjectBCS", []interface{}{nft.ID}, &ret)
	require.EqualValues(t, metadata, ret)
}

func TestISCNFTMint(t *testing.T) {
	// TODO
	t.SkipNow()
	/*
		env := InitEVM(t)
		ethKey, ethAddr := env.Chain.NewEthereumAccountWithL2Funds()
		iscTest := env.deployISCTestContract(ethKey)

<<<<<<< HEAD
		var mintID1 []byte
		iscTest.CallFnExpectEvent(
			[]ethCallOptions{{
				value: big.NewInt(int64(5000000000000 * isc.Million)),
			}},
			"nftMint",
			&mintID1,
			"mintNFT",
		)
		require.NotEmpty(t, mintID1)

		/// produce a block (so the minted nft gets accounted for)
		_, err := iscTest.triggerEvent("Hi from EVM!")
		require.NoError(t, err)
		///

		// assert the event for minting the L1 NFT is issued on the following block
		logs := env.LastBlockEVMLogs()
		require.Len(t, logs, 1)

		evmAccNFTs := env.Chain.L2NFTs(isc.NewEthereumAddressAgentID(env.Chain.ID(), ethAddr))
		require.Len(t, evmAccNFTs, 1)
		nftID1 := evmAccNFTs[0]

		checkTransferEventERC721(
			t,
			logs[0],
			iscmagic.ERC721NFTsAddress,
			common.Address{}, // zero address (mint)
			ethAddr,
			iscmagic.WrapNFTID(nftID1).TokenID(),
		)

		// assert collection contract is NOT created
		collectionAddr := iscmagic.ERC721NFTCollectionAddress(nftID1)
		require.Empty(t, env.getCode(collectionAddr))

		ret := new(iscmagic.ISCNFT)
		env.ISCMagicSandbox(ethKey).callView(
			"getNFTData",
			[]interface{}{iscmagic.WrapNFTID(nftID1)},
			&ret,
		)

		nftData := lo.Must(ret.Unwrap())
		var l1NFTData []byte
		chainNFTOuts := env.solo.L1NFTs(env.Chain.ID().AsAddress())
		require.Len(t, chainNFTOuts, 1)
		for _, o := range chainNFTOuts {
			l1NFTData = o.ImmutableFeatureSet().MetadataFeature().Data
		}
		// assert the correct metadata is persisted in L1 and the chain
		require.Equal(t, l1NFTData, nftData.Metadata)
=======
	var mintID1 []byte
	iscTest.CallFnExpectEvent(
		[]ethCallOptions{{
			value: big.NewInt(int64(5000000000000 * isc.Million)),
		}},
		"nftMint",
		&mintID1,
		"mintNFT",
	)
	require.NotEmpty(t, mintID1)

	/// produce a block (so the minted nft gets accounted for)
	_, err := iscTest.triggerEvent("Hi from EVM!")
	require.NoError(t, err)
	///

	// assert the event for minting the L1 NFT is issued on the following block
	logs := env.LastBlockEVMLogs()
	require.Len(t, logs, 1)

	evmAccNFTs := env.Chain.L2NFTs(isc.NewEthereumAddressAgentID(env.Chain.ID(), ethAddr))
	require.Len(t, evmAccNFTs, 1)
	nftID1 := evmAccNFTs[0]

	checkTransferEventERC721(
		t,
		logs[0],
		iscmagic.ERC721NFTsAddress,
		common.Address{}, // zero address (mint)
		ethAddr,
		iscmagic.WrapNFTID(nftID1).TokenID(),
	)

	// assert collection contract is NOT created
	collectionAddr := iscmagic.ERC721NFTCollectionAddress(nftID1)
	require.Empty(t, env.getCode(collectionAddr))

	ret := new(iscmagic.ISCNFT)
	env.ISCMagicSandbox(ethKey).callView(
		"getNFTData",
		[]interface{}{iscmagic.WrapNFTID(nftID1)},
		&ret,
	)
>>>>>>> e5caf138

		retIRC27 := new(iscmagic.IRC27NFT)

		err = env.ISCMagicSandbox(ethKey).callView(
			"getIRC27NFTData",
			[]interface{}{iscmagic.WrapNFTID(nftID1)},
			&retIRC27)
		require.NoError(t, err)

		irc27MetaData, err := isc.IRC27NFTMetadataFromBytes(ret.Metadata)
		require.NoError(t, err)

<<<<<<< HEAD
		require.Equal(t, irc27MetaData.Name, retIRC27.Metadata.Name)
=======
	err = env.ISCMagicSandbox(ethKey).callView(
		"getIRC27NFTData",
		[]interface{}{iscmagic.WrapNFTID(nftID1)},
		&retIRC27)
	require.NoError(t, err)
>>>>>>> e5caf138

		// mint a new NFT using the initial one as the collection, assert the collection contract is created

		// send the collection NFT to the "isctest contract", so it can mint as part of that collection
		{
			erc721 := env.ERC721NFTs(ethKey)
			_, err = erc721.CallFn(nil, "approve", iscTest.address, iscmagic.WrapNFTID(nftID1).TokenID())
			require.NoError(t, err)

			_, err = erc721.CallFn([]ethCallOptions{{
				sender: ethKey,
			}}, "transferFrom", ethAddr, iscTest.address, iscmagic.WrapNFTID(nftID1).TokenID())
			require.NoError(t, err)

			evmAccNFTs = env.Chain.L2NFTs(isc.NewEthereumAddressAgentID(env.Chain.ID(), ethAddr))
			require.Len(t, evmAccNFTs, 0)
		}

		var mintID2 []byte
		iscTest.CallFnExpectEvent(
			[]ethCallOptions{{
				value: big.NewInt(int64(5000000000000 * isc.Million)),
			}},
			"nftMint",
			&mintID2,
			"mintNFTForCollection",
			iscmagic.WrapNFTID(nftID1),
		)
		require.NotEmpty(t, mintID2)

		/// produce a block (so the minted nft gets accounted for)
		_, err = iscTest.triggerEvent("Hi from EVM 2 !")
		require.NoError(t, err)
		///

		evmAccNFTs = env.Chain.L2NFTs(isc.NewEthereumAddressAgentID(env.Chain.ID(), ethAddr))
		require.Len(t, evmAccNFTs, 1)
		nftID2 := evmAccNFTs[0]

		// assert collection contract is created (for the collection NFT only)
		require.NotEmpty(t, env.getCode(collectionAddr))
		require.Empty(t, env.getCode(iscmagic.ERC721NFTCollectionAddress(nftID2)))

		logs = env.LastBlockEVMLogs()
		require.Len(t, logs, 1)

		checkTransferEventERC721(
			t,
			logs[0],
			collectionAddr,
			common.Address{}, // zero address (mint)
			ethAddr,
			iscmagic.WrapNFTID(nftID2).TokenID(),
		)
	*/
}

func TestEVMMintNFTToL1(t *testing.T) {
	// TODO
	t.SkipNow()
	/*
		env := InitEVM(t)
		ethKey, _ := env.Chain.NewEthereumAccountWithL2Funds()
		iscTest := env.deployISCTestContract(ethKey)

		someL1Addr := tpkg.RandEd25519Address()

		_, err := iscTest.CallFn([]ethCallOptions{{
			value: big.NewInt(int64(5000000000000 * isc.Million)),
		}}, "mintNFTToL1", someL1Addr[:])

		require.NoError(t, err)

<<<<<<< HEAD
		require.Len(t, env.solo.L1NFTs(someL1Addr), 1)
	*/
=======
	require.Equal(t, irc27MetaData.Name, retIRC27.Metadata.Name)

	// mint a new NFT using the initial one as the collection, assert the collection contract is created

	// send the collection NFT to the "isctest contract", so it can mint as part of that collection
	{
		erc721 := env.ERC721NFTs(ethKey)
		_, err = erc721.CallFn(nil, "approve", iscTest.address, iscmagic.WrapNFTID(nftID1).TokenID())
		require.NoError(t, err)

		_, err = erc721.CallFn([]ethCallOptions{{
			sender: ethKey,
		}}, "transferFrom", ethAddr, iscTest.address, iscmagic.WrapNFTID(nftID1).TokenID())
		require.NoError(t, err)

		evmAccNFTs = env.Chain.L2NFTs(isc.NewEthereumAddressAgentID(env.Chain.ID(), ethAddr))
		require.Len(t, evmAccNFTs, 0)
	}

	var mintID2 []byte
	iscTest.CallFnExpectEvent(
		[]ethCallOptions{{
			value: big.NewInt(int64(5000000000000 * isc.Million)),
		}},
		"nftMint",
		&mintID2,
		"mintNFTForCollection",
		iscmagic.WrapNFTID(nftID1),
	)
	require.NotEmpty(t, mintID2)

	/// produce a block (so the minted nft gets accounted for)
	_, err = iscTest.triggerEvent("Hi from EVM 2 !")
	require.NoError(t, err)
	///

	evmAccNFTs = env.Chain.L2NFTs(isc.NewEthereumAddressAgentID(env.Chain.ID(), ethAddr))
	require.Len(t, evmAccNFTs, 1)
	nftID2 := evmAccNFTs[0]

	// assert collection contract is created (for the collection NFT only)
	require.NotEmpty(t, env.getCode(collectionAddr))
	require.Empty(t, env.getCode(iscmagic.ERC721NFTCollectionAddress(nftID2)))

	logs = env.LastBlockEVMLogs()
	require.Len(t, logs, 1)

	checkTransferEventERC721(
		t,
		logs[0],
		collectionAddr,
		common.Address{}, // zero address (mint)
		ethAddr,
		iscmagic.WrapNFTID(nftID2).TokenID(),
	)
}

func TestEVMMintNFTToL1(t *testing.T) {
	env := InitEVM(t, false)
	ethKey, _ := env.Chain.NewEthereumAccountWithL2Funds()
	iscTest := env.deployISCTestContract(ethKey)

	someL1Addr := tpkg.RandEd25519Address()

	_, err := iscTest.CallFn([]ethCallOptions{{
		value: big.NewInt(int64(5000000000000 * isc.Million)),
	}}, "mintNFTToL1", someL1Addr[:])

	require.NoError(t, err)

	require.Len(t, env.solo.L1NFTs(someL1Addr), 1)
>>>>>>> e5caf138
}

func TestISCTriggerEvent(t *testing.T) {
	env := InitEVM(t)
	ethKey, _ := env.Chain.NewEthereumAccountWithL2Funds()
	iscTest := env.deployISCTestContract(ethKey)

	// call ISCTest.triggerEvent(string) function of isc-test.sol which in turn:
	//  calls the ISC.iscTriggerEvent(string) function of isc.sol at 0x1074..., which:
	//   triggers an ISC event with the given string parameter
	res, err := iscTest.triggerEvent("Hi from EVM!")
	require.NoError(t, err)
	require.Equal(t, types.ReceiptStatusSuccessful, res.EVMReceipt.Status)
	events, err := env.Chain.GetEventsForBlock(env.Chain.GetLatestBlockInfo().BlockIndex)
	require.NoError(t, err)
	require.Len(t, events, 1)
	require.Equal(t, string(events[0].Payload), "Hi from EVM!")
}

func TestISCTriggerEventThenFail(t *testing.T) {
	env := InitEVM(t)
	ethKey, _ := env.Chain.NewEthereumAccountWithL2Funds()
	iscTest := env.deployISCTestContract(ethKey)

	// test that triggerEvent() followed by revert() does not actually trigger the event
	_, err := iscTest.triggerEventFail("Hi from EVM!", ethCallOptions{
		gasLimit: 100_000, // skip estimate gas (which will fail)
	})
	require.Error(t, err)
	events, err := env.Chain.GetEventsForBlock(env.Chain.GetLatestBlockInfo().BlockIndex)
	require.NoError(t, err)
	require.Len(t, events, 0)
}

func TestISCEntropy(t *testing.T) {
	env := InitEVM(t)
	ethKey, _ := env.Chain.NewEthereumAccountWithL2Funds()
	iscTest := env.deployISCTestContract(ethKey)

	// call the ISCTest.emitEntropy() function of isc-test.sol which in turn:
	//  calls ISC.iscEntropy() function of isc.sol at 0x1074..., which:
	//   returns the entropy value from the sandbox
	//  emits an EVM event (aka log) with the entropy value
	var entropy hashing.HashValue
	iscTest.CallFnExpectEvent(nil, "EntropyEvent", &entropy, "emitEntropy")

	require.NotEqualValues(t, hashing.NilHash, entropy)
}

func TestISCGetRequestID(t *testing.T) {
	env := InitEVM(t)
	ethKey, _ := env.Chain.NewEthereumAccountWithL2Funds()
	iscTest := env.deployISCTestContract(ethKey)

	var reqid isc.RequestID
	res := iscTest.CallFnExpectEvent(nil, "RequestIDEvent", &reqid, "emitRequestID")

	// check evm log is as expected
	require.NotEqualValues(t, res.EVMReceipt.Logs[0].TxHash, common.Hash{})
	require.NotEqualValues(t, res.EVMReceipt.Logs[0].BlockHash, common.Hash{})

	require.EqualValues(t, env.Chain.LastReceipt().DeserializedRequest().ID(), reqid)
}

func TestReceiptOfFailedTxDoesNotContainEvents(t *testing.T) {
	env := InitEVM(t)
	ethKey, _ := env.Chain.NewEthereumAccountWithL2Funds()
	iscTest := env.deployISCTestContract(ethKey)

	// set gas policy to a very high price (fails when charging ISC gas)
	{
		feePolicy := env.Chain.GetGasFeePolicy()
		feePolicy.GasPerToken.A = 1
		feePolicy.GasPerToken.B = 1000000000
		err := env.setFeePolicy(*feePolicy)
		require.NoError(t, err)
	}

	res, err := iscTest.CallFn(nil, "emitDummyEvent")
	require.Error(t, err)
	testmisc.RequireErrorToBe(t, err, "gas budget exceeded")
	require.Len(t, res.EVMReceipt.Logs, 0)
}

func TestISCGetSenderAccount(t *testing.T) {
	env := InitEVM(t)
	ethKey, _ := env.Chain.NewEthereumAccountWithL2Funds()
	iscTest := env.deployISCTestContract(ethKey)

	var sender struct {
		iscmagic.ISCAgentID
	}
	iscTest.CallFnExpectEvent(nil, "SenderAccountEvent", &sender, "emitSenderAccount")

	require.True(t, env.Chain.LastReceipt().DeserializedRequest().SenderAccount().Equals(lo.Must(sender.Unwrap())))
}

func TestSendNonPayableValueTX(t *testing.T) {
	env := InitEVM(t)

	ethKey, ethAddress := env.Chain.NewEthereumAccountWithL2Funds()

	// L2 balance of evm core contract is 0
	require.Zero(t, env.Chain.L2BaseTokens(isc.NewContractAgentID(env.Chain.ChainID, evm.Contract.Hname())))

	// L2 balance of ISC magic contract (0x1074...) is 0
	require.Zero(t, env.Chain.L2BaseTokens(isc.NewEthereumAddressAgentID(env.Chain.ChainID, iscmagic.Address)))

	// initial L2 balance of sender
	senderInitialBalance := env.Chain.L2BaseTokens(isc.NewEthereumAddressAgentID(env.Chain.ChainID, ethAddress))

	// call any function including some value
	value := util.BaseTokensDecimalsToEthereumDecimals(1*isc.Million, parameters.Decimals)

	sandbox := env.ISCMagicSandbox(ethKey)

	res, err := sandbox.CallFn(
		[]ethCallOptions{{sender: ethKey, value: value, gasLimit: 100_000}},
		"getSenderAccount",
	)
	require.Error(t, err, evmimpl.ErrPayingUnpayableMethod)

	// L2 balance of evm core contract is 0
	require.Zero(t, env.Chain.L2BaseTokens(isc.NewContractAgentID(env.Chain.ChainID, evm.Contract.Hname())))
	// L2 balance of ISC magic contract (0x1074...) is 0
	require.Zero(t, env.Chain.L2BaseTokens(isc.NewEthereumAddressAgentID(env.Chain.ChainID, iscmagic.Address)))
	// L2 balance of common account is: 0
	require.Zero(t, env.Chain.L2BaseTokens(isc.NewContractAgentID(env.Chain.ChainID, 0)))
	// L2 balance of sender is: initial-gasFeeCharged
	require.EqualValues(t, senderInitialBalance-res.ISCReceipt.GasFeeCharged, env.Chain.L2BaseTokens(isc.NewEthereumAddressAgentID(env.Chain.ChainID, ethAddress)))
}

func TestSendPayableValueTX(t *testing.T) {
	env := InitEVM(t)

	ethKey, senderEthAddress := env.Chain.NewEthereumAccountWithL2Funds()
	_, receiver := env.solo.NewKeyPair()

	require.Zero(t, env.solo.L1BaseTokens(receiver))
	senderInitialBalance := env.Chain.L2BaseTokens(isc.NewEthereumAddressAgentID(env.Chain.ChainID, senderEthAddress))

	value := util.BaseTokensDecimalsToEthereumDecimals(1*isc.Million, parameters.Decimals)

	res, err := env.ISCMagicSandbox(ethKey).CallFn(
		[]ethCallOptions{{sender: ethKey, value: value, gasLimit: 100_000}},
		"send", receiver,
		iscmagic.WrapISCAssets(isc.NewEmptyAssets()),
		false, // auto adjust SD
		iscmagic.WrapISCSendMetadata(isc.SendMetadata{
			Message:   inccounter.FuncIncCounter.Message(nil),
			Allowance: isc.NewEmptyAssets(),
			GasBudget: math.MaxUint64,
		}),
		isc.SendOptions{},
	)
	require.NoError(t, err)

	valueInBaseTokens, bigRemainder := util.EthereumDecimalsToBaseTokenDecimals(
		value,
		parameters.Decimals,
	)
	require.Zero(t, bigRemainder.BitLen())

	// L2 balance of evm core contract is 0
	require.Zero(t, env.Chain.L2BaseTokens(isc.NewContractAgentID(env.Chain.ChainID, evm.Contract.Hname())))
	// L2 balance of ISC magic contract (0x1074...) is 0 (!!important)
	require.Zero(t, env.Chain.L2BaseTokens(isc.NewEthereumAddressAgentID(env.Chain.ChainID, iscmagic.Address)))
	// L2 balance of common account is: 0
	require.Zero(t, env.Chain.L2BaseTokens(isc.NewContractAgentID(env.Chain.ChainID, 0)))
	// L2 balance of sender is: initial - value sent in tx - gas fee
	require.EqualValues(t, senderInitialBalance-valueInBaseTokens-res.ISCReceipt.GasFeeCharged, env.Chain.L2BaseTokens(isc.NewEthereumAddressAgentID(env.Chain.ChainID, senderEthAddress)))
	// L1 balance of receiver is `values sent in tx`
	require.EqualValues(t, valueInBaseTokens, env.solo.L1BaseTokens(receiver))
}

func TestSendTimelock(t *testing.T) {
	env := InitEVM(t, false)

	ethKey, senderEthAddress := env.Chain.NewEthereumAccountWithL2Funds()
	_, receiver := env.solo.NewKeyPair()

	require.Zero(t, env.solo.L1BaseTokens(receiver))
	senderInitialBalance := env.Chain.L2BaseTokens(isc.NewEthereumAddressAgentID(env.Chain.ChainID, senderEthAddress))

	value := util.BaseTokensDecimalsToEthereumDecimals(1*isc.Million, parameters.L1().BaseToken.Decimals)

	res, err := env.ISCMagicSandbox(ethKey).CallFn(
		[]ethCallOptions{{sender: ethKey, value: value, gasLimit: 100_000}},
		"send", iscmagic.WrapL1Address(receiver),
		iscmagic.WrapISCAssets(isc.NewEmptyAssets()),
		false, // auto adjust SD
		iscmagic.ISCSendMetadata{},
		iscmagic.ISCSendOptions{
			Timelock: 1,
			Expiration: iscmagic.ISCExpiration{
				Time:          0,
				ReturnAddress: iscmagic.L1Address{},
			},
		},
	)
	require.NoError(t, err)

	decimals := parameters.L1().BaseToken.Decimals
	valueInBaseTokens, bigRemainder := util.EthereumDecimalsToBaseTokenDecimals(
		value,
		decimals,
	)
	require.Zero(t, bigRemainder.BitLen())

	// L2 balance of sender is: initial - value sent in tx - gas fee
	require.EqualValues(t, senderInitialBalance-valueInBaseTokens-res.ISCReceipt.GasFeeCharged, env.Chain.L2BaseTokens(isc.NewEthereumAddressAgentID(env.Chain.ChainID, senderEthAddress)))
}

func TestSendBaseTokens(t *testing.T) {
	env := InitEVM(t)

	ethKey, ethAddress := env.Chain.EthereumAccountByIndexWithL2Funds(0)
	_, receiver := env.solo.NewKeyPair(env.solo.NewSeedFromIndex(1))

	iscTest := env.deployISCTestContract(ethKey)

	require.Zero(t, env.solo.L1BaseTokens(receiver))
	senderInitialBalance := env.Chain.L2BaseTokens(isc.NewEthereumAddressAgentID(env.Chain.ChainID, ethAddress))

	// transfer 1 mil from ethAddress L2 to receiver L1
	const transfer = 1 * isc.Million

	// attempt the operation without first calling `allow`
	_, err := iscTest.CallFn([]ethCallOptions{{
		gasLimit: 100_000, // skip estimate gas (which will fail)
	}}, "sendBaseTokens", receiver, transfer)
	require.Error(t, err)
	require.Contains(t, err.Error(), "remaining allowance insufficient")

	// allow ISCTest to take the tokens
	_, err = env.ISCMagicSandbox(ethKey).CallFn(
		[]ethCallOptions{{sender: ethKey}},
		"allow",
		iscTest.address,
		iscmagic.WrapISCAssets(isc.NewAssets(transfer)),
	)
	require.NoError(t, err)

	getAllowanceTo := func(target common.Address) *isc.Assets {
		var ret struct{ Allowance iscmagic.ISCAssets }
		env.ISCMagicSandbox(ethKey).callView("getAllowanceTo", []interface{}{target}, &ret)
		return ret.Allowance.Unwrap()
	}

	// stored allowance should be == transfer
	require.Equal(t, transfer, getAllowanceTo(iscTest.address).BaseTokens)

	testdbhash.VerifyContractStateHash(env.solo, evm.Contract, "", t.Name())

	// attempt again
	const allAllowed = uint64(0)
	_, err = iscTest.CallFn(nil, "sendBaseTokens", receiver, allAllowed)
	require.NoError(t, err)
	require.GreaterOrEqual(t, env.solo.L1BaseTokens(receiver), transfer-500) // 500 is the amount of tokens the contract will reserve to pay for the gas fees
	require.LessOrEqual(t, env.Chain.L2BaseTokens(isc.NewEthereumAddressAgentID(env.Chain.ChainID, ethAddress)), senderInitialBalance-transfer)

	// allowance should be empty now
	require.True(t, getAllowanceTo(iscTest.address).IsEmpty())
}

func TestSendBaseTokensAnotherChain(t *testing.T) {
	env := InitEVM(t)

	ethKey, ethAddress := env.Chain.NewEthereumAccountWithL2Funds()
	iscTest := env.deployISCTestContract(ethKey)
	foreignChain := env.solo.NewChain()

	senderInitialBalance := env.Chain.L2BaseTokens(isc.NewEthereumAddressAgentID(env.Chain.ChainID, ethAddress))

	// transfer 1 mil from ethAddress L2 to another chain
	const transfer = 1 * isc.Million

	// allow ISCTest to take the tokens
	_, err := env.ISCMagicSandbox(ethKey).CallFn(
		[]ethCallOptions{{sender: ethKey}},
		"allow",
		iscTest.address,
		iscmagic.WrapISCAssets(isc.NewAssets(transfer)),
	)
	require.NoError(t, err)

	// status of foreign chain before sending:
	bi := foreignChain.GetLatestBlockInfo()
	balanceOnForeignChain := foreignChain.L2BaseTokens(isc.NewEthereumAddressAgentID(env.Chain.ChainID, iscTest.address))
	require.Zero(t, balanceOnForeignChain)

	const allAllowed = uint64(0)
	target := foreignChain.ChainID.AsAddress()
	_, err = iscTest.CallFn(nil, "sendBaseTokens", target, allAllowed)
	require.NoError(t, err)
	require.LessOrEqual(t, env.Chain.L2BaseTokens(isc.NewEthereumAddressAgentID(env.Chain.ChainID, ethAddress)), senderInitialBalance-transfer)

	// wait until foreign chain processes the deposit
	foreignChain.WaitUntil(func() bool {
		return foreignChain.GetLatestBlockInfo().BlockIndex > bi.BlockIndex
	})

	// assert iscTest contract now has a balance on the foreign chain
	balanceOnForeignChain = foreignChain.L2BaseTokens(isc.NewEthereumAddressAgentID(env.Chain.ChainID, iscTest.address))
	require.Positive(t, balanceOnForeignChain)
}

func TestCannotDepleteAccount(t *testing.T) {
	env := InitEVM(t)

	ethKey, ethAddress := env.Chain.NewEthereumAccountWithL2Funds()
	_, receiver := env.solo.NewKeyPair()

	iscTest := env.deployISCTestContract(ethKey)

	require.Zero(t, env.solo.L1BaseTokens(receiver))
	senderInitialBalance := env.Chain.L2BaseTokens(isc.NewEthereumAddressAgentID(env.Chain.ChainID, ethAddress))

	// we eill attempt to transfer so much that we are left with no funds for gas
	transfer := senderInitialBalance - 300

	// allow ISCTest to take the tokens
	_, err := env.ISCMagicSandbox(ethKey).CallFn(
		[]ethCallOptions{{sender: ethKey}},
		"allow",
		iscTest.address,
		iscmagic.WrapISCAssets(isc.NewAssets(transfer)),
	)
	require.NoError(t, err)

	getAllowanceTo := func(target common.Address) *isc.Assets {
		var ret struct{ Allowance iscmagic.ISCAssets }
		env.ISCMagicSandbox(ethKey).callView("getAllowanceTo", []interface{}{target}, &ret)
		return ret.Allowance.Unwrap()
	}

	// stored allowance should be == transfer
	require.Equal(t, transfer, getAllowanceTo(iscTest.address).BaseTokens)

	const allAllowed = uint64(0)
	_, err = iscTest.CallFn([]ethCallOptions{{
		gasLimit: 100_000, // skip estimate gas (which will fail)
	}}, "sendBaseTokens", receiver, allAllowed)
	require.ErrorContains(t, err, vm.ErrNotEnoughTokensLeftForGas.Error())
}

func TestSendNFT(t *testing.T) {
	env := InitEVM(t)
	ethKey, ethAddr := env.Chain.NewEthereumAccountWithL2Funds()
	ethAgentID := isc.NewEthereumAddressAgentID(env.Chain.ChainID, ethAddr)

	iscTest := env.deployISCTestContract(ethKey)

	nft, err := env.solo.MintNFTL1(env.Chain.OriginatorPrivateKey, env.Chain.OriginatorAddress, []byte("foobar"))
	require.NoError(t, err)
	env.Chain.MustDepositNFT(nft, ethAgentID, env.Chain.OriginatorPrivateKey)

	const storageDeposit = 10_000

	// allow ISCTest to take the NFT
	_, err = env.ISCMagicSandbox(ethKey).CallFn(
		[]ethCallOptions{{sender: ethKey}},
		"allow",
		iscTest.address,
		iscmagic.WrapISCAssets(isc.NewAssets(storageDeposit).AddObject(nft.ID)),
	)
	require.NoError(t, err)

	// send to receiver on L1
	_, receiver := env.solo.NewKeyPair()
	_, err = iscTest.CallFn(nil, "sendNFT",
		receiver,
		nft.ID,
		storageDeposit,
	)
	require.NoError(t, err)
	require.Empty(t, env.Chain.L2NFTs(ethAgentID))
	require.Equal(t,
		[]iotago.ObjectID{nft.ID},
		env.solo.L1NFTs(receiver),
	)
	// there must be 2 Transfer events emitted from the ERC721NFTs contract:
	// 1. Transfer NFT ethAddress -> ISCTest
	// 2. Transfer NFT ISCTest -> 0x0 (send to L1)
	{
		blockTxs := lo.Must(env.evmChain.BlockByNumber(nil)).Transactions()
		require.Len(t, blockTxs, 1)
		tx := blockTxs[0]
		receipt := env.evmChain.TransactionReceipt(tx.Hash())
		require.Len(t, receipt.Logs, 2)
		checkTransferEventERC721(
			t,
			receipt.Logs[0],
			iscmagic.ERC721NFTsAddress,
			ethAddr,
			iscTest.address,
<<<<<<< HEAD
			iscmagic.TokenIDFromIotaObjectID(nft.ID),
=======
			iscmagic.WrapNFTID(nft.ID).TokenID(),
>>>>>>> e5caf138
		)
		checkTransferEventERC721(
			t,
			receipt.Logs[1],
			iscmagic.ERC721NFTsAddress,
			iscTest.address,
			common.Address{},
<<<<<<< HEAD
			iscmagic.TokenIDFromIotaObjectID(nft.ID),
=======
			iscmagic.WrapNFTID(nft.ID).TokenID(),
>>>>>>> e5caf138
		)
	}
}

func TestERC721NFTs(t *testing.T) {
	env := InitEVM(t)
	ethKey, ethAddr := env.Chain.NewEthereumAccountWithL2Funds()
	ethAgentID := isc.NewEthereumAddressAgentID(env.Chain.ChainID, ethAddr)

	erc721 := env.ERC721NFTs(ethKey)

	{
		var n *big.Int
		erc721.callView("balanceOf", []any{ethAddr}, &n)
		require.EqualValues(t, 0, n.Uint64())
	}

	nft, err := env.solo.MintNFTL1(env.Chain.OriginatorPrivateKey, env.Chain.OriginatorAddress, []byte("foobar"))
	require.NoError(t, err)
	env.Chain.MustDepositNFT(nft, ethAgentID, env.Chain.OriginatorPrivateKey)

	// there must be a Transfer event emitted from the ERC721NFTs contract
	{
		blockTxs := env.latestEVMTxs()
		require.Len(t, blockTxs, 1)
		tx := blockTxs[0]
		receipt := env.evmChain.TransactionReceipt(tx.Hash())
		require.Len(t, receipt.Logs, 1)
		checkTransferEventERC721(
			t,
			receipt.Logs[0],
			iscmagic.ERC721NFTsAddress,
			common.Address{},
			ethAddr,
<<<<<<< HEAD
			iscmagic.TokenIDFromIotaObjectID(nft.ID),
=======
			iscmagic.WrapNFTID(nft.ID).TokenID(),
>>>>>>> e5caf138
		)
	}

	{
		var n *big.Int
		erc721.callView("balanceOf", []any{ethAddr}, &n)
		require.EqualValues(t, 1, n.Uint64())
	}

	{
		var a common.Address
		erc721.callView("ownerOf", []any{iscmagic.TokenIDFromIotaObjectID(nft.ID)}, &a)
		require.EqualValues(t, ethAddr, a)
	}

	receiverKey, receiverAddr := env.Chain.NewEthereumAccountWithL2Funds()

	{
		_, err2 := erc721.CallFn([]ethCallOptions{{
			sender:   receiverKey,
			gasLimit: 100_000, // skip estimate gas (which will fail)
		}}, "transferFrom", ethAddr, receiverAddr, iscmagic.TokenIDFromIotaObjectID(nft.ID))
		require.Error(t, err2)
	}

	_, err = erc721.CallFn(nil, "approve", receiverAddr, iscmagic.TokenIDFromIotaObjectID(nft.ID))
	require.NoError(t, err)

	{
		var a common.Address
		erc721.callView("getApproved", []any{iscmagic.TokenIDFromIotaObjectID(nft.ID)}, &a)
		require.EqualValues(t, receiverAddr, a)
	}

	_, err = erc721.CallFn([]ethCallOptions{{
		sender: receiverKey,
	}}, "transferFrom", ethAddr, receiverAddr, iscmagic.TokenIDFromIotaObjectID(nft.ID))
	require.NoError(t, err)

	{
		var a common.Address
		erc721.callView("getApproved", []any{iscmagic.TokenIDFromIotaObjectID(nft.ID)}, &a)
		var zero common.Address
		require.EqualValues(t, zero, a)
	}

	{
		var a common.Address
		erc721.callView("ownerOf", []any{iscmagic.TokenIDFromIotaObjectID(nft.ID)}, &a)
		require.EqualValues(t, receiverAddr, a)
	}
}

func TestERC721NFTCollection(t *testing.T) {
	env := InitEVM(t)

	collectionOwner, collectionOwnerAddr := env.solo.NewKeyPairWithFunds()
	err := env.Chain.DepositBaseTokensToL2(env.solo.L1BaseTokens(collectionOwnerAddr)/2, collectionOwner)
	require.NoError(t, err)

	ethKey, ethAddr := env.Chain.NewEthereumAccountWithL2Funds()
	ethAgentID := isc.NewEthereumAddressAgentID(env.Chain.ChainID, ethAddr)

	collectionMetadata := isc.NewIRC27NFTMetadata(
		"text/html",
		"https://my-awesome-nft-project.com",
		"a string that is longer than 32 bytes",
		[]interface{}{`{"trait_type": "collection", "value": "super"}`},
	)

	collection, err := env.solo.MintNFTL1(collectionOwner, collectionOwnerAddr, collectionMetadata.Bytes())
	require.NoError(t, err)

	nftMetadatas := []*isc.IRC27NFTMetadata{
		isc.NewIRC27NFTMetadata(
			"application/json",
			"https://my-awesome-nft-project.com/1.json",
			"nft1",
			[]interface{}{`{"trait_type": "Foo", "value": "Bar"}`},
		),
		isc.NewIRC27NFTMetadata(
			"application/json",
			"https://my-awesome-nft-project.com/2.json",
			"nft2",
			[]interface{}{`{"trait_type": "Bar", "value": "Baz"}`},
		),
	}
	allNFTs, err := env.solo.MintNFTsL1(collectionOwner, collectionOwnerAddr, &collection.ID,
		lo.Map(nftMetadatas, func(item *isc.IRC27NFTMetadata, index int) []byte {
			return item.Bytes()
		}),
	)
	require.NoError(t, err)

	require.Len(t, allNFTs, 3)
	for _, nft := range allNFTs {
		require.True(t, env.solo.HasL1NFT(collectionOwnerAddr, nft.ID))
	}

	// deposit the collection NFT in the owner's L2 account
	collectionNFT, _ := lo.Find(allNFTs, func(nft *isc.NFT) bool { return nft.ID == collection.ID })
<<<<<<< HEAD
	env.Chain.MustDepositNFT(collectionNFT, isc.NewAddressAgentID(collectionOwnerAddr), collectionOwner)
=======
	env.Chain.MustDepositNFT(collectionNFT, isc.NewAgentID(collectionOwnerAddr), collectionOwner)
>>>>>>> e5caf138

	err = env.registerERC721NFTCollection(collectionOwner, collection.ID)
	require.NoError(t, err)

	// should not allow to register again
	err = env.registerERC721NFTCollection(collectionOwner, collection.ID)
	require.ErrorContains(t, err, "already exists")

	// deposit the two nfts of the collection on ethAddr's L2 account
	nfts := func() (nfts []*isc.NFT) {
		for _, nft := range allNFTs {
			if nft.ID == collection.ID {
				continue
			}
			env.Chain.MustDepositNFT(nft, ethAgentID, collectionOwner)
			nfts = append(nfts, nft)

			// there must be a Transfer event emitted from the ERC721NFTCollection contract
			{
				blockTxs := env.latestEVMTxs()
				require.Len(t, blockTxs, 1)
				tx := blockTxs[0]
				receipt := env.evmChain.TransactionReceipt(tx.Hash())
				require.Len(t, receipt.Logs, 1)
				checkTransferEventERC721(
					t,
					receipt.Logs[0],
					iscmagic.ERC721NFTCollectionAddress(collection.ID),
					common.Address{},
					ethAddr,
<<<<<<< HEAD
					iscmagic.TokenIDFromIotaObjectID(nft.ID),
=======
					iscmagic.WrapNFTID(nft.ID).TokenID(),
>>>>>>> e5caf138
				)
			}
		}
		return nfts
	}()
	require.Len(t, nfts, 2)

	// minted NFTs are in random order; find the first one in nftMetadatas
	nft, ok := lo.Find(nfts, func(item *isc.NFT) bool {
		metadata, err2 := isc.IRC27NFTMetadataFromBytes(item.Metadata)
		require.NoError(t, err2)
		return metadata.URI == nftMetadatas[0].URI
	})
	require.True(t, ok)

	erc721 := env.ERC721NFTCollection(ethKey, collection.ID)

	{
		var n *big.Int
		erc721.callView("balanceOf", []any{ethAddr}, &n)
		require.EqualValues(t, 2, n.Uint64())
	}

	{
		var a common.Address
		erc721.callView("ownerOf", []any{iscmagic.TokenIDFromIotaObjectID(nft.ID)}, &a)
		require.EqualValues(t, ethAddr, a)
	}

	receiverKey, receiverAddr := env.Chain.NewEthereumAccountWithL2Funds()

	{
		_, err2 := erc721.CallFn([]ethCallOptions{{
			sender:   receiverKey,
			gasLimit: 100_000, // skip estimate gas (which will fail)
		}}, "transferFrom", ethAddr, receiverAddr, iscmagic.TokenIDFromIotaObjectID(nft.ID))
		require.Error(t, err2)
	}

	_, err = erc721.CallFn(nil, "approve", receiverAddr, iscmagic.TokenIDFromIotaObjectID(nft.ID))
	require.NoError(t, err)

	{
		var a common.Address
		erc721.callView("getApproved", []any{iscmagic.TokenIDFromIotaObjectID(nft.ID)}, &a)
		require.EqualValues(t, receiverAddr, a)
	}

	_, err = erc721.CallFn([]ethCallOptions{{
		sender: receiverKey,
	}}, "transferFrom", ethAddr, receiverAddr, iscmagic.TokenIDFromIotaObjectID(nft.ID))
	require.NoError(t, err)

	{
		var a common.Address
		erc721.callView("getApproved", []any{iscmagic.TokenIDFromIotaObjectID(nft.ID)}, &a)
		var zero common.Address
		require.EqualValues(t, zero, a)
	}

	{
		var a common.Address
		erc721.callView("ownerOf", []any{iscmagic.TokenIDFromIotaObjectID(nft.ID)}, &a)
		require.EqualValues(t, receiverAddr, a)
	}

	{
		var name string
		erc721.callView("name", nil, &name)
		require.EqualValues(t, collectionMetadata.Name, name)
	}

	{
		var uri string
<<<<<<< HEAD
		erc721.callView("tokenURI", []any{iscmagic.TokenIDFromIotaObjectID(nft.ID)}, &uri)
=======
		erc721.callView("tokenURI", []any{iscmagic.WrapNFTID(nft.ID).TokenID()}, &uri)
>>>>>>> e5caf138
		p, err := evm.DecodePackedNFTURI(uri)
		require.NoError(t, err)
		require.EqualValues(t, nftMetadatas[0].URI, p.Image)
		require.EqualValues(t, nftMetadatas[0].Name, p.Name)
		require.EqualValues(t, nftMetadatas[0].Description, p.Description)
		require.EqualValues(t, nftMetadatas[0].Attributes, p.Attributes)
	}
}

func TestISCCall(t *testing.T) {
	env := InitEVM(t)
	ethKey, _ := env.Chain.NewEthereumAccountWithL2Funds()
	iscTest := env.deployISCTestContract(ethKey)

	res, err := iscTest.CallFn(nil, "callInccounter")
	require.NoError(env.solo.T, err)
	require.Equal(env.solo.T, types.ReceiptStatusSuccessful, res.EVMReceipt.Status)

	r, err := env.Chain.CallView(inccounter.ViewGetCounter.Message())
	require.NoError(env.solo.T, err)
	require.EqualValues(t, 42, lo.Must(inccounter.ViewGetCounter.DecodeOutput(r)))
}

func TestFibonacciContract(t *testing.T) {
	env := InitEVM(t)
	ethKey, _ := env.Chain.NewEthereumAccountWithL2Funds()
	fibo := env.deployFibonacciContract(ethKey)
	require.EqualValues(t, 2, env.getBlockNumber())

	res, err := fibo.fib(7)
	require.NoError(t, err)
	t.Log("evm gas used:", res.EVMReceipt.GasUsed)
	t.Log("isc gas used:", res.ISCReceipt.GasBurned)
	t.Log("Isc gas fee:", res.ISCReceipt.GasFeeCharged)
}

func TestEVMContractOwnsFundsL2Transfer(t *testing.T) {
	env := InitEVM(t)
	ethKey, _ := env.Chain.NewEthereumAccountWithL2Funds()
	iscTest := env.deployISCTestContract(ethKey)

	// credit base tokens to the ISC test contract
	contractAgentID := isc.NewEthereumAddressAgentID(env.Chain.ChainID, iscTest.address)
	env.Chain.GetL2FundsFromFaucet(contractAgentID)
	initialContractBalance := env.Chain.L2BaseTokens(contractAgentID)

	randAgentID := isc.NewAddressAgentID(cryptolib.NewRandomAddress())

	const nBaseTokens = 100
	allowance := isc.NewAssets(nBaseTokens)

	_, err := iscTest.CallFn(
		nil,
		"moveToAccount",
		iscmagic.WrapISCAgentID(randAgentID),
		iscmagic.WrapISCAssets(allowance),
	)
	require.NoError(t, err)

	env.Chain.AssertL2BaseTokens(randAgentID, nBaseTokens)
	env.Chain.AssertL2BaseTokens(contractAgentID, initialContractBalance-nBaseTokens)
}

func TestISCPanic(t *testing.T) {
	env := InitEVM(t)
	ethKey, _ := env.Chain.NewEthereumAccountWithL2Funds()

	iscTest := env.deployISCTestContract(ethKey)

	ret, err := iscTest.CallFn([]ethCallOptions{{
		gasLimit: 100_000, // skip estimate gas (which will fail)
	}}, "makeISCPanic")

	require.NotNil(t, ret.EVMReceipt) // evm receipt is produced

	require.Error(t, err)
	require.Equal(t, types.ReceiptStatusFailed, ret.EVMReceipt.Status)
	require.Contains(t, err.Error(), "not delegated to another chain owner")
}

func TestISCSendWithArgs(t *testing.T) {
	env := InitEVM(t)

	checkCounter := func(c int) {
		ret, err2 := env.Chain.CallView(inccounter.ViewGetCounter.Message())
		require.NoError(t, err2)
		counter := lo.Must(inccounter.ViewGetCounter.DecodeOutput(ret))
		require.EqualValues(t, c, counter)
	}
	checkCounter(0)

	ethKey, ethAddr := env.Chain.NewEthereumAccountWithL2Funds()
	senderInitialBalance := env.Chain.L2BaseTokens(isc.NewEthereumAddressAgentID(env.Chain.ChainID, ethAddr))

	const sendBaseTokens = 700 * isc.Million

	blockIndex := env.Chain.LatestBlockIndex()

	ret, err := env.ISCMagicSandbox(ethKey).CallFn(
		nil,
		"send",
		env.Chain.ChainID.AsAddress(),
		iscmagic.WrapISCAssets(isc.NewAssets(sendBaseTokens)),
		false, // auto adjust SD
		iscmagic.WrapISCSendMetadata(isc.SendMetadata{
			Message:   inccounter.FuncIncCounter.Message(nil),
			Allowance: isc.NewEmptyAssets(),
			GasBudget: math.MaxUint64,
		}),
		isc.SendOptions{},
	)
	require.NoError(t, err)
	require.Nil(t, ret.ISCReceipt.Error)

	// wait a bit for the request going out of EVM to be processed by ISC
	env.Chain.WaitUntil(func() bool {
		return env.Chain.LatestBlockIndex() == blockIndex+2
	})

	// assert inc counter was incremented
	checkCounter(1)

	senderBalanceAfterSend := env.Chain.L2BaseTokensAtStateIndex(isc.NewEthereumAddressAgentID(env.Chain.ChainID, ethAddr), blockIndex+1)
	require.Less(t, senderBalanceAfterSend, senderInitialBalance-sendBaseTokens)

	// the assets are deposited in sender account
	senderFinalBalance := env.Chain.L2BaseTokens(isc.NewEthereumAddressAgentID(env.Chain.ChainID, ethAddr))
	require.Greater(t, senderFinalBalance, senderInitialBalance-sendBaseTokens)
}

func TestERC20BaseTokens(t *testing.T) {
	env := InitEVM(t)
	ethKey, ethAddr := env.Chain.NewEthereumAccountWithL2Funds()

	erc20 := env.ERC20Coin(ethKey, coin.BaseTokenType)

	{
		var name string
		require.NoError(t, erc20.callView("name", nil, &name))
		require.Equal(t, parameters.L1().BaseToken.Name, name)
	}
	{
		var sym string
		require.NoError(t, erc20.callView("symbol", nil, &sym))
		require.Equal(t, parameters.L1().BaseToken.TickerSymbol, sym)
	}
	{
		var dec uint8
		require.NoError(t, erc20.callView("decimals", nil, &dec))
		require.EqualValues(t, parameters.Decimals, dec)
	}
	{
		var supply *big.Int
		require.NoError(t, erc20.callView("totalSupply", nil, &supply))
		require.Equal(t, parameters.L1().Protocol.TokenSupply, supply.Uint64())
	}
	{
		var balance *big.Int
		require.NoError(t, erc20.callView("balanceOf", []interface{}{ethAddr}, &balance))
		require.EqualValues(t,
			env.Chain.L2BaseTokens(isc.NewEthereumAddressAgentID(env.Chain.ChainID, ethAddr)),
			balance.Uint64(),
		)
	}
	{
		initialBalance := env.Chain.L2BaseTokens(isc.NewEthereumAddressAgentID(env.Chain.ChainID, ethAddr))
		_, ethAddr2 := solo.NewEthereumAccount()
		_, err := erc20.CallFn(nil, "transfer", ethAddr2, big.NewInt(int64(1*isc.Million)))
		require.NoError(t, err)
		require.LessOrEqual(t,
			env.Chain.L2BaseTokens(isc.NewEthereumAddressAgentID(env.Chain.ChainID, ethAddr)),
			initialBalance-1*isc.Million,
		)
		require.EqualValues(t,
			1*isc.Million,
			env.Chain.L2BaseTokens(isc.NewEthereumAddressAgentID(env.Chain.ChainID, ethAddr2)),
		)
	}
	{
		initialBalance := env.Chain.L2BaseTokens(isc.NewEthereumAddressAgentID(env.Chain.ChainID, ethAddr))
		ethKey2, ethAddr2 := env.Chain.NewEthereumAccountWithL2Funds()
		initialBalance2 := env.Chain.L2BaseTokens(isc.NewEthereumAddressAgentID(env.Chain.ChainID, ethAddr2))
		{
			_, err := erc20.CallFn(nil, "approve", ethAddr2, big.NewInt(int64(1*isc.Million)))
			require.NoError(t, err)
			require.Greater(t,
				env.Chain.L2BaseTokens(isc.NewEthereumAddressAgentID(env.Chain.ChainID, ethAddr)),
				initialBalance-1*isc.Million,
			)
			require.EqualValues(t,
				initialBalance2,
				env.Chain.L2BaseTokens(isc.NewEthereumAddressAgentID(env.Chain.ChainID, ethAddr2)),
			)
		}

		{
			var allowance *big.Int
			require.NoError(t, erc20.callView("allowance", []interface{}{ethAddr, ethAddr2}, &allowance))
			require.EqualValues(t,
				1*isc.Million,
				allowance.Uint64(),
			)
		}
		{
			const amount = 100_000
			_, ethAddr3 := solo.NewEthereumAccount()
			_, err := erc20.CallFn([]ethCallOptions{{sender: ethKey2}}, "transferFrom", ethAddr, ethAddr3, big.NewInt(int64(amount)))
			require.NoError(t, err)
			require.Less(t,
				initialBalance-1*isc.Million,
				env.Chain.L2BaseTokens(isc.NewEthereumAddressAgentID(env.Chain.ChainID, ethAddr)),
			)
			require.EqualValues(t,
				amount,
				env.Chain.L2BaseTokens(isc.NewEthereumAddressAgentID(env.Chain.ChainID, ethAddr3)),
			)
			{
				var allowance *big.Int
				require.NoError(t, erc20.callView("allowance", []interface{}{ethAddr, ethAddr2}, &allowance))
				require.EqualValues(t,
					1*isc.Million-amount,
					allowance.Uint64(),
				)
			}
		}
	}
}

func checkTransferEventERC721(
	t *testing.T,
	log *types.Log,
	contractAddress, from, to common.Address,
	tokenID *big.Int,
) {
	require.Equal(t, contractAddress, log.Address)
	require.Len(t, log.Topics, 4)
	require.Equal(t, crypto.Keccak256Hash([]byte("Transfer(address,address,uint256)")), log.Topics[0])
	require.Equal(t, evmutil.AddressToIndexedTopic(from), log.Topics[1])
	require.Equal(t, evmutil.AddressToIndexedTopic(to), log.Topics[2])
	require.Equal(t, evmutil.ERC721TokenIDToIndexedTopic(tokenID), log.Topics[3])
	require.Empty(t, log.Data)
}

<<<<<<< HEAD
func TestERC20Coin(t *testing.T) {
	// TODO
	t.SkipNow()
	/*
		env := InitEVM(t)

		const (
			tokenName         = "ERC20 Native Token Test"
			tokenTickerSymbol = "ERC20NT"
			tokenDecimals     = 8
		)
=======
func TestERC20NativeTokens(t *testing.T) {
	env := InitEVM(t, false)
>>>>>>> e5caf138

		foundryOwner, foundryOwnerAddr := env.solo.NewKeyPairWithFunds()
		err := env.Chain.DepositBaseTokensToL2(env.solo.L1BaseTokens(foundryOwnerAddr)/2, foundryOwner)
		require.NoError(t, err)

		supply := big.NewInt(int64(10 * isc.Million))
		foundrySN, nativeTokenID, err := env.Chain.NewNativeTokenParams(supply).
			WithUser(foundryOwner).
			WithTokenName(tokenName).
			WithTokenSymbol(tokenTickerSymbol).
			WithTokenDecimals(tokenDecimals).
			CreateFoundry()
		require.NoError(t, err)
		err = env.Chain.MintTokens(foundrySN, supply, foundryOwner)
		require.NoError(t, err)

<<<<<<< HEAD
		// should not allow to register again
		err = env.registerERC20NativeToken(foundryOwner, evm.ERC20NativeTokenParams{
			FoundrySN:    foundrySN,
			Name:         tokenName,
			TickerSymbol: tokenTickerSymbol,
			Decimals:     tokenDecimals,
		})
		require.ErrorContains(t, err, "already exists")

		ethKey, ethAddr := env.Chain.NewEthereumAccountWithL2Funds()
		ethAgentID := isc.NewEthereumAddressAgentID(env.Chain.ChainID, ethAddr)
=======
	supply := big.NewInt(int64(10 * isc.Million))
	foundrySN, nativeTokenID, err := env.Chain.NewNativeTokenParams(supply).
		WithUser(foundryOwner).
		WithTokenName(tokenName).
		WithTokenSymbol(tokenTickerSymbol).
		WithTokenDecimals(tokenDecimals).
		CreateFoundry()
	require.NoError(t, err)
	err = env.Chain.MintTokens(foundrySN, supply, foundryOwner)
	require.NoError(t, err)
>>>>>>> e5caf138

		err = env.Chain.SendFromL2ToL2Account(isc.NewAssets(0, isc.NativeTokens{
			&isc.NativeToken{ID: nativeTokenID, Amount: supply},
		}), ethAgentID, foundryOwner)
		require.NoError(t, err)

		// there must be a Transfer event emitted from the ERC20Coin contract
		{
			blockTxs := env.latestEVMTxs()
			require.Len(t, blockTxs, 1)
			tx := blockTxs[0]
			receipt := env.evmChain.TransactionReceipt(tx.Hash())
			require.Len(t, receipt.Logs, 1)
			checkTransferEventERC20(
				t,
				receipt.Logs[0],
				iscmagic.ERC20CoinAddress(foundrySN),
				common.Address{},
				ethAddr,
				supply,
			)
		}

		{
			sandbox := env.ISCMagicSandbox(ethKey)
			var addr common.Address
			sandbox.callView("ERC20CoinAddress", []any{foundrySN}, &addr)
			require.Equal(t, iscmagic.ERC20CoinAddress(foundrySN), addr)
		}

<<<<<<< HEAD
		erc20 := env.ERC20Coin(ethKey, foundrySN)
=======
	// there must be a Transfer event emitted from the ERC20NativeTokens contract
	{
		blockTxs := env.latestEVMTxs()
		require.Len(t, blockTxs, 1)
		tx := blockTxs[0]
		receipt := env.evmChain.TransactionReceipt(tx.Hash())
		require.Len(t, receipt.Logs, 1)
		checkTransferEventERC20(
			t,
			receipt.Logs[0],
			iscmagic.ERC20NativeTokensAddress(foundrySN),
			common.Address{},
			ethAddr,
			supply,
		)
	}

	{
		sandbox := env.ISCMagicSandbox(ethKey)
		var addr common.Address
		sandbox.callView("erc20NativeTokensAddress", []any{foundrySN}, &addr)
		require.Equal(t, iscmagic.ERC20NativeTokensAddress(foundrySN), addr)
	}
>>>>>>> e5caf138

		testERC20Coin(
			env,
			erc20,
			nativeTokenID,
			tokenName, tokenTickerSymbol,
			tokenDecimals,
			supply,
			ethAgentID,
		)
	*/
}

func checkTransferEventERC20(
	t *testing.T,
	log *types.Log,
	contractAddress, from, to common.Address,
	amount *big.Int,
) {
	require.Equal(t, contractAddress, log.Address)

	require.Len(t, log.Topics, 3)
	require.Equal(t, crypto.Keccak256Hash([]byte("Transfer(address,address,uint256)")), log.Topics[0])
	require.Equal(t, evmutil.AddressToIndexedTopic(from), log.Topics[1])
	require.Equal(t, evmutil.AddressToIndexedTopic(to), log.Topics[2])
	require.Equal(t, evmutil.PackUint256(amount), log.Data)
}

func checkTransferEventERC20(
	t *testing.T,
	log *types.Log,
	contractAddress, from, to common.Address,
	amount *big.Int,
) {
	require.Equal(t, contractAddress, log.Address)

	require.Len(t, log.Topics, 3)
	require.Equal(t, crypto.Keccak256Hash([]byte("Transfer(address,address,uint256)")), log.Topics[0])
	require.Equal(t, evmutil.AddressToIndexedTopic(from), log.Topics[1])
	require.Equal(t, evmutil.AddressToIndexedTopic(to), log.Topics[2])
	require.Equal(t, evmutil.PackUint256(amount), log.Data)
}

// helper to make sandbox calls via EVM in a more readable way
func sandboxCall(
	t *testing.T,
	wallet *ecdsa.PrivateKey,
	sandboxContract *IscContractInstance,
	msg isc.Message,
	allowance coin.Value,
) {
	_, err := sandboxContract.CallFn(
		[]ethCallOptions{{sender: wallet}},
		"call",
		iscmagic.WrapISCMessage(msg),
		iscmagic.WrapISCAssets(isc.NewAssets(allowance)),
	)
	require.NoError(t, err)
}

func TestERC20CoinWithExternalFoundry(t *testing.T) {
	// TODO
	t.SkipNow()
	/*
		env := InitEVM(t)

		const (
			tokenName         = "ERC20 Native Token Test"
			tokenTickerSymbol = "ERC20NT"
			tokenDecimals     = 8
		)

		foundryOwner, foundryOwnerAddr := env.solo.NewKeyPairWithFunds(env.solo.NewSeedFromIndex(1))
		err := env.Chain.DepositBaseTokensToL2(env.solo.L1BaseTokens(foundryOwnerAddr)/2, foundryOwner)
		require.NoError(t, err)

		// need an alias to create a foundry; the easiest way is to create a "disposable" ISC chain
		foundryChain, _ := env.solo.NewChainExt(foundryOwner, 0, "foundryChain")
		// use an ethereum address to create the foundry
		ethKey, ethAddr := foundryChain.EthereumAccountByIndexWithL2Funds(1)

<<<<<<< HEAD
		// create a fake "env" to create a sandbox contractInstance for the foundry chain (I think we should change these creations to be more "functional" and less "OOP")
		// TODO could be improved, but we cannot just do env.ISCMagicSandbox to create a sandbox of the foundry chain. Will keep it this way to minimize conflicts with the 2.0 branch
		parsedABI, err := abi.JSON(strings.NewReader(iscmagic.SandboxABI))
		require.NoError(t, err)
		foundryChainISCMagic := &IscContractInstance{
			EVMContractInstance: &EVMContractInstance{
				chain: &SoloChainEnv{
					t:          t,
					solo:       env.solo,
					Chain:      foundryChain,
					evmChainID: evm.DefaultChainID,
					evmChain:   foundryChain.EVM(),
				},
				defaultSender: nil,
				address:       iscmagic.Address,
				abi:           parsedABI,
			},
		}

		supply := big.NewInt(int64(10 * isc.Million))
		sandboxCall(t, ethKey, foundryChainISCMagic,
			accounts.Contract.Hname(),
			accounts.FuncNativeTokenCreate.Hname(),
			dict.Dict{
				accounts.ParamTokenScheme: codec.Encode[TokenScheme](&iotago.SimpleTokenScheme{
					MaximumSupply: supply,
					MeltedTokens:  big.NewInt(0),
					MintedTokens:  big.NewInt(0),
				}),
				accounts.ParamTokenName:         codec.Encode[string](tokenName),
				accounts.ParamTokenTickerSymbol: codec.Encode[string](tokenTickerSymbol),
				accounts.ParamTokenDecimals:     codec.Encode[uint8](tokenDecimals),
			},
			1*isc.Million, // allowance necessary to cover the foundry creation SD
		)
		// NOTE here we know that the SN must be 1. An ethereum contract calling "FuncFoundryCreateNew" would have to save the return value of that function call and persis the obtained foundrySN into it's state
		foundrySN := uint32(1)
		nativeTokenID, err := foundryChain.GetNativeTokenIDByFoundrySN(foundrySN)
		require.NoError(t, err)

		// use the foundry owner ethereum account to mint tokens
		sandboxCall(t, ethKey, foundryChainISCMagic,
			accounts.Contract.Hname(),
			accounts.FuncNativeTokenModifySupply.Hname(),
			dict.Dict{
				accounts.ParamFoundrySN:      codec.Encode(foundrySN),
				accounts.ParamSupplyDeltaAbs: codec.Encode(supply), // mint the entire supply
			},
			1*isc.Million, // allowance necessary to cover the accounting UTXO created for a first time a new kind of NT is minted
		)
=======
	// create a fake "env" to create a sandbox contractInstance for the foundry chain (I think we should change these creations to be more "functional" and less "OOP")
	// TODO could be improved, but we cannot just do env.ISCMagicSandbox to create a sandbox of the foundry chain. Will keep it this way to minimize conflicts with the 2.0 branch
	parsedABI, err := abi.JSON(strings.NewReader(iscmagic.SandboxABI))
	require.NoError(t, err)
	foundryChainISCMagic := &IscContractInstance{
		EVMContractInstance: &EVMContractInstance{
			chain: &SoloChainEnv{
				t:          t,
				solo:       env.solo,
				Chain:      foundryChain,
				evmChainID: evm.DefaultChainID,
				evmChain:   foundryChain.EVM(),
			},
			defaultSender: nil,
			address:       iscmagic.Address,
			abi:           parsedABI,
		},
	}

	supply := big.NewInt(int64(10 * isc.Million))
	sandboxCall(t, ethKey, foundryChainISCMagic,
		accounts.Contract.Hname(),
		accounts.FuncNativeTokenCreate.Hname(),
		dict.Dict{
			accounts.ParamTokenScheme: codec.EncodeTokenScheme(&iotago.SimpleTokenScheme{
				MaximumSupply: supply,
				MeltedTokens:  big.NewInt(0),
				MintedTokens:  big.NewInt(0),
			}),
			accounts.ParamTokenName:         codec.EncodeString(tokenName),
			accounts.ParamTokenTickerSymbol: codec.EncodeString(tokenTickerSymbol),
			accounts.ParamTokenDecimals:     codec.EncodeUint8(tokenDecimals),
		},
		1*isc.Million, // allowance necessary to cover the foundry creation SD
	)
	// NOTE here we know that the SN must be 1. An ethereum contract calling "FuncFoundryCreateNew" would have to save the return value of that function call and persis the obtained foundrySN into it's state
	foundrySN := uint32(1)
	nativeTokenID, err := foundryChain.GetNativeTokenIDByFoundrySN(foundrySN)
	require.NoError(t, err)

	// use the foundry owner ethereum account to mint tokens
	sandboxCall(t, ethKey, foundryChainISCMagic,
		accounts.Contract.Hname(),
		accounts.FuncNativeTokenModifySupply.Hname(),
		dict.Dict{
			accounts.ParamFoundrySN:      codec.Encode(foundrySN),
			accounts.ParamSupplyDeltaAbs: codec.Encode(supply), // mint the entire supply
		},
		1*isc.Million, // allowance necessary to cover the accounting UTXO created for a first time a new kind of NT is minted
	)

	// foundryChain itself will create a request targeting the test chain
	// this request must be done by the foundry owner (the foundry creator in this case)
	sandboxCall(t, ethKey, foundryChainISCMagic,
		evm.Contract.Hname(),
		evm.FuncRegisterERC20NativeTokenOnRemoteChain.Hname(),
		dict.Dict{
			evm.FieldFoundrySN:         codec.EncodeUint32(foundrySN),
			evm.FieldTokenName:         codec.EncodeString(tokenName),
			evm.FieldTokenTickerSymbol: codec.EncodeString(tokenTickerSymbol),
			evm.FieldTokenDecimals:     codec.EncodeUint8(tokenDecimals),
			evm.FieldTargetAddress:     codec.EncodeAddress(env.Chain.ChainID.AsAddress()), // the target chain is the test chain
		},
		1*isc.Million, // provide funds for cross-chain request SD
	)
>>>>>>> e5caf138

		// foundryChain itself will create a request targeting the test chain
		// this request must be done by the foundry owner (the foundry creator in this case)
		sandboxCall(t, ethKey, foundryChainISCMagic,
			evm.Contract.Hname(),
			evm.FuncRegisterERC20NativeTokenOnRemoteChain.Hname(),
			dict.Dict{
				evm.FieldFoundrySN:         codec.Encode[uint32](foundrySN),
				evm.FieldTokenName:         codec.Encode[string](tokenName),
				evm.FieldTokenTickerSymbol: codec.Encode[string](tokenTickerSymbol),
				evm.FieldTokenDecimals:     codec.Encode[uint8](tokenDecimals),
				evm.FieldTargetAddress:     codec.Encode[*cryptolib.Address](env.Chain.ChainID.AsAddress()), // the target chain is the test chain
			},
			1*isc.Million, // provide funds for cross-chain request SD
		)

		// wait until the test chain handles the request, get the erc20 contract address on the test chain
		var erc20addr common.Address
		if !env.Chain.WaitUntil(func() bool {
			res, err2 := env.Chain.CallView(evm.ViewGetERC20ExternalNativeTokenAddress.Message(nativeTokenID))
			require.NoError(t, err2)
			addrOptional := lo.Must(evm.ViewGetERC20ExternalNativeTokenAddress.Output.Decode(res))
			if addrOptional == nil {
				return false
			}
			erc20addr = *addrOptional
			return true
		}) {
			require.FailNow(t, "could not get ERC20 address on target chain")
		}

		// m = keyISCMagic, e = prefixERC20ExternalNativeTokens
		testdbhash.VerifyContractStateHash(env.solo, evm.Contract, "me", t.Name())

		// send base tokens and the minted native tokens from the foundry chain EVM address to the test chain (same EVM address)

		// save test chain current block, so we can know when it processes the transfer req
		blockIndex := env.Chain.GetLatestBlockInfo().BlockIndex

		ethAgentID := isc.NewEthereumAddressAgentID(env.Chain.ChainID, ethAddr)
		baseTokensToTransferOnTestChain := 10 * isc.Million
		metadata := iscmagic.WrapISCSendMetadata(
			isc.SendMetadata{
				Message: accounts.FuncTransferAllowanceTo.Message(ethAgentID),
				Allowance: &isc.Assets{
					BaseTokens: baseTokensToTransferOnTestChain,
					NativeTokens: []*isc.NativeToken{
						{ID: nativeTokenID, Amount: supply}, // specify the token to be transferred here
					},
				},
				GasBudget: math.MaxUint64, // allow all gas that can be used
			},
		)

<<<<<<< HEAD
		_, err = foundryChainISCMagic.CallFn(
			[]ethCallOptions{{sender: ethKey}},
			"send",
			env.Chain.ChainID.AsAddress(), // target of the "send" call is the test chain
			iscmagic.WrapISCAssets(
				&isc.Assets{
					BaseTokens: baseTokensToTransferOnTestChain + 1*isc.Million, // must add some base tokens in order to pay for the gas on the target chain
					NativeTokens: []*isc.NativeToken{
						{ID: nativeTokenID, Amount: supply}, // specify the token to be transferred here
					},
=======
	_, err = foundryChainISCMagic.CallFn(
		[]ethCallOptions{{sender: ethKey}},
		"send",
		iscmagic.WrapL1Address(env.Chain.ChainID.AsAddress()), // target of the "send" call is the test chain
		iscmagic.WrapISCAssets(
			&isc.Assets{
				BaseTokens: baseTokensToTransferOnTestChain + 1*isc.Million, // must add some base tokens in order to pay for the gas on the target chain
				NativeTokens: []*iotago.NativeToken{
					{ID: nativeTokenID, Amount: supply}, // specify the token to be transferred here
>>>>>>> e5caf138
				},
			),
			false,
			metadata,
			isc.SendOptions{},
		)
		require.NoError(t, err)

<<<<<<< HEAD
		// there must be a Transfer event emitted from the foundry chain's ERC20Coin contract
		{
			blockTxs := lo.Must(foundryChain.EVM().BlockByNumber(nil)).Transactions()
			require.Len(t, blockTxs, 1)
			tx := blockTxs[0]
			receipt := foundryChain.EVM().TransactionReceipt(tx.Hash())
			require.Len(t, receipt.Logs, 1)
			checkTransferEventERC20(
				t,
				receipt.Logs[0],
				iscmagic.ERC20CoinAddress(foundrySN),
				ethAddr,
				common.Address{},
				supply,
			)
		}

		// wait until chainB handles the request, assert it was processed successfully
		env.Chain.WaitUntil(func() bool {
			return env.Chain.GetLatestBlockInfo().BlockIndex > blockIndex
		})
		lastBlockReceipts := env.Chain.GetRequestReceiptsForBlock()
		require.Len(t, lastBlockReceipts, 1)
		require.Nil(t, lastBlockReceipts[0].Error)

		erc20 := env.ERC20ExternalNativeTokens(ethKey, erc20addr)
		testERC20Coin(
			env,
			erc20,
			nativeTokenID,
			tokenName, tokenTickerSymbol,
			tokenDecimals,
			supply,
			ethAgentID,
		)
	*/
=======
	// there must be a Transfer event emitted from the foundry chain's ERC20NativeTokens contract
	{
		blockTxs := lo.Must(foundryChain.EVM().BlockByNumber(nil)).Transactions()
		require.Len(t, blockTxs, 1)
		tx := blockTxs[0]
		receipt := foundryChain.EVM().TransactionReceipt(tx.Hash())
		require.Len(t, receipt.Logs, 1)
		checkTransferEventERC20(
			t,
			receipt.Logs[0],
			iscmagic.ERC20NativeTokensAddress(foundrySN),
			ethAddr,
			common.Address{},
			supply,
		)
	}

	// wait until chainB handles the request, assert it was processed successfully
	env.Chain.WaitUntil(func() bool {
		return env.Chain.GetLatestBlockInfo().BlockIndex() > blockIndex
	})
	lastBlockReceipts := env.Chain.GetRequestReceiptsForBlock()
	require.Len(t, lastBlockReceipts, 1)
	require.Nil(t, lastBlockReceipts[0].Error)

	erc20 := env.ERC20ExternalNativeTokens(ethKey, erc20addr)
	testERC20NativeTokens(
		env,
		erc20,
		nativeTokenID,
		tokenName, tokenTickerSymbol,
		tokenDecimals,
		supply,
		ethAgentID,
	)
>>>>>>> e5caf138
}

func testERC20Coin(
	env *SoloChainEnv,
	erc20 *IscContractInstance,
	coinType coin.Type,
	tokenName, tokenTickerSymbol string,
	tokenDecimals uint8,
	supply *big.Int,
	ethAgentID isc.AgentID,
) {
	panic("TODO")
	/*
		t := env.t
		ethAddr := ethAgentID.(*isc.EthereumAddressAgentID).EthAddress()

		l2Balance := func(agentID isc.AgentID) uint64 {
			return env.Chain.L2NativeTokens(agentID, nativeTokenID).Uint64()
		}

		{
			var id struct{ iscmagic.NativeTokenID }
			require.NoError(t, erc20.callView("nativeTokenID", nil, &id))
			require.EqualValues(t, nativeTokenID[:], id.NativeTokenID.Data)
		}
		{
			var name string
			require.NoError(t, erc20.callView("name", nil, &name))
			require.Equal(t, tokenName, name)
		}
		{
			var sym string
			require.NoError(t, erc20.callView("symbol", nil, &sym))
			require.Equal(t, tokenTickerSymbol, sym)
		}
		{
			var dec uint8
			require.NoError(t, erc20.callView("decimals", nil, &dec))
			require.EqualValues(t, tokenDecimals, dec)
		}
		{
			var sup *big.Int
			require.NoError(t, erc20.callView("totalSupply", nil, &sup))
			require.Equal(t, supply.Uint64(), sup.Uint64())
		}
		{
			var balance *big.Int
			require.NoError(t, erc20.callView("balanceOf", []interface{}{ethAddr}, &balance))
			require.EqualValues(t,
				l2Balance(ethAgentID),
				balance.Uint64(),
			)
		}
		{
			initialBalance := l2Balance(ethAgentID)
			_, ethAddr2 := solo.NewEthereumAccount()
			eth2AgentID := isc.NewEthereumAddressAgentID(env.Chain.ChainID, ethAddr2)
			_, err := erc20.CallFn(nil, "transfer", ethAddr2, big.NewInt(int64(1*isc.Million)))
			require.NoError(t, err)
			require.EqualValues(t,
				l2Balance(ethAgentID),
				initialBalance-1*isc.Million,
			)
			require.EqualValues(t,
				1*isc.Million,
				l2Balance(eth2AgentID),
			)
		}
		{
			initialBalance := l2Balance(ethAgentID)
			ethKey2, ethAddr2 := env.Chain.NewEthereumAccountWithL2Funds()
			eth2AgentID := isc.NewEthereumAddressAgentID(env.Chain.ChainID, ethAddr2)
			initialBalance2 := l2Balance(eth2AgentID)
			{
				_, err := erc20.CallFn(nil, "approve", ethAddr2, big.NewInt(int64(1*isc.Million)))
				require.NoError(t, err)
				require.Greater(t,
					l2Balance(ethAgentID),
					initialBalance-1*isc.Million,
				)
				require.EqualValues(t,
					initialBalance2,
					l2Balance(eth2AgentID),
				)
			}

			{
				var allowance *big.Int
				require.NoError(t, erc20.callView("allowance", []interface{}{ethAddr, ethAddr2}, &allowance))
				require.EqualValues(t,
					1*isc.Million,
					allowance.Uint64(),
				)
			}
			{
				const amount = 100_000
				_, ethAddr3 := solo.NewEthereumAccount()
				eth3AgentID := isc.NewEthereumAddressAgentID(env.Chain.ChainID, ethAddr3)
				_, err := erc20.CallFn([]ethCallOptions{{sender: ethKey2}}, "transferFrom", ethAddr, ethAddr3, big.NewInt(int64(amount)))
				require.NoError(t, err)
				require.Less(t,
					initialBalance-1*isc.Million,
					l2Balance(ethAgentID),
				)
				require.EqualValues(t,
					amount,
					l2Balance(eth3AgentID),
				)
				{
					var allowance *big.Int
					require.NoError(t, erc20.callView("allowance", []interface{}{ethAddr, ethAddr2}, &allowance))
					require.EqualValues(t,
						1*isc.Million-amount,
						allowance.Uint64(),
					)
				}
			}
		}
	*/
}

func TestERC20CoinLongName(t *testing.T) {
	// TODO
	t.SkipNow()
	/*
		env := InitEVM(t)

		var (
			tokenName         = strings.Repeat("A", 10_000)
			tokenTickerSymbol = "ERC20NT"
			tokenDecimals     = uint8(8)
		)

		foundryOwner, foundryOwnerAddr := env.solo.NewKeyPairWithFunds()
		err := env.Chain.DepositBaseTokensToL2(env.solo.L1BaseTokens(foundryOwnerAddr)/2, foundryOwner)
		require.NoError(t, err)

		supply := big.NewInt(int64(10 * isc.Million))

		foundrySN, _, err := env.Chain.NewNativeTokenParams(supply).
			WithUser(foundryOwner).
			WithTokenName(tokenName).
			WithTokenSymbol(tokenTickerSymbol).
			WithTokenDecimals(tokenDecimals).
			CreateFoundry()
		require.ErrorContains(t, err, "too long")
		require.Zero(t, foundrySN)
	*/
}

// test withdrawing ALL EVM balance to a L1 address via the magic contract
func TestEVMWithdrawAll(t *testing.T) {
	env := InitEVM(t)
	ethKey, ethAddress := env.Chain.NewEthereumAccountWithL2Funds()
	_, receiver := env.solo.NewKeyPair()

	tokensToWithdraw := env.Chain.L2BaseTokens(isc.NewEthereumAddressAgentID(env.Chain.ChainID, ethAddress))

	// try withdrawing all base tokens
	metadata := iscmagic.WrapISCSendMetadata(
		isc.SendMetadata{
			Message:   inccounter.FuncIncCounter.Message(nil),
			Allowance: isc.NewEmptyAssets(),
			GasBudget: math.MaxUint64,
		},
	)
	_, err := env.ISCMagicSandbox(ethKey).CallFn(
		[]ethCallOptions{{
			sender:   ethKey,
			gasLimit: 100_000, // provide a gas limit value as the estimation will fail
		}},
		"send",
		receiver,
		iscmagic.WrapISCAssets(isc.NewAssets(tokensToWithdraw)),
		false,
		metadata,
		isc.SendOptions{},
	)
	// request must fail with an error, and receiver should not receive any funds
	require.Error(t, err)
	require.Regexp(t, vm.ErrNotEnoughTokensLeftForGas.Error(), err.Error())
	iscReceipt := env.Chain.LastReceipt()
	require.Error(t, iscReceipt.Error.AsGoError())
	require.EqualValues(t, 0, env.solo.L1BaseTokens(receiver))

	// retry the request above, but now leave some tokens to pay for the gas fees
	tokensToWithdraw -= 2*iscReceipt.GasFeeCharged + 1 // +1 is needed because of the way gas budget calc works
	metadata.GasBudget = iscReceipt.GasBudget
	_, err = env.ISCMagicSandbox(ethKey).CallFn(
		[]ethCallOptions{{sender: ethKey}},
		"send",
		receiver,
		iscmagic.WrapISCAssets(isc.NewAssets(tokensToWithdraw)),
		false,
		metadata,
		isc.SendOptions{},
	)
	require.NoError(t, err)
	iscReceipt = env.Chain.LastReceipt()
	require.NoError(t, iscReceipt.Error.AsGoError())
	require.EqualValues(t, tokensToWithdraw, env.solo.L1BaseTokens(receiver))
}

func TestEVMGasPriceMismatch(t *testing.T) {
	for _, v := range []struct {
		name          string
		gasPerToken   util.Ratio32
		evmGasRatio   util.Ratio32
		txGasPrice    *big.Int
		expectedError string
		gasBurned     uint64
		feeCharged    uint64
	}{
		{
			name:        "fees disabled, gas price nil",
			gasPerToken: util.Ratio32{A: 0, B: 0},
			evmGasRatio: util.Ratio32{A: 1, B: 1},
			txGasPrice:  nil,
			gasBurned:   gas.BurnCodeMinimumGasPerRequest1P.Cost(),
			feeCharged:  0,
		},
		{
			name:        "fees disabled, gas price 1",
			gasPerToken: util.Ratio32{A: 0, B: 0},
			evmGasRatio: util.Ratio32{A: 1, B: 1},
			txGasPrice:  big.NewInt(1),
			gasBurned:   gas.BurnCodeMinimumGasPerRequest1P.Cost(),
			feeCharged:  0,
		},
		{
			name:          "default policy, gas price nil",
			gasPerToken:   util.Ratio32{A: 100, B: 1}, // default: 1 base token = 100 gas units
			evmGasRatio:   util.Ratio32{A: 1, B: 1},   // default
			txGasPrice:    nil,
			expectedError: "insufficient gas price: got 0, minimum is 10000000000",
			gasBurned:     168098,
			feeCharged:    1681,
		},
		{
			name:          "default policy, gas price too low",
			gasPerToken:   util.Ratio32{A: 100, B: 1}, // default: 1 base token = 100 gas units
			evmGasRatio:   util.Ratio32{A: 1, B: 1},   // default
			txGasPrice:    big.NewInt(9999999999),
			expectedError: "insufficient gas price: got 9999999999, minimum is 10000000000",
			gasBurned:     168098,
			feeCharged:    1681,
		},
		{
			name:        "default policy, gas price just enough",
			gasPerToken: util.Ratio32{A: 100, B: 1}, // default: 1 base token = 100 gas units
			evmGasRatio: util.Ratio32{A: 1, B: 1},   // default
			txGasPrice:  big.NewInt(10000000000),
			gasBurned:   25883,
			feeCharged:  259,
		},
		{
			name:        "default policy, gas price 2x",
			gasPerToken: util.Ratio32{A: 100, B: 1}, // default: 1 base token = 100 gas units
			evmGasRatio: util.Ratio32{A: 1, B: 1},   // default
			txGasPrice:  big.NewInt(2 * 10000000000),
			gasBurned:   25883,
			feeCharged:  2 * 259,
		},
		{
			name:        "default policy, gas price 2x, evmGasRatio cheaper",
			gasPerToken: util.Ratio32{A: 100, B: 1}, // default: 1 base token = 100 gas units
			evmGasRatio: util.Ratio32{A: 1, B: 2},
			txGasPrice:  big.NewInt(2 * 10000000000),
			gasBurned:   (25883 + 1) / 2,
			feeCharged:  2 * 259 / 2,
		},
		{
			name:          "gas more expensive, gas price too low",
			gasPerToken:   util.Ratio32{A: 50, B: 1}, // 1 base token = 50 gas units
			evmGasRatio:   util.Ratio32{A: 1, B: 1},  // default
			txGasPrice:    big.NewInt(19999999999),
			expectedError: "insufficient gas price: got 19999999999, minimum is 20000000000",
			gasBurned:     168098,
			feeCharged:    2 * 1681,
		},
		{
			name:        "gas more expensive, gas price just enough",
			gasPerToken: util.Ratio32{A: 50, B: 1}, // 1 base token = 50 gas units
			evmGasRatio: util.Ratio32{A: 1, B: 1},  // default
			txGasPrice:  big.NewInt(2 * 10000000000),
			gasBurned:   25883,
			feeCharged:  2 * 259,
		},
		{
			name:        "gas more expensive, gas price 2x",
			gasPerToken: util.Ratio32{A: 50, B: 1}, // 1 base token = 50 gas units
			evmGasRatio: util.Ratio32{A: 1, B: 1},  // default
			txGasPrice:  big.NewInt(2 * 2 * 10000000000),
			gasBurned:   25883,
			feeCharged:  2 * 2 * 259,
		},
	} {
		t.Run(v.name, func(t *testing.T) {
			env := InitEVM(t)
			feePolicy := env.Chain.GetGasFeePolicy()
			feePolicy.GasPerToken = v.gasPerToken
			feePolicy.EVMGasRatio = v.evmGasRatio
			err := env.setFeePolicy(*feePolicy)
			require.NoError(t, err)

			ethKey, senderAddress := env.Chain.NewEthereumAccountWithL2Funds()

			// deploy solidity `storage` contract
			storage := env.deployStorageContract(ethKey)

			// issue a tx with an arbitrary gas price
			valueToStore := uint32(888)
			callArguments, err := storage.abi.Pack("store", valueToStore)
			require.NoError(t, err)
			nonce := storage.chain.getNonce(senderAddress)
			unsignedTx := types.NewTransaction(
				nonce,
				storage.address,
				util.Big0,
				env.maxGasLimit(),
				v.txGasPrice,
				callArguments,
			)

			tx, err := types.SignTx(unsignedTx, evmutil.Signer(big.NewInt(int64(storage.chain.evmChain.ChainID()))), ethKey)
			require.NoError(t, err)

			err = storage.chain.evmChain.SendTransaction(tx)
			if v.expectedError != "" {
				require.Equal(t, err.Error(), v.expectedError)
			} else {
				require.NoError(t, err)
			}

			iscReceipt := env.Chain.LastReceipt()
			require.EqualValues(t, v.gasBurned, iscReceipt.GasBurned)
			require.EqualValues(t, v.feeCharged, iscReceipt.GasFeeCharged)
		})
	}
}

func TestEVMIntrinsicGas(t *testing.T) {
	env := InitEVM(t)
	ethKey, _ := env.Chain.NewEthereumAccountWithL2Funds()
	sandbox := env.ISCMagicSandbox(ethKey)
	res, err := sandbox.CallFn([]ethCallOptions{{
		sender:   ethKey,
		gasLimit: 1,
	}}, "getEntropy")
	require.ErrorContains(t, err, "intrinsic gas")
	require.NotZero(t, res.ISCReceipt.GasFeeCharged)
}

func TestEVMTransferBaseTokens(t *testing.T) {
	env := InitEVM(t)
	ethKey, ethAddr := env.Chain.NewEthereumAccountWithL2Funds()
	_, someEthereumAddr := solo.NewEthereumAccount()
	someAgentID := isc.NewEthereumAddressAgentID(env.Chain.ChainID, someEthereumAddr)

	sendTx := func(amount *big.Int) {
		nonce := env.getNonce(ethAddr)
		unsignedTx := types.NewTransaction(nonce, someEthereumAddr, amount, env.maxGasLimit(), env.evmChain.GasPrice(), []byte{})
		tx, err := types.SignTx(unsignedTx, evmutil.Signer(big.NewInt(int64(env.evmChainID))), ethKey)
		require.NoError(t, err)
		err = env.evmChain.SendTransaction(tx)
		require.NoError(t, err)
	}

	// try to transfer base tokens between 2 ethereum addresses

	// issue a tx with non-0 amount (try to send ETH/basetoken)
	// try sending 1 million base tokens (expressed in ethereum decimals)
	value := util.BaseTokensDecimalsToEthereumDecimals(
		1*isc.Million,
		parameters.Decimals,
	)
	sendTx(value)
	env.Chain.AssertL2BaseTokens(someAgentID, 1*isc.Million)
}

func TestSolidityTransferBaseTokens(t *testing.T) {
	env := InitEVM(t)
	ethKey, _ := env.Chain.NewEthereumAccountWithL2Funds()
	_, someEthereumAddr := solo.NewEthereumAccount()
	someEthereumAgentID := isc.NewEthereumAddressAgentID(env.Chain.ChainID, someEthereumAddr)

	iscTest := env.deployISCTestContract(ethKey)

	// try sending funds to `someEthereumAddr` by sending a "value tx" to the isc test contract
	oneMillionInEthDecimals := util.BaseTokensDecimalsToEthereumDecimals(
		1*isc.Million,
		parameters.Decimals,
	)

	_, err := iscTest.CallFn([]ethCallOptions{{
		sender: ethKey,
		value:  oneMillionInEthDecimals,
	}}, "sendTo", someEthereumAddr, oneMillionInEthDecimals)
	require.NoError(t, err)
	env.Chain.AssertL2BaseTokens(someEthereumAgentID, 1*isc.Million)

	// attempt to send more than the contract will have available
	twoMillionInEthDecimals := util.BaseTokensDecimalsToEthereumDecimals(
		2*isc.Million,
		parameters.Decimals,
	)

	_, err = iscTest.CallFn([]ethCallOptions{{
		sender: ethKey,
		value:  oneMillionInEthDecimals,
	}}, "sendTo", someEthereumAddr, twoMillionInEthDecimals)
	require.Error(t, err)
	env.Chain.AssertL2BaseTokens(someEthereumAgentID, 1*isc.Million)

	// fund the contract via a L1 wallet ISC transfer, then call `sendTo` to use those funds
	l1Wallet, _ := env.Chain.Env.NewKeyPairWithFunds()
	env.Chain.TransferAllowanceTo(
		isc.NewAssets(10*isc.Million),
		isc.NewEthereumAddressAgentID(env.Chain.ChainID, iscTest.address),
		l1Wallet,
	)

	tenMillionInEthDecimals := util.BaseTokensDecimalsToEthereumDecimals(
		10*isc.Million,
		parameters.Decimals,
	)

	_, err = iscTest.CallFn([]ethCallOptions{{
		sender: ethKey,
	}}, "sendTo", someEthereumAddr, tenMillionInEthDecimals)
	require.NoError(t, err)
	env.Chain.AssertL2BaseTokens(someEthereumAgentID, 11*isc.Million)

	// send more than the balance
	_, err = iscTest.CallFn([]ethCallOptions{{
		sender:   ethKey,
		value:    tenMillionInEthDecimals.Mul(tenMillionInEthDecimals, big.NewInt(10000)),
		gasLimit: 100_000, // provide a gas limit value as the estimation will fail
	}}, "sendTo", someEthereumAddr, big.NewInt(0))
	require.Error(t, err)
	env.Chain.AssertL2BaseTokens(someEthereumAgentID, 11*isc.Million)
}

func TestSendEntireBalance(t *testing.T) {
	env := InitEVM(t)
	ethKey, ethAddr := env.Chain.NewEthereumAccountWithL2Funds()
	_, someEthereumAddr := solo.NewEthereumAccount()
	someEthereumAgentID := isc.NewEthereumAddressAgentID(env.Chain.ChainID, someEthereumAddr)

	// send all initial
	initial := env.Chain.L2BaseTokens(isc.NewEthereumAddressAgentID(env.Chain.ChainID, ethAddr))
	// try sending funds to `someEthereumAddr` by sending a "value tx"
	initialBalanceInEthDecimals := util.BaseTokensDecimalsToEthereumDecimals(
		initial,
		parameters.Decimals,
	)

	unsignedTx := types.NewTransaction(0, someEthereumAddr, initialBalanceInEthDecimals, env.maxGasLimit(), env.evmChain.GasPrice(), []byte{})
	tx, err := types.SignTx(unsignedTx, evmutil.Signer(big.NewInt(int64(env.evmChainID))), ethKey)
	require.NoError(t, err)
	err = env.evmChain.SendTransaction(tx)
	// this will produce an error because there won't be tokens left in the account to pay for gas
	require.ErrorContains(t, err, vm.ErrNotEnoughTokensLeftForGas.Error())
	evmReceipt := env.evmChain.TransactionReceipt(tx.Hash())
	require.Equal(t, evmReceipt.Status, types.ReceiptStatusFailed)
	rec := env.Chain.LastReceipt()
	require.EqualValues(t, vm.ErrNotEnoughTokensLeftForGas.Error(), rec.ResolvedError)
	env.Chain.AssertL2BaseTokens(someEthereumAgentID, 0)

	// now try sending all balance, minus the funds needed for gas
	currentBalance := env.Chain.L2BaseTokens(isc.NewEthereumAddressAgentID(env.Chain.ChainID, ethAddr))

	currentBalanceInEthDecimals := util.BaseTokensDecimalsToEthereumDecimals(
		currentBalance,
		parameters.Decimals,
	)

	estimatedGas, err := env.evmChain.EstimateGas(ethereum.CallMsg{
		From:  ethAddr,
		To:    &someEthereumAddr,
		Value: currentBalanceInEthDecimals,
		Data:  []byte{},
	}, nil)
	require.NoError(t, err)

	feePolicy := env.Chain.GetGasFeePolicy()
	gasPrice := feePolicy.DefaultGasPriceFullDecimals(parameters.Decimals)
	tokensForGasBudget := feePolicy.FeeFromGas(estimatedGas, gasPrice, parameters.Decimals)

	gasLimit := feePolicy.GasBudgetFromTokensWithGasPrice(tokensForGasBudget, gasPrice, parameters.Decimals)

	valueToSendInEthDecimals := util.BaseTokensDecimalsToEthereumDecimals(
		currentBalance-tokensForGasBudget,
		parameters.Decimals,
	)
	unsignedTx = types.NewTransaction(1, someEthereumAddr, valueToSendInEthDecimals, gasLimit, env.evmChain.GasPrice(), []byte{})
	tx, err = types.SignTx(unsignedTx, evmutil.Signer(big.NewInt(int64(env.evmChainID))), ethKey)
	require.NoError(t, err)
	err = env.evmChain.SendTransaction(tx)
	require.NoError(t, err)
	env.Chain.AssertL2BaseTokens(isc.NewEthereumAddressAgentID(env.Chain.ChainID, ethAddr), 0)
	env.Chain.AssertL2BaseTokens(someEthereumAgentID, currentBalance-tokensForGasBudget)
}

func TestSolidityRevertMessage(t *testing.T) {
	env := InitEVM(t)
	ethKey, ethAddr := env.Chain.NewEthereumAccountWithL2Funds()
	iscTest := env.deployISCTestContract(ethKey)

	// test the revert reason is shown when invoking eth_call
	callData, err := iscTest.abi.Pack("testRevertReason")
	require.NoError(t, err)
	_, err = env.evmChain.CallContract(ethereum.CallMsg{
		From: ethAddr,
		To:   &iscTest.address,
		Gas:  100_000,
		Data: callData,
	}, nil)
	require.ErrorContains(t, err, "execution reverted")

	revertData, err := evmerrors.ExtractRevertData(err)
	require.NoError(t, err)
	revertString, err := abi.UnpackRevert(revertData)
	require.NoError(t, err)

	require.Equal(t, "foobar", revertString)

	res, err := iscTest.CallFn([]ethCallOptions{{
		gasLimit: 100_000, // needed because gas estimation would fail
	}}, "testRevertReason")
	require.Error(t, err)
	require.Regexp(t, `execution reverted: \w+`, res.ISCReceipt.ResolvedError)
}

func TestCallContractCannotCauseStackOverflow(t *testing.T) {
	env := InitEVM(t)
	ethKey, _ := env.Chain.NewEthereumAccountWithL2Funds()

	iscTest := env.deployISCTestContract(ethKey)

	// tx contract call
	ret, err := iscTest.CallFn([]ethCallOptions{{
		gasLimit: 100_000, // skip estimate gas (which will fail)
	}}, "testStackOverflow")

	require.ErrorContains(t, err, "unauthorized access")
	require.NotNil(t, ret.EVMReceipt) // evm receipt is produced

	// view call
	err = iscTest.callView("testStackOverflow", nil, nil)
	require.Error(t, err)
	require.ErrorContains(t, err, "unauthorized access")
}

func TestStaticCall(t *testing.T) {
	env := InitEVM(t)
	ethKey, _ := env.Chain.NewEthereumAccountWithL2Funds()
	iscTest := env.deployISCTestContract(ethKey)

	res, err := iscTest.CallFn([]ethCallOptions{{
		sender: ethKey,
	}}, "testStaticCall")
	require.NoError(t, err)
	require.Equal(t, types.ReceiptStatusSuccessful, res.EVMReceipt.Status)
	events, err := env.Chain.GetEventsForBlock(env.Chain.GetLatestBlockInfo().BlockIndex)
	require.NoError(t, err)
	require.Len(t, events, 1)
	require.Equal(t, string(events[0].Payload), "non-static")
}

func TestSelfDestruct(t *testing.T) {
	// NOTE: since EIP-6780 self-destruct was deprecated
<<<<<<< HEAD
	env := InitEVM(t)
=======
	env := InitEVM(t, false)
>>>>>>> e5caf138
	ethKey, _ := env.Chain.EthereumAccountByIndexWithL2Funds(0)

	iscTest := env.deployISCTestContract(ethKey)
	iscTestAgentID := isc.NewEthereumAddressAgentID(env.Chain.ChainID, iscTest.address)

	// send some tokens to the ISCTest contract
	{
		const baseTokensDepositFee = 500
		k, _ := env.solo.NewKeyPairWithFunds(env.solo.NewSeedFromIndex(1))
		err := env.Chain.SendFromL1ToL2AccountBaseTokens(baseTokensDepositFee, 1*isc.Million, iscTestAgentID, k)
		require.NoError(t, err)
		require.EqualValues(t, 1*isc.Million, env.Chain.L2BaseTokens(iscTestAgentID))
	}

	_, beneficiary := solo.EthereumAccountByIndex(1)

	require.NotEmpty(t, env.getCode(iscTest.address))

	_, err := iscTest.CallFn([]ethCallOptions{{sender: ethKey}}, "testSelfDestruct", beneficiary)
	require.NoError(t, err)

	// (EIP-6780) SELFDESTRUCT will recover all funds to the target but not delete the account,
	// except when called in the same transaction as creation
	require.NotEmpty(t, env.getCode(iscTest.address))
	require.Zero(t, env.Chain.L2BaseTokens(iscTestAgentID))
	require.EqualValues(t, 1*isc.Million, env.Chain.L2BaseTokens(isc.NewEthereumAddressAgentID(env.Chain.ChainID, beneficiary)))

	testdbhash.VerifyContractStateHash(env.solo, evm.Contract, "", t.Name())
}

func TestSelfDestruct6780(t *testing.T) {
<<<<<<< HEAD
	env := InitEVM(t)
=======
	env := InitEVM(t, false)
>>>>>>> e5caf138
	ethKey, _ := env.Chain.EthereumAccountByIndexWithL2Funds(0)
	iscTest := env.deployISCTestContract(ethKey)

	var createContractAddr common.Address
	iscTest.CallFnExpectEvent(nil, "TestSelfDestruct6780ContractCreated", &createContractAddr, "testSelfDestruct6780")
	require.Empty(t, env.getCode(createContractAddr))
}

func TestChangeGasLimit(t *testing.T) {
	env := InitEVM(t)
	ethKey, _ := env.Chain.NewEthereumAccountWithL2Funds()
	storage := env.deployStorageContract(ethKey)

	var blockHashes []common.Hash
	for i := 0; i < 10; i++ {
		res, err := storage.store(uint32(i))
		blockHashes = append(blockHashes, res.EVMReceipt.BlockHash)
		require.NoError(t, err)
	}

	{
		feePolicy := env.Chain.GetGasFeePolicy()
		feePolicy.EVMGasRatio.B *= 2
		err := env.setFeePolicy(*feePolicy)
		require.NoError(t, err)
	}

	for _, h := range blockHashes {
		b := env.evmChain.BlockByHash(h)
		require.Equal(t, b.Hash(), h)
	}
}

func TestChangeGasPerToken(t *testing.T) {
	env := InitEVM(t)

	var fee coin.Value
	{
		ethKey, _ := env.Chain.NewEthereumAccountWithL2Funds()
		storage := env.deployStorageContract(ethKey)
		res, err := storage.store(uint32(3))
		require.NoError(t, err)
		fee = res.ISCReceipt.GasFeeCharged
	}

	{
		feePolicy := env.Chain.GetGasFeePolicy()
		feePolicy.GasPerToken.B *= 2
		err := env.setFeePolicy(*feePolicy)
		require.NoError(t, err)
	}

	var fee2 coin.Value
	{
		ethKey, _ := env.Chain.NewEthereumAccountWithL2Funds()
		storage := env.deployStorageContract(ethKey)
		res, err := storage.store(uint32(3))
		require.NoError(t, err)
		fee2 = res.ISCReceipt.GasFeeCharged
	}

	t.Log(fee, fee2)
	require.Greater(t, fee2, fee)
}

func TestGasPriceIgnoredInEstimateGas(t *testing.T) {
	env := InitEVM(t)

	var gasLimit []uint64

	for _, gasPrice := range []*big.Int{
		nil,
		big.NewInt(0),
		big.NewInt(10),
		big.NewInt(100),
	} {
		t.Run(fmt.Sprintf("%v", gasPrice), func(t *testing.T) { //nolint:gocritic // false positive
			ethKey, _ := env.Chain.NewEthereumAccountWithL2Funds()
			storage := env.deployStorageContract(ethKey)

			gas, err := storage.estimateGas([]ethCallOptions{{
				sender:   ethKey,
				gasPrice: gasPrice,
			}}, "store", uint32(3))
			require.NoError(t, err)

			gasLimit = append(gasLimit, gas)
		})
	}

	t.Log("gas limit", gasLimit)
	require.Len(t, lo.Uniq(gasLimit), 1)
}

// calling views via eth_call must not cost gas (still has a maximum budget, but simple view calls should pass)
func TestEVMCallViewGas(t *testing.T) {
	env := InitEVM(t)

	// issue a view call from an account with no funds
	ethKey, _ := solo.NewEthereumAccount()

	var ret struct {
		iscmagic.ISCAgentID
	}
	err := env.ISCMagicSandbox(ethKey).callView("getChainOwnerID", nil, &ret)
	require.NoError(t, err)
}

func TestGasPrice(t *testing.T) {
	env := InitEVM(t)

	price1 := env.evmChain.GasPrice().Uint64()
	require.NotZero(t, price1)

	{
		feePolicy := env.Chain.GetGasFeePolicy()
		feePolicy.GasPerToken.B *= 2 // 1 gas is paid with 2 tokens
		err := env.setFeePolicy(*feePolicy)
		require.NoError(t, err)
	}

	price2 := env.evmChain.GasPrice().Uint64()
	require.EqualValues(t, price1*2, price2)

	{
		feePolicy := env.Chain.GetGasFeePolicy()
		feePolicy.EVMGasRatio.A *= 2 // 1 EVM gas unit consumes 2 ISC gas units
		err := env.setFeePolicy(*feePolicy)
		require.NoError(t, err)
	}

	price3 := env.evmChain.GasPrice().Uint64()
	require.EqualValues(t, price2*2, price3)

	{
		feePolicy := env.Chain.GetGasFeePolicy()
		feePolicy.GasPerToken.A = 0
		feePolicy.GasPerToken.B = 0
		err := env.setFeePolicy(*feePolicy)
		require.NoError(t, err)
	}

	price4 := env.evmChain.GasPrice().Uint64()
	require.EqualValues(t, 0, price4)
}

func TestTraceTransaction(t *testing.T) {
	env := InitEVM(t)
	ethKey, ethAddr := env.Chain.NewEthereumAccountWithL2Funds()

	traceLatestTx := func() *jsonrpc.CallFrame {
		latestBlock, err := env.evmChain.BlockByNumber(nil)
		require.NoError(t, err)
		trace, err := env.evmChain.TraceTransaction(latestBlock.Transactions()[0].Hash(), &tracers.TraceConfig{})
		require.NoError(t, err)
		var ret jsonrpc.CallFrame
		err = json.Unmarshal(trace.(json.RawMessage), &ret)
		require.NoError(t, err)
		t.Log(ret)
		return &ret
	}
	{
		storage := env.deployStorageContract(ethKey)
		_, err := storage.store(43)
		require.NoError(t, err)
		trace := traceLatestTx()
		require.EqualValues(t, ethAddr, trace.From)
		require.EqualValues(t, storage.address, *trace.To)
		require.Empty(t, trace.Calls)
	}
	{
		iscTest := env.deployISCTestContract(ethKey)
		_, err := iscTest.triggerEvent("Hi from EVM!")
		require.NoError(t, err)
		trace := traceLatestTx()
		require.EqualValues(t, ethAddr, trace.From)
		require.EqualValues(t, iscTest.address, *trace.To)
		require.NotEmpty(t, trace.Calls)
	}
}

func TestMagicContractExamples(t *testing.T) {
	// TODO
	t.SkipNow()
	/*
		env := InitEVM(t)
		ethKey, _ := env.Chain.NewEthereumAccountWithL2Funds()

		contract := env.deployERC20ExampleContract(ethKey)

		contractAgentID := isc.NewEthereumAddressAgentID(env.Chain.ChainID, contract.address)
		env.Chain.GetL2FundsFromFaucet(contractAgentID)

		_, err := contract.CallFn(nil, "createFoundry", big.NewInt(1000000), uint64(10_000))
		require.NoError(t, err)

		_, err = contract.CallFn(nil, "registerToken", "TESTCOIN", "TEST", uint8(18), uint64(10_000))
		require.NoError(t, err)

		_, err = contract.CallFn(nil, "mint", big.NewInt(1000), uint64(10_000))
		require.NoError(t, err)

		ethKey2, _ := env.Chain.NewEthereumAccountWithL2Funds()
		isTestContract := env.deployISCTestContract(ethKey2)
		iscTestAgentID := isc.NewEthereumAddressAgentID(env.Chain.ChainID, isTestContract.address)
		env.Chain.GetL2FundsFromFaucet(iscTestAgentID)

		_, err = isTestContract.CallFn(nil, "mint", uint32(1), big.NewInt(1000), uint64(10_000))
		require.Error(t, err)
		require.Contains(t, err.Error(), "unauthorized")
	*/
}

func TestMagicContractExamplesWithNativeToken(t *testing.T) {
	// TODO
	t.SkipNow()
	/*
		env := InitEVM(t)
		ethKey, _ := env.Chain.NewEthereumAccountWithL2Funds()

		contract := env.deployERC20ExampleContract(ethKey)

		contractAgentID := isc.NewEthereumAddressAgentID(env.Chain.ChainID, contract.address)
		env.Chain.GetL2FundsFromFaucet(contractAgentID)

		_, err := contract.CallFn(nil, "createNativeTokenFoundry", "TESTCOIN", "TEST", uint8(18), big.NewInt(1000000), uint64(10_000))
		require.NoError(t, err)

		_, err = contract.CallFn(nil, "mint", big.NewInt(1000), uint64(10_000))
		require.NoError(t, err)

		ethKey2, _ := env.Chain.NewEthereumAccountWithL2Funds()
		isTestContract := env.deployISCTestContract(ethKey2)
		iscTestAgentID := isc.NewEthereumAddressAgentID(env.Chain.ChainID, isTestContract.address)
		env.Chain.GetL2FundsFromFaucet(iscTestAgentID)

		_, err = isTestContract.CallFn(nil, "mint", uint32(1), big.NewInt(1000), uint64(10_000))
		require.Error(t, err)
		require.Contains(t, err.Error(), "unauthorized")
	*/
}

func TestCaller(t *testing.T) {
	env := InitEVM(t)
	ethKey, _ := env.Chain.NewEthereumAccountWithL2Funds()
	iscTest := env.deployISCTestContract(ethKey)
	err := env.Chain.TransferAllowanceTo(
		isc.NewAssets(42),
		isc.NewEthereumAddressAgentID(env.Chain.ChainID, iscTest.address),
		env.Chain.OriginatorPrivateKey,
	)
	require.NoError(t, err)

	_, err = iscTest.CallFn(nil, "testCallViewCaller")
	require.NoError(t, err)
	var r []byte
	err = iscTest.callView("testCallViewCaller", nil, &r)
	require.NoError(t, err)
	require.EqualValues(t, 42, big.NewInt(0).SetBytes(r).Uint64())
}

func TestCustomError(t *testing.T) {
	env := InitEVM(t)
	ethKey, _ := env.Chain.NewEthereumAccountWithL2Funds()
	iscTest := env.deployISCTestContract(ethKey)
	_, err := iscTest.CallFn([]ethCallOptions{{
		gasLimit: 100000,
	}}, "revertWithCustomError")
	require.ErrorContains(t, err, "execution reverted")

	revertData, err := evmerrors.ExtractRevertData(err)
	require.NoError(t, err)

	args, err := evmerrors.UnpackCustomError(revertData, iscTest.abi.Errors["CustomError"])
	require.NoError(t, err)

	require.Len(t, args, 1)
	require.EqualValues(t, 42, args[0])
}

func TestEmitEventAndRevert(t *testing.T) {
	env := InitEVM(t)
	ethKey, _ := env.Chain.NewEthereumAccountWithL2Funds()
	iscTest := env.deployISCTestContract(ethKey)
	res, err := iscTest.CallFn([]ethCallOptions{{
		gasLimit: 100000,
	}}, "emitEventAndRevert")
	require.ErrorContains(t, err, "execution reverted")
	require.Empty(t, res.EVMReceipt.Logs)
}

func TestL1DepositEVM(t *testing.T) {
	env := InitEVM(t)
	// ensure that after a deposit to an EVM account, there is a tx/receipt for it to be auditable on the EVM side
	wallet, l1Addr := env.solo.NewKeyPairWithFunds()
	_, ethAddr := solo.NewEthereumAccount()
	const amount = 1 * isc.Million
	err := env.Chain.TransferAllowanceTo(
		isc.NewAssets(amount),
		isc.NewEthereumAddressAgentID(env.Chain.ID(), ethAddr),
		wallet,
	)
	require.NoError(t, err)

	bal, err := env.Chain.EVM().Balance(ethAddr, nil)
	require.NoError(t, err)

	// previous block must only have 1 tx, that corresponds to the deposit to ethAddr
	blockTxs := env.latestEVMTxs()
	require.Len(t, blockTxs, 1)
	tx := blockTxs[0]
	require.True(t, tx.GasPrice().Cmp(util.Big0) == 1)
	require.True(t, ethAddr == *tx.To())
	require.Zero(t, tx.Value().Cmp(bal))

	// assert txData has the expected information (<agentID sender> + assets)
	buf := (bytes.NewReader(tx.Data()))
	rr := rwutil.NewReader(buf)
	a := bcs.MustUnmarshalStream[isc.AgentID](buf)
	require.True(t, a.Equals(isc.NewAddressAgentID(l1Addr)))
	assets := bcs.MustUnmarshalStream[isc.Assets](buf)

	// blockIndex
	blockIndex := rr.ReadUint32()
	require.Equal(t, env.evmChain.BlockNumber().Uint64(), uint64(blockIndex))
	reqIndex := rr.ReadUint16()
	require.Zero(t, reqIndex)
	n, err := buf.Read([]byte{})
	require.Zero(t, n)
	require.ErrorIs(t, err, io.EOF)
	require.NoError(t, rr.Err)

	require.EqualValues(t,
		util.MustEthereumDecimalsToBaseTokenDecimalsExact(bal, parameters.Decimals),
		assets.BaseTokens)

	evmRec := env.Chain.EVM().TransactionReceipt(tx.Hash())
	require.NotNil(t, evmRec)
	require.Equal(t, types.ReceiptStatusSuccessful, evmRec.Status)
	iscRec := env.Chain.LastReceipt()
	feePolicy := env.Chain.GetGasFeePolicy()
	expectedGas := gas.ISCGasBudgetToEVM(iscRec.GasBurned, &feePolicy.EVMGasRatio)
	require.EqualValues(t, expectedGas, evmRec.GasUsed)

	// issue the same deposit again, assert txHashes do not collide

	err = env.Chain.TransferAllowanceTo(
		isc.NewAssets(amount),
		isc.NewEthereumAddressAgentID(env.Chain.ID(), ethAddr),
		wallet,
	)
	require.NoError(t, err)

	blockTxs2 := env.latestEVMTxs()
	require.Len(t, blockTxs2, 1)
	tx2 := blockTxs2[0]
	require.NotEqual(t, tx.Hash(), tx2.Hash())
}

func TestDecimalsConversion(t *testing.T) {
	parameters.InitL1(parameters.L1ForTesting)
	env := InitEVM(t)
	ethKey, _ := env.Chain.NewEthereumAccountWithL2Funds()
	iscTest := env.deployISCTestContract(ethKey)

	// call any function including 999999999999 wei as value (which is just 1 wei short of 1 base token)
	lessThanOneGlow := new(big.Int).SetUint64(999999999999)
	valueInBaseTokens, remainder := util.EthereumDecimalsToBaseTokenDecimals(
		lessThanOneGlow,
		parameters.Decimals,
	)
	t.Log(valueInBaseTokens)
	require.Zero(t, valueInBaseTokens)
	require.EqualValues(t, lessThanOneGlow.Uint64(), remainder.Uint64())

	_, err := iscTest.CallFn(
		[]ethCallOptions{{sender: ethKey, value: lessThanOneGlow, gasLimit: 100000}},
		"sendTo",
		iscTest.address,
		big.NewInt(0),
	)
	require.ErrorContains(t, err, "execution reverted")
}

func TestPreEIP155Transaction(t *testing.T) {
	env := InitEVM(t)
	ethKey, _ := env.Chain.EthereumAccountByIndexWithL2Funds(0)

	// use a signer without replay protection
	signer := types.HomesteadSigner{}

	tx, err := types.SignTx(
		types.NewContractCreation(0, big.NewInt(1_000_000_000), 1_000_000_000, env.evmChain.GasPrice(), nil),
		signer,
		ethKey,
	)
	require.NoError(t, err)

	err = env.evmChain.SendTransaction(tx)
	require.NoError(t, err)
<<<<<<< HEAD
=======
}

func TestDisableMagicWrap(t *testing.T) {
	envWithoutMagicWrap := InitEVM(t, false)
	require.Nil(t, envWithoutMagicWrap.getCode(envWithoutMagicWrap.ERC20BaseTokens(nil).address))

	envWithMagicWrap := InitEVM(t, true)
	require.NotNil(t, envWithMagicWrap.getCode(envWithMagicWrap.ERC20BaseTokens(nil).address))
}

func TestEVMEventOnFailedL1Deposit(t *testing.T) {
	env := InitEVM(t, false)
	_, ethAddr := env.Chain.NewEthereumAccountWithL2Funds()

	// set gas policy to a higher price (so that it can fails when charging ISC gas)
	{
		feePolicy := env.Chain.GetGasFeePolicy()
		feePolicy.GasPerToken.A = 1
		feePolicy.GasPerToken.B = 10
		err := env.setFeePolicy(*feePolicy)
		require.NoError(t, err)
	}
	// mint an NFT and send it to the chain
	issuerWallet, issuerAddress := env.solo.NewKeyPairWithFunds()
	metadata := []byte("foobar")
	nft, _, err := env.solo.MintNFTL1(issuerWallet, issuerAddress, metadata)
	require.NoError(t, err)
	ethAgentID := isc.NewEthereumAddressAgentID(env.Chain.ChainID, ethAddr)

	callParams := solo.NewCallParams(accounts.Contract.Name, accounts.FuncTransferAllowanceTo.Name, accounts.ParamAgentID, codec.Encode(ethAgentID)).
		AddBaseTokens(1_000_000).
		WithNFT(nft).
		WithAllowance(isc.NewEmptyAssets().AddNFTs(nft.ID)).
		WithMaxAffordableGasBudget()

	// do not include enough gas budget (but just enough to execute until the end)
	_, estimatedReceipt, err := env.Chain.EstimateGasOnLedger(callParams, issuerWallet)
	require.NoError(t, err)
	callParams.WithGasBudget(estimatedReceipt.GasBurned - 1)

	_, err = env.Chain.PostRequestSync(callParams, issuerWallet)
	require.Error(t, err)
	require.Contains(t, err.Error(), "gas budget exceeded")

	// assert NO event is issued
	logs := env.LastBlockEVMLogs()
	require.Len(t, logs, 0)
>>>>>>> e5caf138
}<|MERGE_RESOLUTION|>--- conflicted
+++ resolved
@@ -488,11 +488,10 @@
 	// TODO
 	t.SkipNow()
 	/*
-		env := InitEVM(t)
+		env := InitEVM(t, false)
 		ethKey, ethAddr := env.Chain.NewEthereumAccountWithL2Funds()
 		iscTest := env.deployISCTestContract(ethKey)
 
-<<<<<<< HEAD
 		var mintID1 []byte
 		iscTest.CallFnExpectEvent(
 			[]ethCallOptions{{
@@ -537,7 +536,7 @@
 			&ret,
 		)
 
-		nftData := lo.Must(ret.Unwrap())
+		nftData := ret.MustUnwrap()
 		var l1NFTData []byte
 		chainNFTOuts := env.solo.L1NFTs(env.Chain.ID().AsAddress())
 		require.Len(t, chainNFTOuts, 1)
@@ -546,51 +545,6 @@
 		}
 		// assert the correct metadata is persisted in L1 and the chain
 		require.Equal(t, l1NFTData, nftData.Metadata)
-=======
-	var mintID1 []byte
-	iscTest.CallFnExpectEvent(
-		[]ethCallOptions{{
-			value: big.NewInt(int64(5000000000000 * isc.Million)),
-		}},
-		"nftMint",
-		&mintID1,
-		"mintNFT",
-	)
-	require.NotEmpty(t, mintID1)
-
-	/// produce a block (so the minted nft gets accounted for)
-	_, err := iscTest.triggerEvent("Hi from EVM!")
-	require.NoError(t, err)
-	///
-
-	// assert the event for minting the L1 NFT is issued on the following block
-	logs := env.LastBlockEVMLogs()
-	require.Len(t, logs, 1)
-
-	evmAccNFTs := env.Chain.L2NFTs(isc.NewEthereumAddressAgentID(env.Chain.ID(), ethAddr))
-	require.Len(t, evmAccNFTs, 1)
-	nftID1 := evmAccNFTs[0]
-
-	checkTransferEventERC721(
-		t,
-		logs[0],
-		iscmagic.ERC721NFTsAddress,
-		common.Address{}, // zero address (mint)
-		ethAddr,
-		iscmagic.WrapNFTID(nftID1).TokenID(),
-	)
-
-	// assert collection contract is NOT created
-	collectionAddr := iscmagic.ERC721NFTCollectionAddress(nftID1)
-	require.Empty(t, env.getCode(collectionAddr))
-
-	ret := new(iscmagic.ISCNFT)
-	env.ISCMagicSandbox(ethKey).callView(
-		"getNFTData",
-		[]interface{}{iscmagic.WrapNFTID(nftID1)},
-		&ret,
-	)
->>>>>>> e5caf138
 
 		retIRC27 := new(iscmagic.IRC27NFT)
 
@@ -603,15 +557,7 @@
 		irc27MetaData, err := isc.IRC27NFTMetadataFromBytes(ret.Metadata)
 		require.NoError(t, err)
 
-<<<<<<< HEAD
 		require.Equal(t, irc27MetaData.Name, retIRC27.Metadata.Name)
-=======
-	err = env.ISCMagicSandbox(ethKey).callView(
-		"getIRC27NFTData",
-		[]interface{}{iscmagic.WrapNFTID(nftID1)},
-		&retIRC27)
-	require.NoError(t, err)
->>>>>>> e5caf138
 
 		// mint a new NFT using the initial one as the collection, assert the collection contract is created
 
@@ -685,82 +631,8 @@
 
 		require.NoError(t, err)
 
-<<<<<<< HEAD
 		require.Len(t, env.solo.L1NFTs(someL1Addr), 1)
 	*/
-=======
-	require.Equal(t, irc27MetaData.Name, retIRC27.Metadata.Name)
-
-	// mint a new NFT using the initial one as the collection, assert the collection contract is created
-
-	// send the collection NFT to the "isctest contract", so it can mint as part of that collection
-	{
-		erc721 := env.ERC721NFTs(ethKey)
-		_, err = erc721.CallFn(nil, "approve", iscTest.address, iscmagic.WrapNFTID(nftID1).TokenID())
-		require.NoError(t, err)
-
-		_, err = erc721.CallFn([]ethCallOptions{{
-			sender: ethKey,
-		}}, "transferFrom", ethAddr, iscTest.address, iscmagic.WrapNFTID(nftID1).TokenID())
-		require.NoError(t, err)
-
-		evmAccNFTs = env.Chain.L2NFTs(isc.NewEthereumAddressAgentID(env.Chain.ID(), ethAddr))
-		require.Len(t, evmAccNFTs, 0)
-	}
-
-	var mintID2 []byte
-	iscTest.CallFnExpectEvent(
-		[]ethCallOptions{{
-			value: big.NewInt(int64(5000000000000 * isc.Million)),
-		}},
-		"nftMint",
-		&mintID2,
-		"mintNFTForCollection",
-		iscmagic.WrapNFTID(nftID1),
-	)
-	require.NotEmpty(t, mintID2)
-
-	/// produce a block (so the minted nft gets accounted for)
-	_, err = iscTest.triggerEvent("Hi from EVM 2 !")
-	require.NoError(t, err)
-	///
-
-	evmAccNFTs = env.Chain.L2NFTs(isc.NewEthereumAddressAgentID(env.Chain.ID(), ethAddr))
-	require.Len(t, evmAccNFTs, 1)
-	nftID2 := evmAccNFTs[0]
-
-	// assert collection contract is created (for the collection NFT only)
-	require.NotEmpty(t, env.getCode(collectionAddr))
-	require.Empty(t, env.getCode(iscmagic.ERC721NFTCollectionAddress(nftID2)))
-
-	logs = env.LastBlockEVMLogs()
-	require.Len(t, logs, 1)
-
-	checkTransferEventERC721(
-		t,
-		logs[0],
-		collectionAddr,
-		common.Address{}, // zero address (mint)
-		ethAddr,
-		iscmagic.WrapNFTID(nftID2).TokenID(),
-	)
-}
-
-func TestEVMMintNFTToL1(t *testing.T) {
-	env := InitEVM(t, false)
-	ethKey, _ := env.Chain.NewEthereumAccountWithL2Funds()
-	iscTest := env.deployISCTestContract(ethKey)
-
-	someL1Addr := tpkg.RandEd25519Address()
-
-	_, err := iscTest.CallFn([]ethCallOptions{{
-		value: big.NewInt(int64(5000000000000 * isc.Million)),
-	}}, "mintNFTToL1", someL1Addr[:])
-
-	require.NoError(t, err)
-
-	require.Len(t, env.solo.L1NFTs(someL1Addr), 1)
->>>>>>> e5caf138
 }
 
 func TestISCTriggerEvent(t *testing.T) {
@@ -1108,39 +980,46 @@
 }
 
 func TestSendNFT(t *testing.T) {
-	env := InitEVM(t)
+	env := InitEVM(t, false)
 	ethKey, ethAddr := env.Chain.NewEthereumAccountWithL2Funds()
 	ethAgentID := isc.NewEthereumAddressAgentID(env.Chain.ChainID, ethAddr)
 
 	iscTest := env.deployISCTestContract(ethKey)
 
-	nft, err := env.solo.MintNFTL1(env.Chain.OriginatorPrivateKey, env.Chain.OriginatorAddress, []byte("foobar"))
+	nft, _, err := env.solo.MintNFTL1(env.Chain.OriginatorPrivateKey, env.Chain.OriginatorAddress, []byte("foobar"))
 	require.NoError(t, err)
 	env.Chain.MustDepositNFT(nft, ethAgentID, env.Chain.OriginatorPrivateKey)
 
-	const storageDeposit = 10_000
+	const storageDeposit uint64 = 10_000
 
 	// allow ISCTest to take the NFT
 	_, err = env.ISCMagicSandbox(ethKey).CallFn(
 		[]ethCallOptions{{sender: ethKey}},
 		"allow",
 		iscTest.address,
-		iscmagic.WrapISCAssets(isc.NewAssets(storageDeposit).AddObject(nft.ID)),
+		iscmagic.WrapISCAssets(isc.NewAssets(
+			storageDeposit,
+			nil,
+			nft.ID,
+		)),
 	)
 	require.NoError(t, err)
 
 	// send to receiver on L1
 	_, receiver := env.solo.NewKeyPair()
 	_, err = iscTest.CallFn(nil, "sendNFT",
-		receiver,
-		nft.ID,
+		iscmagic.WrapL1Address(receiver),
+		iscmagic.WrapNFTID(nft.ID),
 		storageDeposit,
 	)
 	require.NoError(t, err)
 	require.Empty(t, env.Chain.L2NFTs(ethAgentID))
 	require.Equal(t,
-		[]iotago.ObjectID{nft.ID},
-		env.solo.L1NFTs(receiver),
+		[]iotago.NFTID{nft.ID},
+		lo.Map(
+			lo.Values(env.solo.L1NFTs(receiver)),
+			func(v *iotago.NFTOutput, _ int) iotago.NFTID { return v.NFTID },
+		),
 	)
 	// there must be 2 Transfer events emitted from the ERC721NFTs contract:
 	// 1. Transfer NFT ethAddress -> ISCTest
@@ -1157,11 +1036,7 @@
 			iscmagic.ERC721NFTsAddress,
 			ethAddr,
 			iscTest.address,
-<<<<<<< HEAD
-			iscmagic.TokenIDFromIotaObjectID(nft.ID),
-=======
 			iscmagic.WrapNFTID(nft.ID).TokenID(),
->>>>>>> e5caf138
 		)
 		checkTransferEventERC721(
 			t,
@@ -1169,11 +1044,7 @@
 			iscmagic.ERC721NFTsAddress,
 			iscTest.address,
 			common.Address{},
-<<<<<<< HEAD
-			iscmagic.TokenIDFromIotaObjectID(nft.ID),
-=======
 			iscmagic.WrapNFTID(nft.ID).TokenID(),
->>>>>>> e5caf138
 		)
 	}
 }
@@ -1208,11 +1079,7 @@
 			iscmagic.ERC721NFTsAddress,
 			common.Address{},
 			ethAddr,
-<<<<<<< HEAD
 			iscmagic.TokenIDFromIotaObjectID(nft.ID),
-=======
-			iscmagic.WrapNFTID(nft.ID).TokenID(),
->>>>>>> e5caf138
 		)
 	}
 
@@ -1314,11 +1181,7 @@
 
 	// deposit the collection NFT in the owner's L2 account
 	collectionNFT, _ := lo.Find(allNFTs, func(nft *isc.NFT) bool { return nft.ID == collection.ID })
-<<<<<<< HEAD
 	env.Chain.MustDepositNFT(collectionNFT, isc.NewAddressAgentID(collectionOwnerAddr), collectionOwner)
-=======
-	env.Chain.MustDepositNFT(collectionNFT, isc.NewAgentID(collectionOwnerAddr), collectionOwner)
->>>>>>> e5caf138
 
 	err = env.registerERC721NFTCollection(collectionOwner, collection.ID)
 	require.NoError(t, err)
@@ -1349,11 +1212,7 @@
 					iscmagic.ERC721NFTCollectionAddress(collection.ID),
 					common.Address{},
 					ethAddr,
-<<<<<<< HEAD
 					iscmagic.TokenIDFromIotaObjectID(nft.ID),
-=======
-					iscmagic.WrapNFTID(nft.ID).TokenID(),
->>>>>>> e5caf138
 				)
 			}
 		}
@@ -1428,11 +1287,7 @@
 
 	{
 		var uri string
-<<<<<<< HEAD
 		erc721.callView("tokenURI", []any{iscmagic.TokenIDFromIotaObjectID(nft.ID)}, &uri)
-=======
-		erc721.callView("tokenURI", []any{iscmagic.WrapNFTID(nft.ID).TokenID()}, &uri)
->>>>>>> e5caf138
 		p, err := evm.DecodePackedNFTURI(uri)
 		require.NoError(t, err)
 		require.EqualValues(t, nftMetadatas[0].URI, p.Image)
@@ -1676,51 +1531,21 @@
 	require.Empty(t, log.Data)
 }
 
-<<<<<<< HEAD
 func TestERC20Coin(t *testing.T) {
 	// TODO
 	t.SkipNow()
-	/*
-		env := InitEVM(t)
-
-		const (
-			tokenName         = "ERC20 Native Token Test"
-			tokenTickerSymbol = "ERC20NT"
-			tokenDecimals     = 8
-		)
-=======
-func TestERC20NativeTokens(t *testing.T) {
 	env := InitEVM(t, false)
->>>>>>> e5caf138
-
-		foundryOwner, foundryOwnerAddr := env.solo.NewKeyPairWithFunds()
-		err := env.Chain.DepositBaseTokensToL2(env.solo.L1BaseTokens(foundryOwnerAddr)/2, foundryOwner)
-		require.NoError(t, err)
-
-		supply := big.NewInt(int64(10 * isc.Million))
-		foundrySN, nativeTokenID, err := env.Chain.NewNativeTokenParams(supply).
-			WithUser(foundryOwner).
-			WithTokenName(tokenName).
-			WithTokenSymbol(tokenTickerSymbol).
-			WithTokenDecimals(tokenDecimals).
-			CreateFoundry()
-		require.NoError(t, err)
-		err = env.Chain.MintTokens(foundrySN, supply, foundryOwner)
-		require.NoError(t, err)
-
-<<<<<<< HEAD
-		// should not allow to register again
-		err = env.registerERC20NativeToken(foundryOwner, evm.ERC20NativeTokenParams{
-			FoundrySN:    foundrySN,
-			Name:         tokenName,
-			TickerSymbol: tokenTickerSymbol,
-			Decimals:     tokenDecimals,
-		})
-		require.ErrorContains(t, err, "already exists")
-
-		ethKey, ethAddr := env.Chain.NewEthereumAccountWithL2Funds()
-		ethAgentID := isc.NewEthereumAddressAgentID(env.Chain.ChainID, ethAddr)
-=======
+
+	const (
+		tokenName         = "ERC20 Native Token Test"
+		tokenTickerSymbol = "ERC20NT"
+		tokenDecimals     = 8
+	)
+
+	foundryOwner, foundryOwnerAddr := env.solo.NewKeyPairWithFunds()
+	err := env.Chain.DepositBaseTokensToL2(env.solo.L1BaseTokens(foundryOwnerAddr)/2, foundryOwner)
+	require.NoError(t, err)
+
 	supply := big.NewInt(int64(10 * isc.Million))
 	foundrySN, nativeTokenID, err := env.Chain.NewNativeTokenParams(supply).
 		WithUser(foundryOwner).
@@ -1731,40 +1556,19 @@
 	require.NoError(t, err)
 	err = env.Chain.MintTokens(foundrySN, supply, foundryOwner)
 	require.NoError(t, err)
->>>>>>> e5caf138
-
-		err = env.Chain.SendFromL2ToL2Account(isc.NewAssets(0, isc.NativeTokens{
-			&isc.NativeToken{ID: nativeTokenID, Amount: supply},
-		}), ethAgentID, foundryOwner)
-		require.NoError(t, err)
-
-		// there must be a Transfer event emitted from the ERC20Coin contract
-		{
-			blockTxs := env.latestEVMTxs()
-			require.Len(t, blockTxs, 1)
-			tx := blockTxs[0]
-			receipt := env.evmChain.TransactionReceipt(tx.Hash())
-			require.Len(t, receipt.Logs, 1)
-			checkTransferEventERC20(
-				t,
-				receipt.Logs[0],
-				iscmagic.ERC20CoinAddress(foundrySN),
-				common.Address{},
-				ethAddr,
-				supply,
-			)
-		}
-
-		{
-			sandbox := env.ISCMagicSandbox(ethKey)
-			var addr common.Address
-			sandbox.callView("ERC20CoinAddress", []any{foundrySN}, &addr)
-			require.Equal(t, iscmagic.ERC20CoinAddress(foundrySN), addr)
-		}
-
-<<<<<<< HEAD
-		erc20 := env.ERC20Coin(ethKey, foundrySN)
-=======
+
+	// should not allow to register again
+	err = env.registerERC20NativeToken(foundryOwner, foundrySN, tokenName, tokenTickerSymbol, tokenDecimals)
+	require.ErrorContains(t, err, "already exists")
+
+	ethKey, ethAddr := env.Chain.NewEthereumAccountWithL2Funds()
+	ethAgentID := isc.NewEthereumAddressAgentID(env.Chain.ChainID, ethAddr)
+
+	err = env.Chain.SendFromL2ToL2Account(isc.NewAssets(0, iotago.NativeTokens{
+		&iotago.NativeToken{ID: nativeTokenID, Amount: supply},
+	}), ethAgentID, foundryOwner)
+	require.NoError(t, err)
+
 	// there must be a Transfer event emitted from the ERC20NativeTokens contract
 	{
 		blockTxs := env.latestEVMTxs()
@@ -1788,33 +1592,18 @@
 		sandbox.callView("erc20NativeTokensAddress", []any{foundrySN}, &addr)
 		require.Equal(t, iscmagic.ERC20NativeTokensAddress(foundrySN), addr)
 	}
->>>>>>> e5caf138
-
-		testERC20Coin(
-			env,
-			erc20,
-			nativeTokenID,
-			tokenName, tokenTickerSymbol,
-			tokenDecimals,
-			supply,
-			ethAgentID,
-		)
-	*/
-}
-
-func checkTransferEventERC20(
-	t *testing.T,
-	log *types.Log,
-	contractAddress, from, to common.Address,
-	amount *big.Int,
-) {
-	require.Equal(t, contractAddress, log.Address)
-
-	require.Len(t, log.Topics, 3)
-	require.Equal(t, crypto.Keccak256Hash([]byte("Transfer(address,address,uint256)")), log.Topics[0])
-	require.Equal(t, evmutil.AddressToIndexedTopic(from), log.Topics[1])
-	require.Equal(t, evmutil.AddressToIndexedTopic(to), log.Topics[2])
-	require.Equal(t, evmutil.PackUint256(amount), log.Data)
+
+	erc20 := env.ERC20NativeTokens(ethKey, foundrySN)
+
+	testERC20NativeTokens(
+		env,
+		erc20,
+		nativeTokenID,
+		tokenName, tokenTickerSymbol,
+		tokenDecimals,
+		supply,
+		ethAgentID,
+	)
 }
 
 func checkTransferEventERC20(
@@ -1852,76 +1641,24 @@
 func TestERC20CoinWithExternalFoundry(t *testing.T) {
 	// TODO
 	t.SkipNow()
-	/*
-		env := InitEVM(t)
-
-		const (
-			tokenName         = "ERC20 Native Token Test"
-			tokenTickerSymbol = "ERC20NT"
-			tokenDecimals     = 8
-		)
-
-		foundryOwner, foundryOwnerAddr := env.solo.NewKeyPairWithFunds(env.solo.NewSeedFromIndex(1))
-		err := env.Chain.DepositBaseTokensToL2(env.solo.L1BaseTokens(foundryOwnerAddr)/2, foundryOwner)
-		require.NoError(t, err)
-
-		// need an alias to create a foundry; the easiest way is to create a "disposable" ISC chain
-		foundryChain, _ := env.solo.NewChainExt(foundryOwner, 0, "foundryChain")
-		// use an ethereum address to create the foundry
-		ethKey, ethAddr := foundryChain.EthereumAccountByIndexWithL2Funds(1)
-
-<<<<<<< HEAD
-		// create a fake "env" to create a sandbox contractInstance for the foundry chain (I think we should change these creations to be more "functional" and less "OOP")
-		// TODO could be improved, but we cannot just do env.ISCMagicSandbox to create a sandbox of the foundry chain. Will keep it this way to minimize conflicts with the 2.0 branch
-		parsedABI, err := abi.JSON(strings.NewReader(iscmagic.SandboxABI))
-		require.NoError(t, err)
-		foundryChainISCMagic := &IscContractInstance{
-			EVMContractInstance: &EVMContractInstance{
-				chain: &SoloChainEnv{
-					t:          t,
-					solo:       env.solo,
-					Chain:      foundryChain,
-					evmChainID: evm.DefaultChainID,
-					evmChain:   foundryChain.EVM(),
-				},
-				defaultSender: nil,
-				address:       iscmagic.Address,
-				abi:           parsedABI,
-			},
-		}
-
-		supply := big.NewInt(int64(10 * isc.Million))
-		sandboxCall(t, ethKey, foundryChainISCMagic,
-			accounts.Contract.Hname(),
-			accounts.FuncNativeTokenCreate.Hname(),
-			dict.Dict{
-				accounts.ParamTokenScheme: codec.Encode[TokenScheme](&iotago.SimpleTokenScheme{
-					MaximumSupply: supply,
-					MeltedTokens:  big.NewInt(0),
-					MintedTokens:  big.NewInt(0),
-				}),
-				accounts.ParamTokenName:         codec.Encode[string](tokenName),
-				accounts.ParamTokenTickerSymbol: codec.Encode[string](tokenTickerSymbol),
-				accounts.ParamTokenDecimals:     codec.Encode[uint8](tokenDecimals),
-			},
-			1*isc.Million, // allowance necessary to cover the foundry creation SD
-		)
-		// NOTE here we know that the SN must be 1. An ethereum contract calling "FuncFoundryCreateNew" would have to save the return value of that function call and persis the obtained foundrySN into it's state
-		foundrySN := uint32(1)
-		nativeTokenID, err := foundryChain.GetNativeTokenIDByFoundrySN(foundrySN)
-		require.NoError(t, err)
-
-		// use the foundry owner ethereum account to mint tokens
-		sandboxCall(t, ethKey, foundryChainISCMagic,
-			accounts.Contract.Hname(),
-			accounts.FuncNativeTokenModifySupply.Hname(),
-			dict.Dict{
-				accounts.ParamFoundrySN:      codec.Encode(foundrySN),
-				accounts.ParamSupplyDeltaAbs: codec.Encode(supply), // mint the entire supply
-			},
-			1*isc.Million, // allowance necessary to cover the accounting UTXO created for a first time a new kind of NT is minted
-		)
-=======
+
+	env := InitEVM(t, true)
+
+	const (
+		tokenName         = "ERC20 Native Token Test"
+		tokenTickerSymbol = "ERC20NT"
+		tokenDecimals     = 8
+	)
+
+	foundryOwner, foundryOwnerAddr := env.solo.NewKeyPairWithFunds(env.solo.NewSeedFromIndex(1))
+	err := env.Chain.DepositBaseTokensToL2(env.solo.L1BaseTokens(foundryOwnerAddr)/2, foundryOwner)
+	require.NoError(t, err)
+
+	// need an alias to create a foundry; the easiest way is to create a "disposable" ISC chain
+	foundryChain, _ := env.solo.NewChainExt(foundryOwner, 0, "foundryChain")
+	// use an ethereum address to create the foundry
+	ethKey, ethAddr := foundryChain.EthereumAccountByIndexWithL2Funds(1)
+
 	// create a fake "env" to create a sandbox contractInstance for the foundry chain (I think we should change these creations to be more "functional" and less "OOP")
 	// TODO could be improved, but we cannot just do env.ISCMagicSandbox to create a sandbox of the foundry chain. Will keep it this way to minimize conflicts with the 2.0 branch
 	parsedABI, err := abi.JSON(strings.NewReader(iscmagic.SandboxABI))
@@ -1987,73 +1724,50 @@
 		},
 		1*isc.Million, // provide funds for cross-chain request SD
 	)
->>>>>>> e5caf138
-
-		// foundryChain itself will create a request targeting the test chain
-		// this request must be done by the foundry owner (the foundry creator in this case)
-		sandboxCall(t, ethKey, foundryChainISCMagic,
-			evm.Contract.Hname(),
-			evm.FuncRegisterERC20NativeTokenOnRemoteChain.Hname(),
-			dict.Dict{
-				evm.FieldFoundrySN:         codec.Encode[uint32](foundrySN),
-				evm.FieldTokenName:         codec.Encode[string](tokenName),
-				evm.FieldTokenTickerSymbol: codec.Encode[string](tokenTickerSymbol),
-				evm.FieldTokenDecimals:     codec.Encode[uint8](tokenDecimals),
-				evm.FieldTargetAddress:     codec.Encode[*cryptolib.Address](env.Chain.ChainID.AsAddress()), // the target chain is the test chain
+
+	// wait until the test chain handles the request, get the erc20 contract address on the test chain
+	var erc20addr common.Address
+	if !env.Chain.WaitUntil(func() bool {
+		res, err2 := env.Chain.CallView(evm.Contract.Name, evm.FuncGetERC20ExternalNativeTokenAddress.Name,
+			evm.FieldNativeTokenID, nativeTokenID[:],
+		)
+		require.NoError(t, err2)
+		if len(res[evm.FieldResult]) == 0 {
+			return false
+		}
+		copy(erc20addr[:], res[evm.FieldResult])
+		return true
+	}) {
+		require.FailNow(t, "could not get ERC20 address on target chain")
+	}
+
+	// m = keyISCMagic, e = prefixERC20ExternalNativeTokens
+	testdbhash.VerifyContractStateHash(env.solo, evm.Contract, "me", t.Name())
+
+	// send base tokens and the minted native tokens from the foundry chain EVM address to the test chain (same EVM address)
+
+	// save test chain current block, so we can know when it processes the transfer req
+	blockIndex := env.Chain.GetLatestBlockInfo().BlockIndex()
+
+	ethAgentID := isc.NewEthereumAddressAgentID(env.Chain.ChainID, ethAddr)
+	baseTokensToTransferOnTestChain := 10 * isc.Million
+	metadata := iscmagic.WrapISCSendMetadata(
+		isc.SendMetadata{
+			TargetContract: accounts.Contract.Hname(),
+			EntryPoint:     accounts.FuncTransferAllowanceTo.Hname(),
+			Params: dict.Dict{
+				accounts.ParamAgentID: codec.Encode(ethAgentID),
 			},
-			1*isc.Million, // provide funds for cross-chain request SD
-		)
-
-		// wait until the test chain handles the request, get the erc20 contract address on the test chain
-		var erc20addr common.Address
-		if !env.Chain.WaitUntil(func() bool {
-			res, err2 := env.Chain.CallView(evm.ViewGetERC20ExternalNativeTokenAddress.Message(nativeTokenID))
-			require.NoError(t, err2)
-			addrOptional := lo.Must(evm.ViewGetERC20ExternalNativeTokenAddress.Output.Decode(res))
-			if addrOptional == nil {
-				return false
-			}
-			erc20addr = *addrOptional
-			return true
-		}) {
-			require.FailNow(t, "could not get ERC20 address on target chain")
-		}
-
-		// m = keyISCMagic, e = prefixERC20ExternalNativeTokens
-		testdbhash.VerifyContractStateHash(env.solo, evm.Contract, "me", t.Name())
-
-		// send base tokens and the minted native tokens from the foundry chain EVM address to the test chain (same EVM address)
-
-		// save test chain current block, so we can know when it processes the transfer req
-		blockIndex := env.Chain.GetLatestBlockInfo().BlockIndex
-
-		ethAgentID := isc.NewEthereumAddressAgentID(env.Chain.ChainID, ethAddr)
-		baseTokensToTransferOnTestChain := 10 * isc.Million
-		metadata := iscmagic.WrapISCSendMetadata(
-			isc.SendMetadata{
-				Message: accounts.FuncTransferAllowanceTo.Message(ethAgentID),
-				Allowance: &isc.Assets{
-					BaseTokens: baseTokensToTransferOnTestChain,
-					NativeTokens: []*isc.NativeToken{
-						{ID: nativeTokenID, Amount: supply}, // specify the token to be transferred here
-					},
+			Allowance: &isc.Assets{
+				BaseTokens: baseTokensToTransferOnTestChain,
+				NativeTokens: []*iotago.NativeToken{
+					{ID: nativeTokenID, Amount: supply}, // specify the token to be transferred here
 				},
-				GasBudget: math.MaxUint64, // allow all gas that can be used
 			},
-		)
-
-<<<<<<< HEAD
-		_, err = foundryChainISCMagic.CallFn(
-			[]ethCallOptions{{sender: ethKey}},
-			"send",
-			env.Chain.ChainID.AsAddress(), // target of the "send" call is the test chain
-			iscmagic.WrapISCAssets(
-				&isc.Assets{
-					BaseTokens: baseTokensToTransferOnTestChain + 1*isc.Million, // must add some base tokens in order to pay for the gas on the target chain
-					NativeTokens: []*isc.NativeToken{
-						{ID: nativeTokenID, Amount: supply}, // specify the token to be transferred here
-					},
-=======
+			GasBudget: math.MaxUint64, // allow all gas that can be used
+		},
+	)
+
 	_, err = foundryChainISCMagic.CallFn(
 		[]ethCallOptions{{sender: ethKey}},
 		"send",
@@ -2063,53 +1777,15 @@
 				BaseTokens: baseTokensToTransferOnTestChain + 1*isc.Million, // must add some base tokens in order to pay for the gas on the target chain
 				NativeTokens: []*iotago.NativeToken{
 					{ID: nativeTokenID, Amount: supply}, // specify the token to be transferred here
->>>>>>> e5caf138
 				},
-			),
-			false,
-			metadata,
-			isc.SendOptions{},
-		)
-		require.NoError(t, err)
-
-<<<<<<< HEAD
-		// there must be a Transfer event emitted from the foundry chain's ERC20Coin contract
-		{
-			blockTxs := lo.Must(foundryChain.EVM().BlockByNumber(nil)).Transactions()
-			require.Len(t, blockTxs, 1)
-			tx := blockTxs[0]
-			receipt := foundryChain.EVM().TransactionReceipt(tx.Hash())
-			require.Len(t, receipt.Logs, 1)
-			checkTransferEventERC20(
-				t,
-				receipt.Logs[0],
-				iscmagic.ERC20CoinAddress(foundrySN),
-				ethAddr,
-				common.Address{},
-				supply,
-			)
-		}
-
-		// wait until chainB handles the request, assert it was processed successfully
-		env.Chain.WaitUntil(func() bool {
-			return env.Chain.GetLatestBlockInfo().BlockIndex > blockIndex
-		})
-		lastBlockReceipts := env.Chain.GetRequestReceiptsForBlock()
-		require.Len(t, lastBlockReceipts, 1)
-		require.Nil(t, lastBlockReceipts[0].Error)
-
-		erc20 := env.ERC20ExternalNativeTokens(ethKey, erc20addr)
-		testERC20Coin(
-			env,
-			erc20,
-			nativeTokenID,
-			tokenName, tokenTickerSymbol,
-			tokenDecimals,
-			supply,
-			ethAgentID,
-		)
-	*/
-=======
+			},
+		),
+		false,
+		metadata,
+		iscmagic.ISCSendOptions{},
+	)
+	require.NoError(t, err)
+
 	// there must be a Transfer event emitted from the foundry chain's ERC20NativeTokens contract
 	{
 		blockTxs := lo.Must(foundryChain.EVM().BlockByNumber(nil)).Transactions()
@@ -2145,7 +1821,6 @@
 		supply,
 		ethAgentID,
 	)
->>>>>>> e5caf138
 }
 
 func testERC20Coin(
@@ -2718,11 +2393,7 @@
 
 func TestSelfDestruct(t *testing.T) {
 	// NOTE: since EIP-6780 self-destruct was deprecated
-<<<<<<< HEAD
-	env := InitEVM(t)
-=======
-	env := InitEVM(t, false)
->>>>>>> e5caf138
+	env := InitEVM(t)
 	ethKey, _ := env.Chain.EthereumAccountByIndexWithL2Funds(0)
 
 	iscTest := env.deployISCTestContract(ethKey)
@@ -2754,11 +2425,7 @@
 }
 
 func TestSelfDestruct6780(t *testing.T) {
-<<<<<<< HEAD
-	env := InitEVM(t)
-=======
-	env := InitEVM(t, false)
->>>>>>> e5caf138
+	env := InitEVM(t)
 	ethKey, _ := env.Chain.EthereumAccountByIndexWithL2Funds(0)
 	iscTest := env.deployISCTestContract(ethKey)
 
@@ -3159,16 +2826,6 @@
 
 	err = env.evmChain.SendTransaction(tx)
 	require.NoError(t, err)
-<<<<<<< HEAD
-=======
-}
-
-func TestDisableMagicWrap(t *testing.T) {
-	envWithoutMagicWrap := InitEVM(t, false)
-	require.Nil(t, envWithoutMagicWrap.getCode(envWithoutMagicWrap.ERC20BaseTokens(nil).address))
-
-	envWithMagicWrap := InitEVM(t, true)
-	require.NotNil(t, envWithMagicWrap.getCode(envWithMagicWrap.ERC20BaseTokens(nil).address))
 }
 
 func TestEVMEventOnFailedL1Deposit(t *testing.T) {
@@ -3208,5 +2865,4 @@
 	// assert NO event is issued
 	logs := env.LastBlockEVMLogs()
 	require.Len(t, logs, 0)
->>>>>>> e5caf138
 }