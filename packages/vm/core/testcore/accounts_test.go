package testcore

import (
	"strconv"
	"testing"

	"github.com/samber/lo"
	"github.com/stretchr/testify/require"

	"github.com/iotaledger/wasp/clients/iota-go/iotaclient"
	"github.com/iotaledger/wasp/packages/coin"
	"github.com/iotaledger/wasp/packages/cryptolib"
	"github.com/iotaledger/wasp/packages/isc"
	"github.com/iotaledger/wasp/packages/kv/dict"
	"github.com/iotaledger/wasp/packages/parameters"
	"github.com/iotaledger/wasp/packages/solo"
	"github.com/iotaledger/wasp/packages/testutil/testdbhash"
	"github.com/iotaledger/wasp/packages/testutil/testmisc"
	"github.com/iotaledger/wasp/packages/vm"
	"github.com/iotaledger/wasp/packages/vm/core/accounts"
	"github.com/iotaledger/wasp/packages/vm/core/evm"
	"github.com/iotaledger/wasp/packages/vm/core/governance"
	"github.com/iotaledger/wasp/packages/vm/gas"
)

const BaseTokensDepositFee = 100

func TestDeposit(t *testing.T) {
	env := solo.New(t, &solo.InitOptions{})
	sender, _ := env.NewKeyPairWithFunds(env.NewSeedFromIndex(11))
	ch := env.NewChain()

	err := ch.DepositBaseTokensToL2(100_000, sender)
	require.NoError(t, err)

	rec := ch.LastReceipt()
	require.NotNil(t, rec)
	t.Logf("========= receipt: %s", rec)
	t.Logf("========= burn log:\n%s", rec.GasBurnLog)
}

// allowance shouldn't allow you to bypass gas fees.
func TestDepositCheatAllowance(t *testing.T) {
	env := solo.New(t, &solo.InitOptions{})
	sender, senderAddr := env.NewKeyPairWithFunds(env.NewSeedFromIndex(11))
	senderAgentID := isc.NewAddressAgentID(senderAddr)
	ch := env.NewChain()

	const baseTokensSent = 1 * isc.Million

	// send a request where allowance == assets - so that no base tokens are available outside allowance
	_, err := ch.PostRequestSync(
		solo.NewCallParams(accounts.FuncDeposit.Message()).
			AddBaseTokens(baseTokensSent).
			WithGasBudget(100_000).
			AddAllowanceBaseTokens(baseTokensSent),
		sender,
	)
	require.Error(t, err)

	rec := ch.LastReceipt()
	finalBalance := ch.L2BaseTokens(senderAgentID)
	require.Less(t, finalBalance, baseTokensSent)
	require.EqualValues(t, baseTokensSent, finalBalance+rec.GasFeeCharged)
}

func TestWithdrawEverything(t *testing.T) {
	env := solo.New(t, &solo.InitOptions{})
	sender, senderAddr := env.NewKeyPairWithFunds(env.NewSeedFromIndex(11))
	senderAgentID := isc.NewAddressAgentID(senderAddr)
	ch := env.NewChain()

	// deposit some base tokens to L2
	initialL1balance := ch.Env.L1BaseTokens(senderAddr)
	baseTokensToDepositToL2 := coin.Value(100_000)
	err := ch.DepositBaseTokensToL2(baseTokensToDepositToL2, sender)
	require.NoError(t, err)

	depositGasFee := ch.LastReceipt().GasFeeCharged
	l2balance := ch.L2BaseTokens(senderAgentID)

	// construct the request to estimate an withdrawal (leave a few tokens to pay for gas)
	req := solo.NewCallParams(accounts.FuncWithdraw.Message()).
		AddAllowance(isc.NewAssets(l2balance - 1000)).
		WithMaxAffordableGasBudget()

	_, estimate, err := ch.EstimateGasOffLedger(req, sender)
	require.NoError(t, err)

	// set the allowance to the maximum possible value
	req = req.WithAllowance(isc.NewAssets(l2balance - estimate.GasFeeCharged)).
		WithGasBudget(estimate.GasBurned)

	// retry the estimation (fee will be lower when writing "0" to the user account, instead of some positive number)
	_, estimate2, err := ch.EstimateGasOffLedger(req, sender)
	require.NoError(t, err)

	// set the allowance to the maximum possible value
	req = req.WithAllowance(isc.NewAssets(l2balance - estimate2.GasFeeCharged)).
		WithGasBudget(estimate2.GasBurned)

	_, err = ch.PostRequestOffLedger(req, sender)
	require.NoError(t, err)

	withdrawalGasFee := ch.LastReceipt().GasFeeCharged
	finalL1Balance := ch.Env.L1BaseTokens(senderAddr)
	finalL2Balance := ch.L2BaseTokens(senderAgentID)

	// ensure everything was withdrawn
	require.EqualValues(t, initialL1balance, finalL1Balance+depositGasFee+withdrawalGasFee)
	require.Zero(t, finalL2Balance)
}

// func TestFoundries(t *testing.T) {
// 	var env *solo.Solo
// 	var ch *solo.Chain
// 	var senderKeyPair *cryptolib.KeyPair
// 	var senderAddr *cryptolib.Address
// 	var senderAgentID isc.AgentID

// 	initTest := func() {
// 		env = solo.New(t, &solo.InitOptions{})
// 		ch, _ = env.NewChainExt(nil, 10*isc.Million, "chain1", evm.DefaultChainID, governance.DefaultBlockKeepAmount)
// 		senderKeyPair, senderAddr = env.NewKeyPairWithFunds(env.NewSeedFromIndex(10))
// 		senderAgentID = isc.NewAddressAgentID(senderAddr)

// 		ch.MustDepositBaseTokensToL2(10*isc.Million, senderKeyPair)
// 	}
// 	t.Run("newFoundry fails when no allowance is provided", func(t *testing.T) {
// 		env = solo.New(t, &solo.InitOptions{})
// 		ch, _ = env.NewChainExt(nil, 100_000, "chain1", evm.DefaultChainID, governance.DefaultBlockKeepAmount)

// 		var ts iotago.TokenScheme = &iotago.SimpleTokenScheme{MaximumSupply: coin.Value(1), MintedTokens: coin.Zero, MeltedTokens: coin.Zero}
// 		req := solo.NewCallParams(accounts.FuncNativeTokenCreate.Message(
// 			isc.NewIRC30NativeTokenMetadata("TEST", "TEST", 8),
// 			&ts,
// 		)).AddBaseTokens(2 * isc.Million).WithGasBudget(math.MaxUint64)
// 		_, err := ch.PostRequestSync(req, nil)
// 		require.Error(t, err)
// 		// it succeeds when allowance is added
// 		_, err = ch.PostRequestSync(req.AddAllowanceBaseTokens(1*isc.Million), nil)
// 		require.NoError(t, err)
// 	})

// 	t.Run("newFoundry overrides bad melted/minted token counters in tokenscheme", func(t *testing.T) {
// 		env = solo.New(t, &solo.InitOptions{})
// 		ch, _ = env.NewChainExt(nil, 100_000, "chain1", evm.DefaultChainID, governance.DefaultBlockKeepAmount)

// 		var ts iotago.TokenScheme = &iotago.SimpleTokenScheme{MaximumSupply: coin.Value(1), MintedTokens: coin.Value(10), MeltedTokens: coin.Value(10)}
// 		req := solo.NewCallParams(accounts.FuncNativeTokenCreate.Message(
// 			isc.NewIRC30NativeTokenMetadata("TEST", "TEST", 8),
// 			&ts,
// 		)).AddBaseTokens(2 * isc.Million).WithGasBudget(math.MaxUint64)
// 		_, err := ch.PostRequestSync(req.AddAllowanceBaseTokens(1*isc.Million), nil)
// 		require.NoError(t, err)
// 	})
// 	t.Run("supply 10", func(t *testing.T) {
// 		initTest()
// 		sn, _, err := ch.NewNativeTokenParams(coin.Value(10)).
// 			WithUser(senderKeyPair).
// 			CreateFoundry()
// 		require.NoError(t, err)
// 		require.EqualValues(t, 1, int(sn))
// 	})
// 	t.Run("supply 1", func(t *testing.T) {
// 		initTest()
// 		sn, _, err := ch.NewNativeTokenParams(coin.Value(1)).
// 			WithUser(senderKeyPair).
// 			CreateFoundry()
// 		require.NoError(t, err)
// 		require.EqualValues(t, 1, sn)
// 	})
// 	t.Run("supply 0", func(t *testing.T) {
// 		initTest()
// 		_, _, err := ch.NewNativeTokenParams(coin.Value(0)).
// 			WithUser(senderKeyPair).
// 			CreateFoundry()
// 		testmisc.RequireErrorToBe(t, err, vm.ErrCreateFoundryMaxSupplyMustBePositive)
// 	})
// 	t.Run("supply max possible", func(t *testing.T) {
// 		initTest()
// 		sn, _, err := ch.NewNativeTokenParams(coin.MaxValue).
// 			WithUser(senderKeyPair).
// 			CreateFoundry()
// 		require.NoError(t, err)
// 		require.EqualValues(t, 1, sn)
// 	})
// 	t.Run("max supply 10, mintTokens 5", func(t *testing.T) {
// 		initTest()
// 		sn, nativeTokenID, err := ch.NewNativeTokenParams(coin.Value(10)).
// 			WithUser(senderKeyPair).
// 			CreateFoundry()
// 		require.NoError(t, err)
// 		require.EqualValues(t, 1, sn)
// 		ch.AssertL2Coins(senderAgentID, nativeTokenID, coin.Zero)
// 		ch.AssertL2TotalCoins(nativeTokenID, coin.Zero)

// 		err = ch.SendFromL1ToL2AccountBaseTokens(BaseTokensDepositFee, 1000, accounts.CommonAccount(), senderKeyPair)
// 		require.NoError(t, err)
// 		t.Logf("common account base tokens = %d before mint", ch.L2CommonAccountBaseTokens())

// 		err = ch.MintTokens(sn, coin.Value(5), senderKeyPair)
// 		require.NoError(t, err)

// 		ch.AssertL2Coins(senderAgentID, nativeTokenID, coin.Value(5))
// 		ch.AssertL2TotalCoins(nativeTokenID, coin.Value(5))

// 		testdbhash.VerifyContractStateHash(env, accounts.Contract, "", t.Name())
// 	})
// 	t.Run("max supply 1, mintTokens 1", func(t *testing.T) {
// 		initTest()
// 		sn, nativeTokenID, err := ch.NewNativeTokenParams(coin.Value(1)).
// 			WithUser(senderKeyPair).
// 			CreateFoundry()
// 		require.NoError(t, err)
// 		require.EqualValues(t, 1, sn)
// 		ch.AssertL2Coins(senderAgentID, nativeTokenID, coin.Zero)
// 		ch.AssertL2TotalCoins(nativeTokenID, coin.Zero)

// 		err = ch.SendFromL1ToL2AccountBaseTokens(BaseTokensDepositFee, 1000, accounts.CommonAccount(), senderKeyPair)
// 		require.NoError(t, err)
// 		err = ch.MintTokens(sn, coin.Value(1), senderKeyPair)
// 		require.NoError(t, err)

// 		ch.AssertL2Coins(senderAgentID, nativeTokenID, coin.Value(1))
// 		ch.AssertL2TotalCoins(nativeTokenID, coin.Value(1))
// 	})

// 	t.Run("max supply 1, mintTokens 2", func(t *testing.T) {
// 		initTest()
// 		sn, nativeTokenID, err := ch.NewNativeTokenParams(coin.Value(1)).
// 			WithUser(senderKeyPair).
// 			CreateFoundry()
// 		require.NoError(t, err)
// 		require.EqualValues(t, 1, sn)

// 		err = ch.MintTokens(sn, coin.Value(2), senderKeyPair)
// 		testmisc.RequireErrorToBe(t, err, vm.ErrNativeTokenSupplyOutOffBounds)

// 		ch.AssertL2Coins(senderAgentID, nativeTokenID, coin.Zero)
// 		ch.AssertL2TotalCoins(nativeTokenID, coin.Zero)
// 		// })
// 		t.Run("max supply 1000, mintTokens 500_500_1", func(t *testing.T) {
// 			initTest()
// 			sn, nativeTokenID, err := ch.NewNativeTokenParams(coin.Value(1000)).
// 				WithUser(senderKeyPair).
// 				CreateFoundry()
// 			require.NoError(t, err)
// 			require.EqualValues(t, 1, sn)

// 			err = ch.SendFromL1ToL2AccountBaseTokens(BaseTokensDepositFee, 1000, accounts.CommonAccount(), senderKeyPair)
// 			require.NoError(t, err)
// 			err = ch.MintTokens(sn, coin.Value(500), senderKeyPair)
// 			require.NoError(t, err)
// 			ch.AssertL2Coins(senderAgentID, nativeTokenID, coin.Value(500))
// 			ch.AssertL2TotalCoins(nativeTokenID, coin.Value(500))

// 			err = ch.MintTokens(sn, coin.Value(500), senderKeyPair)
// 			require.NoError(t, err)
// 			ch.AssertL2Coins(senderAgentID, nativeTokenID, coin.Value(1000))
// 			ch.AssertL2TotalCoins(nativeTokenID, coin.Value(1000))

// 			err = ch.MintTokens(sn, coin.Value(1), senderKeyPair)
// 			testmisc.RequireErrorToBe(t, err, vm.ErrNativeTokenSupplyOutOffBounds)

// 			ch.AssertL2Coins(senderAgentID, nativeTokenID, coin.Value(1000))
// 			ch.AssertL2TotalCoins(nativeTokenID, coin.Value(1000))
// 		})
// 		t.Run("max supply MaxUint256, mintTokens MaxUint256_1", func(t *testing.T) {
// 			initTest()
// 			sn, nativeTokenID, err := ch.NewNativeTokenParams(coin.MaxValue).
// 				WithUser(senderKeyPair).
// 				CreateFoundry()
// 			require.NoError(t, err)
// 			require.EqualValues(t, 1, sn)

// 			err = ch.SendFromL1ToL2AccountBaseTokens(BaseTokensDepositFee, 1000, accounts.CommonAccount(), senderKeyPair)
// 			require.NoError(t, err)
// 			err = ch.MintTokens(sn, coin.MaxValue, senderKeyPair)
// 			require.NoError(t, err)
// 			ch.AssertL2Coins(senderAgentID, nativeTokenID, coin.MaxValue)

// 			err = ch.MintTokens(sn, coin.Value(1), senderKeyPair)
// 			testmisc.RequireErrorToBe(t, err, vm.ErrOverflow)

// 			ch.AssertL2Coins(senderAgentID, nativeTokenID, coin.MaxValue)
// 			ch.AssertL2TotalCoins(nativeTokenID, coin.MaxValue)
// 		})
// 		t.Run("max supply 100, destroy fail", func(t *testing.T) {
// 			initTest()
// 			sn, nativeTokenID, err := ch.NewNativeTokenParams(coin.MaxValue).
// 				WithUser(senderKeyPair).
// 				CreateFoundry()
// 			require.NoError(t, err)
// 			require.EqualValues(t, 1, sn)

// 			err = ch.DestroyTokensOnL2(nativeTokenID, coin.Value(1), senderKeyPair)
// 			testmisc.RequireErrorToBe(t, err, accounts.ErrNotEnoughFunds)
// 			ch.AssertL2Coins(senderAgentID, nativeTokenID, coin.Zero)
// 			ch.AssertL2TotalCoins(nativeTokenID, coin.Zero)
// 		})
// 		t.Run("max supply 100, mint_20, destroy_10", func(t *testing.T) {
// 			initTest()
// 			sn, nativeTokenID, err := ch.NewNativeTokenParams(coin.Value(100)).
// 				WithUser(senderKeyPair).
// 				CreateFoundry()
// 			require.NoError(t, err)
// 			require.EqualValues(t, 1, sn)

// 			out, err := ch.GetFoundryOutput(1)
// 			require.NoError(t, err)
// 			require.EqualValues(t, out.MustNativeTokenID(), nativeTokenID)
// 			ch.AssertL2Coins(senderAgentID, nativeTokenID, coin.Zero)
// 			ch.AssertL2TotalCoins(nativeTokenID, coin.Zero)

// 			err = ch.SendFromL1ToL2AccountBaseTokens(BaseTokensDepositFee, 1000, accounts.CommonAccount(), senderKeyPair)
// 			require.NoError(t, err)
// 			err = ch.MintTokens(sn, coin.Value(20), senderKeyPair)
// 			require.NoError(t, err)
// 			ch.AssertL2Coins(senderAgentID, nativeTokenID, coin.Value(20))
// 			ch.AssertL2TotalCoins(nativeTokenID, coin.Value(20))

// 			err = ch.DestroyTokensOnL2(nativeTokenID, coin.Value(10), senderKeyPair)
// 			require.NoError(t, err)
// 			ch.AssertL2TotalCoins(nativeTokenID, coin.Value(10))
// 			ch.AssertL2Coins(senderAgentID, nativeTokenID, coin.Value(10))
// 		})
// 		t.Run("max supply 1000000, mint_1000000, destroy_1000000", func(t *testing.T) {
// 			initTest()
// 			sn, nativeTokenID, err := ch.NewNativeTokenParams(coin.Value(1_000_000)).
// 				WithUser(senderKeyPair).
// 				CreateFoundry()
// 			require.NoError(t, err)
// 			require.EqualValues(t, 1, sn)

// 			out, err := ch.GetFoundryOutput(1)
// 			require.NoError(t, err)
// 			require.EqualValues(t, out.MustNativeTokenID(), nativeTokenID)
// 			ch.AssertL2Coins(senderAgentID, nativeTokenID, coin.Value(0))
// 			ch.AssertL2TotalCoins(nativeTokenID, coin.Value(0))

// 			err = ch.SendFromL1ToL2AccountBaseTokens(BaseTokensDepositFee, 1000, accounts.CommonAccount(), senderKeyPair)
// 			require.NoError(t, err)
// 			err = ch.MintTokens(sn, coin.Value(1_000_000), senderKeyPair)
// 			require.NoError(t, err)
// 			ch.AssertL2Coins(senderAgentID, nativeTokenID, coin.Value(1_000_000))
// 			ch.AssertL2TotalCoins(nativeTokenID, coin.Value(1_000_000))
// 			out, err = ch.GetFoundryOutput(1)
// 			require.NoError(t, err)
// 			ts := util.MustTokenScheme(out.TokenScheme)
// 			require.True(t, coin.Value(1_000_000).Cmp(ts.MintedTokens) == 0)

// 			// FIXME bug iotago can't destroy foundry
// 			// err = destroyTokens(sn, coin.Value(1000000))
// 			// require.NoError(t, err)
// 			// ch.AssertL2TotalCoins(nativeTokenID, coin.Zero)
// 			// ch.AssertL2Coins(userAgentID, nativeTokenID, coin.Zero)
// 			// out, err = ch.GetFoundryOutput(1)
// 			// require.NoError(t, err)
// 			// require.True(t, coin.Zero.Cmp(out.MintedTokens) == 0)
// 		})
// 		t.Run("10 foundries", func(t *testing.T) {
// 			initTest()
// 			ch.MustDepositBaseTokensToL2(50_000_000, senderKeyPair)
// 			nativeTokenIDs := make([]isc.NativeTokenID, 11)
// 			for sn := uint32(1); sn <= 10; sn++ {
// 				snBack, nativeTokenID, err := ch.NewNativeTokenParams(coin.Value(int64(sn + 1))).
// 					WithUser(senderKeyPair).
// 					CreateFoundry()
// 				nativeTokenIDs[sn] = nativeTokenID
// 				require.NoError(t, err)
// 				require.EqualValues(t, int(sn), int(snBack))
// 				ch.AssertL2Coins(senderAgentID, nativeTokenID, coin.Zero)
// 				ch.AssertL2TotalCoins(nativeTokenID, coin.Zero)
// 			}
// 			// mint max supply from each
// 			ch.MustDepositBaseTokensToL2(50_000_000, senderKeyPair)
// 			for sn := uint32(1); sn <= 10; sn++ {
// 				err := ch.MintTokens(sn, coin.Value(int64(sn+1)), senderKeyPair)
// 				require.NoError(t, err)

// 				out, err := ch.GetFoundryOutput(sn)
// 				require.NoError(t, err)

// 				require.EqualValues(t, sn, out.SerialNumber)
// 				ts := util.MustTokenScheme(out.TokenScheme)
// 				require.True(t, ts.MaximumSupply.Cmp(coin.Value(int64(sn+1))) == 0)
// 				require.True(t, ts.MintedTokens.Cmp(coin.Value(int64(sn+1))) == 0)
// 				nativeTokenID := out.MustNativeTokenID()

// 				ch.AssertL2Coins(senderAgentID, nativeTokenID, coin.Value(int64(sn+1)))
// 				ch.AssertL2TotalCoins(nativeTokenID, coin.Value(int64(sn+1)))
// 			}
// 			// destroy 1 token of each nativeTokenID
// 			for sn := uint32(1); sn <= 10; sn++ {
// 				err := ch.DestroyTokensOnL2(nativeTokenIDs[sn], coin.Value(1), senderKeyPair)
// 				require.NoError(t, err)
// 			}
// 			// check balances
// 			for sn := uint32(1); sn <= 10; sn++ {
// 				out, err := ch.GetFoundryOutput(sn)
// 				require.NoError(t, err)

// 				require.EqualValues(t, sn, out.SerialNumber)
// 				ts := util.MustTokenScheme(out.TokenScheme)
// 				require.True(t, ts.MaximumSupply.Cmp(coin.Value(int64(sn+1))) == 0)
// 				require.True(t, coin.Value(0).Sub(ts.MintedTokens, ts.MeltedTokens).Cmp(coin.Value(int64(sn))) == 0)
// 				nativeTokenID := out.MustNativeTokenID()

// 				ch.AssertL2Coins(senderAgentID, nativeTokenID, coin.Value(int64(sn)))
// 				ch.AssertL2TotalCoins(nativeTokenID, coin.Value(int64(sn)))
// 			}
// 		})
// 	})
// 	t.Run("constant storage deposit to hold a token UTXO", func(t *testing.T) {
// 		initTest()
// 		// create a foundry for the maximum amount of tokens possible
// 		sn, nativeTokenID, err := ch.NewNativeTokenParams(coin.MaxValue).
// 			WithUser(senderKeyPair).
// 			CreateFoundry()
// 		require.NoError(t, err)

// 		err = ch.SendFromL1ToL2AccountBaseTokens(BaseTokensDepositFee, 1, accounts.CommonAccount(), senderKeyPair)
// 		require.NoError(t, err)
// 		x := ch.L2CommonAccountBaseTokens()
// 		t.Logf("common account base tokens = %d before mint", x)

// 		big1 := coin.Value(1)
// 		err = ch.MintTokens(sn, big1, senderKeyPair)
// 		require.NoError(t, err)

// 		ch.AssertL2Coins(senderAgentID, nativeTokenID, big1)
// 		ch.AssertL2TotalCoins(nativeTokenID, big1)
// 		ownerBal1 := ch.L2Assets(ch.OriginatorAgentID)
// 		commonAccountBalanceBeforeLastMint := ch.L2CommonAccountBaseTokens()

// 		// after minting 1 token, try to mint the remaining tokens
// 		allOtherTokens := new(big.Int).Set(coin.MaxValue)
// 		allOtherTokens = allOtherTokens.Sub(allOtherTokens, big1)

// 		err = ch.MintTokens(sn, allOtherTokens, senderKeyPair)
// 		require.NoError(t, err)

// 		commonAccountBalanceAfterLastMint := ch.L2CommonAccountBaseTokens()
// 		require.Equal(t, commonAccountBalanceAfterLastMint, commonAccountBalanceBeforeLastMint)
// 		// assert that no extra base tokens were used for the storage deposit
// 		ownerBal2 := ch.L2Assets(ch.OriginatorAgentID)
// 		receipt := ch.LastReceipt()
// 		require.Equal(t, ownerBal1.BaseTokens+receipt.GasFeeCharged, ownerBal2.BaseTokens)
// 	})
// 	t.Run("newFoundry exposes foundry serial number in event", func(t *testing.T) {
// 		initTest()
// 		sn, _, err := ch.NewNativeTokenParams(coin.MaxValue).
// 			WithUser(senderKeyPair).
// 			CreateFoundry()
// 		require.NoError(t, err)
// 		require.EqualValues(t, 1, sn)

// 		events, err := ch.GetEventsForContract(accounts.Contract.Name)
// 		require.NoError(t, err)
// 		require.Len(t, events, 1)
// 		sn, err = codec.Decode[uint32](events[0].Payload)
// 		require.NoError(t, err)
// 		require.EqualValues(t, 1, sn)
// 	})
// }

func TestAccountBalances(t *testing.T) {
	env := solo.New(t)

	chainOwner, chainOwnerAddr := env.NewKeyPairWithFunds(env.NewSeedFromIndex(10))
	chainOwnerAgentID := isc.NewAddressAgentID(chainOwnerAddr)

	sender, senderAddr := env.NewKeyPairWithFunds(env.NewSeedFromIndex(11))
	senderAgentID := isc.NewAddressAgentID(senderAddr)

	l1BaseTokens := func(addr *cryptolib.Address) coin.Value { return env.L1BaseTokens(addr) }
	totalBaseTokens := l1BaseTokens(chainOwnerAddr) + l1BaseTokens(senderAddr)

	ch, _ := env.NewChainExt(chainOwner, 0, "chain1", evm.DefaultChainID, governance.DefaultBlockKeepAmount)

	totalGasFeeCharged := coin.Value(0)

	checkBalance := func() {
		require.EqualValues(t,
			totalBaseTokens,
			l1BaseTokens(chainOwnerAddr)+l1BaseTokens(senderAddr)+l1BaseTokens(ch.ChainID.AsAddress()),
		)

		anchor := ch.GetAnchorOutputFromL1().GetAliasOutput()
		require.EqualValues(t, l1BaseTokens(ch.ChainID.AsAddress()), anchor.Deposit())

		require.LessOrEqual(t, len(ch.L2Accounts()), 3)

		bi := ch.GetLatestBlockInfo()

		var anchorSD coin.Value = coin.Value(parameters.L1().Protocol.RentStructure.MinRent(anchor))
		require.EqualValues(t,
			anchor.Deposit(),
			anchorSD+ch.L2BaseTokens(chainOwnerAgentID)+ch.L2BaseTokens(senderAgentID)+ch.L2BaseTokens(accounts.CommonAccount()),
		)

		totalGasFeeCharged += bi.GasFeeCharged
		require.EqualValues(t,
			iotaclient.FundsFromFaucetAmount+totalGasFeeCharged-anchorSD,
			l1BaseTokens(chainOwnerAddr)+ch.L2BaseTokens(chainOwnerAgentID)+ch.L2BaseTokens(accounts.CommonAccount()),
		)
		require.EqualValues(t,
			iotaclient.FundsFromFaucetAmount-totalGasFeeCharged,
			l1BaseTokens(senderAddr)+ch.L2BaseTokens(senderAgentID),
		)
	}

	// preload sender account with base tokens in order to be able to pay for gas fees
	err := ch.DepositBaseTokensToL2(100_000, sender)
	require.NoError(t, err)

	checkBalance()
}

type testParams struct {
	env               *solo.Solo
	chainOwner        *cryptolib.KeyPair
	chainOwnerAddr    *cryptolib.Address
	chainOwnerAgentID isc.AgentID
	user              *cryptolib.KeyPair
	userAddr          *cryptolib.Address
	userAgentID       isc.AgentID
	ch                *solo.Chain
	req               *solo.CallParams
	sn                uint32
	coinType          coin.Type
}

func initDepositTest(t *testing.T, originParams dict.Dict, initLoad ...coin.Value) *testParams {
	ret := &testParams{}
	ret.env = solo.New(t, &solo.InitOptions{Debug: true, PrintStackTrace: true})

	ret.chainOwner, ret.chainOwnerAddr = ret.env.NewKeyPairWithFunds(ret.env.NewSeedFromIndex(10))
	ret.chainOwnerAgentID = isc.NewAddressAgentID(ret.chainOwnerAddr)
	ret.user, ret.userAddr = ret.env.NewKeyPairWithFunds(ret.env.NewSeedFromIndex(11))
	ret.userAgentID = isc.NewAddressAgentID(ret.userAddr)

	initBaseTokens := coin.Value(0)
	if len(initLoad) != 0 {
		initBaseTokens = initLoad[0]
	}
	ret.ch, _ = ret.env.NewChainExt(ret.chainOwner, initBaseTokens, "chain1", evm.DefaultChainID, governance.DefaultBlockKeepAmount)

	ret.req = solo.NewCallParams(accounts.FuncDeposit.Message())
	return ret
}

func (v *testParams) createFoundryAndMint(maxSupply, amount coin.Value) (uint32, coin.Type) {
	sn, nativeTokenID, err := v.ch.NewNativeTokenParams(maxSupply).
		WithUser(v.user).
		CreateFoundry()
	require.NoError(v.env.T, err)
	// mint some tokens for the user
	err = v.ch.MintTokens(sn, amount, v.user)
	require.NoError(v.env.T, err)
	// check the balance of the user
	v.ch.AssertL2Coins(v.userAgentID, nativeTokenID, amount)
	require.True(v.env.T, v.ch.L2BaseTokens(v.userAgentID) > 100) // must be some coming from storage deposits
	return sn, nativeTokenID
}

func TestDepositBaseTokens(t *testing.T) {
	// the test check how request transaction construction functions adjust base tokens to the minimum needed for the
	// storage deposit. If storage deposit is 185, anything below that fill be topped up to 185, above that no adjustment is needed
	for _, addBaseTokens := range []coin.Value{0, 50, 150, 200, 1000} {
		t.Run("add base tokens "+strconv.Itoa(int(addBaseTokens)), func(t *testing.T) {
			v := initDepositTest(t, nil)
			v.req.WithGasBudget(100_000)
			_, estimateRec, err := v.ch.EstimateGasOnLedger(v.req, v.user)
			require.NoError(t, err)

			v.req.WithGasBudget(estimateRec.GasBurned)

			v.req = v.req.AddBaseTokens(addBaseTokens)
			tx, _, err := v.ch.PostRequestSyncTx(v.req, v.user)
			require.NoError(t, err)
			rec := v.ch.LastReceipt()

			storageDeposit := parameters.L1().Protocol.RentStructure.MinRent(tx.Essence.Outputs[0])
			t.Logf("byteCost = %d", storageDeposit)

			adjusted := addBaseTokens
			if adjusted < storageDeposit {
				adjusted = storageDeposit
			}
			require.True(t, rec.GasFeeCharged <= adjusted)
			v.ch.AssertL2BaseTokens(v.userAgentID, adjusted-rec.GasFeeCharged)
		})
	}
}

// initWithdrawTest creates foundry with 1_000_000 of max supply and mint 100 tokens to user's account
func initWithdrawTest(t *testing.T, initLoad ...coin.Value) *testParams {
	v := initDepositTest(t, nil, initLoad...)
	v.ch.MustDepositBaseTokensToL2(2*isc.Million, v.user)
	// create foundry and mint 100 tokens
	v.sn, v.nativeTokenID = v.createFoundryAndMint(coin.Value(1_000_000), coin.Value(100))
	// prepare request parameters to withdraw everything what is in the account
	// do not run the request yet
	v.req = solo.NewCallParams(accounts.FuncWithdraw.Message()).
		AddBaseTokens(12000).
		WithGasBudget(100_000)
	v.printBalances("BEGIN")
	return v
}

func (v *testParams) printBalances(prefix string) {
	v.env.T.Logf("%s: user L1 base tokens: %d", prefix, v.env.L1BaseTokens(v.userAddr))
	v.env.T.Logf("%s: user L1 tokens: %s : %d", prefix, v.coinType, v.env.L1CoinBalance(v.userAddr, v.coinType))
	v.env.T.Logf("%s: user L2: %s", prefix, v.ch.L2Assets(v.userAgentID))
	v.env.T.Logf("%s: common account L2: %s", prefix, v.ch.L2CommonAccountAssets())
}

func TestWithdrawDepositNativeTokens(t *testing.T) {
	t.Run("withdraw with empty", func(t *testing.T) {
		v := initWithdrawTest(t, 2*isc.Million)
		_, err := v.ch.PostRequestSync(v.req, v.user)
		testmisc.RequireErrorToBe(t, err, "not enough allowance")
	})
	t.Run("withdraw not enough for storage deposit", func(t *testing.T) {
		v := initWithdrawTest(t, 2*isc.Million)
		v.req.AddAllowanceCoins(v.coinType, 10)
		_, err := v.ch.PostRequestSync(v.req, v.user)
		testmisc.RequireErrorToBe(t, err, accounts.ErrNotEnoughBaseTokensForStorageDeposit)
	})
	t.Run("withdraw almost all", func(t *testing.T) {
		v := initWithdrawTest(t, 2*isc.Million)
		// we want to withdraw as many base tokens as possible, so we add 300 because some more will come
		// with assets attached to the 'withdraw' request. However, withdraw all is not possible due to gas
		toWithdraw := v.ch.L2Assets(v.userAgentID).AddBaseTokens(200)
		t.Logf("assets to withdraw: %s", toWithdraw.String())
		// withdraw all tokens to L1, but we do not add base tokens to allowance, so not enough for storage deposit
		v.req.AddAllowance(toWithdraw)
		v.req.AddBaseTokens(BaseTokensDepositFee)
		_, err := v.ch.PostRequestSync(v.req, v.user)
		require.NoError(t, err)
		v.printBalances("END")
	})
	t.Run("mint withdraw destroy fail", func(t *testing.T) {
		v := initWithdrawTest(t, 2*isc.Million)
		allSenderAssets := v.ch.L2Assets(v.userAgentID)
		v.req.AddAllowance(allSenderAssets)
		v.req.AddBaseTokens(BaseTokensDepositFee)
		_, err := v.ch.PostRequestSync(v.req, v.user)
		require.NoError(t, err)

		v.printBalances("AFTER MINT")
		v.env.AssertL1Coins(v.userAddr, v.coinType, coin.Value(100))

		// should fail because those tokens are not on the user's on chain account
		err = v.ch.DestroyTokensOnL2(v.coinType, coin.Value(50), v.user)
		testmisc.RequireErrorToBe(t, err, accounts.ErrNotEnoughFunds)
		v.env.AssertL1Coins(v.userAddr, v.coinType, coin.Value(100))
		v.printBalances("AFTER DESTROY")
	})
	t.Run("mint withdraw destroy success 1", func(t *testing.T) {
		v := initWithdrawTest(t, 2*isc.Million)

		allSenderAssets := v.ch.L2Assets(v.userAgentID)
		v.req.AddAllowance(allSenderAssets)
		v.req.AddBaseTokens(BaseTokensDepositFee)
		_, err := v.ch.PostRequestSync(v.req, v.user)
		require.NoError(t, err)
		v.printBalances("AFTER MINT")
		v.env.AssertL1Coins(v.userAddr, v.coinType, coin.Value(100))
		v.ch.AssertL2Coins(v.userAgentID, v.coinType, coin.Value(0))

		err = v.ch.DepositAssetsToL2(isc.NewEmptyAssets().AddCoin(v.coinType, coin.Value(50)), v.user)
		require.NoError(t, err)
		v.env.AssertL1Coins(v.userAddr, v.coinType, coin.Value(50))
		v.ch.AssertL2Coins(v.userAgentID, v.coinType, coin.Value(50))
		v.ch.AssertL2TotalCoins(v.coinType, coin.Value(50))
		v.printBalances("AFTER DEPOSIT")

		err = v.ch.DestroyTokensOnL2(v.coinType, coin.Value(49), v.user)
		require.NoError(t, err)
		v.ch.AssertL2Coins(v.userAgentID, v.coinType, coin.Value(1))
		v.env.AssertL1Coins(v.userAddr, v.coinType, coin.Value(50))
		v.printBalances("AFTER DESTROY")

		// sent the last 50 tokens to an evm account
		_, someEthereumAddr := solo.NewEthereumAccount()
		someEthereumAgentID := isc.NewEthereumAddressAgentID(v.ch.ChainID, someEthereumAddr)

		err = v.ch.TransferAllowanceTo(isc.NewEmptyAssets().AddCoin(v.coinType, coin.Value(50)),
			someEthereumAgentID,
			v.user,
		)
		require.NoError(t, err)
		v.ch.AssertL2Coins(v.userAgentID, v.coinType, coin.Value(1))
		v.env.AssertL1Coins(v.userAddr, v.coinType, coin.Value(0))
		v.ch.AssertL2Coins(someEthereumAgentID, v.coinType, coin.Value(50))
	})
	t.Run("unwrap use case", func(t *testing.T) {
		v := initWithdrawTest(t, 2*isc.Million)
		allSenderAssets := v.ch.L2Assets(v.userAgentID)
		v.req.AddAllowance(allSenderAssets)
		v.req.AddBaseTokens(BaseTokensDepositFee)
		_, err := v.ch.PostRequestSync(v.req, v.user)
		require.NoError(t, err)
		v.printBalances("AFTER MINT")
		v.env.AssertL1Coins(v.userAddr, v.coinType, coin.Value(100))
		v.ch.AssertL2Coins(v.userAgentID, v.coinType, coin.Value(0))

		err = v.ch.DepositAssetsToL2(isc.NewEmptyAssets().AddCoin(v.coinType, coin.Value(1)), v.user)
		require.NoError(t, err)
		v.printBalances("AFTER DEPOSIT 1")

		err = v.ch.DestroyTokensOnL1(v.coinType, coin.Value(49), v.user)
		require.NoError(t, err)
		v.printBalances("AFTER DESTROY")
		v.ch.AssertL2Coins(v.userAgentID, v.coinType, coin.Value(1))
		v.env.AssertL1Coins(v.userAddr, v.coinType, coin.Value(50))
	})
	t.Run("unwrap use case 2", func(t *testing.T) {
		v := initWithdrawTest(t, 2*isc.Million)
		allSenderAssets := v.ch.L2Assets(v.userAgentID)
		v.req.AddAllowance(allSenderAssets)
		v.req.AddBaseTokens(BaseTokensDepositFee)
		_, err := v.ch.PostRequestSync(v.req, v.user)
		require.NoError(t, err)
		v.printBalances("AFTER MINT")
		// no tokens on chain
		v.env.AssertL1Coins(v.userAddr, v.coinType, coin.Value(100))
		v.ch.AssertL2Coins(v.userAgentID, v.coinType, coin.Value(0))

		// deposit and destroy on the same req (chain currently doesn't have an internal UTXO for this tokenID)
		err = v.ch.DestroyTokensOnL1(v.coinType, coin.Value(49), v.user)
		require.NoError(t, err)
		v.printBalances("AFTER DESTROY")
		v.ch.AssertL2Coins(v.userAgentID, v.coinType, coin.Value(0))
		v.env.AssertL1Coins(v.userAddr, v.coinType, coin.Value(51))
	})
	t.Run("mint withdraw destroy fail", func(t *testing.T) {
		v := initWithdrawTest(t, 2*isc.Million)
		allSenderAssets := v.ch.L2Assets(v.userAgentID)
		v.req.AddAllowance(allSenderAssets)
		v.req.AddBaseTokens(BaseTokensDepositFee)
		_, err := v.ch.PostRequestSync(v.req, v.user)
		require.NoError(t, err)

		v.printBalances("AFTER MINT")
		v.env.AssertL1Coins(v.userAddr, v.coinType, coin.Value(100))
		v.ch.AssertL2Coins(v.userAgentID, v.coinType, coin.Value(0))

		err = v.ch.DepositAssetsToL2(isc.NewEmptyAssets().AddCoin(v.coinType, coin.Value(50)), v.user)
		require.NoError(t, err)
		v.env.AssertL1Coins(v.userAddr, v.coinType, coin.Value(50))
		v.ch.AssertL2Coins(v.userAgentID, v.coinType, coin.Value(50))
		v.ch.AssertL2TotalCoins(v.coinType, coin.Value(50))
		v.printBalances("AFTER DEPOSIT")

		err = v.ch.DestroyTokensOnL2(v.coinType, coin.Value(50), v.user)
		require.NoError(t, err)
		v.ch.AssertL2Coins(v.userAgentID, v.coinType, coin.Value(0))
		v.env.AssertL1Coins(v.userAddr, v.coinType, coin.Value(50))
	})

	t.Run("accounting UTXOs and pruning", func(t *testing.T) {
		// mint 100 tokens from chain 1 and withdraw those to L1
		v := initWithdrawTest(t, 2*isc.Million)
		{
			allSenderAssets := v.ch.L2Assets(v.userAgentID)
			v.req.AddAllowance(allSenderAssets)
			v.req.AddBaseTokens(BaseTokensDepositFee)
			_, err := v.ch.PostRequestSync(v.req, v.user)
			require.NoError(t, err)
			v.env.AssertL1Coins(v.userAddr, v.coinType, coin.Value(100))
			v.ch.AssertL2Coins(v.userAgentID, v.coinType, coin.Value(0))
		}

		// create a new chain (ch2) with active state pruning set to keep only 1 block
		blockKeepAmount := int32(1)
		ch2, _ := v.env.NewChainExt(nil, 0, "evmchain", evm.DefaultChainID, blockKeepAmount)

		// deposit 1 native token from L1 into ch2
		err := ch2.DepositAssetsToL2(isc.NewAssets(1*isc.Million).AddCoin(v.coinType, coin.Value(1)), v.user)
		require.NoError(t, err)

		// make the chain produce 2 blocks (prune the previous block with the initial deposit info)
		for i := 0; i < 2; i++ {
			_, err = ch2.PostRequestSync(solo.NewCallParamsEx("contract", "func"), nil)
			require.Error(t, err)                      // dummy request, so an error is expected
			require.NotNil(t, ch2.LastReceipt().Error) // but it produced a receipt, thus make the state progress
		}

		// deposit 1 more after the initial deposit block has been prunned
		err = ch2.DepositAssetsToL2(isc.NewAssets(1*isc.Million).AddCoin(v.coinType, coin.Value(1)), v.user)
		require.NoError(t, err)
	})
}

func TestTransferAndCheckBaseTokens(t *testing.T) {
	// initializes it all and prepares withdraw request, does not post it
	v := initWithdrawTest(t, 10_000)
	initialCommonAccountBaseTokens := v.ch.L2CommonAccountAssets().BaseTokens()
	initialOwnerAccountBaseTokens := v.ch.L2Assets(v.chainOwnerAgentID).BaseTokens()

	// deposit some base tokens into the common account
	someUserWallet, _ := v.env.NewKeyPairWithFunds()
	err := v.ch.SendFromL1ToL2Account(11*isc.Million, isc.NewAssets(10*isc.Million).Coins, accounts.CommonAccount(), someUserWallet)
	require.NoError(t, err)
	commonAccBaseTokens := initialCommonAccountBaseTokens + 10*isc.Million
	require.EqualValues(t, commonAccBaseTokens, v.ch.L2CommonAccountAssets().BaseTokens)
	require.EqualValues(t, initialOwnerAccountBaseTokens+v.ch.LastReceipt().GasFeeCharged, v.ch.L2Assets(v.chainOwnerAgentID).BaseTokens)
	require.EqualValues(t, commonAccBaseTokens, v.ch.L2CommonAccountAssets().BaseTokens)
}

// func TestFoundryDestroy(t *testing.T) {
// 	t.Run("destroy existing", func(t *testing.T) {
// 		v := initDepositTest(t, nil)
// 		v.ch.MustDepositBaseTokensToL2(2*isc.Million, v.user)
// 		sn, _, err := v.ch.NewNativeTokenParams(coin.Value(1_000_000)).
// 			WithUser(v.user).
// 			CreateFoundry()
// 		require.NoError(t, err)

// 		err = v.ch.DestroyFoundry(sn, v.user)
// 		require.NoError(t, err)
// 		_, err = v.ch.GetFoundryOutput(sn)
// 		testmisc.RequireErrorToBe(t, err, "not found")
// 	})
// 	t.Run("destroy fail", func(t *testing.T) {
// 		v := initDepositTest(t, nil)
// 		err := v.ch.DestroyFoundry(2, v.user)
// 		testmisc.RequireErrorToBe(t, err, "unauthorized")
// 	})
// }

func TestTransferPartialAssets(t *testing.T) {
	v := initDepositTest(t, nil)
	v.ch.MustDepositBaseTokensToL2(10*isc.Million, v.user)
	// setup a chain with some base tokens and native tokens for user1
	sn, nativeTokenID, err := v.ch.NewNativeTokenParams(coin.Value(10)).
		WithUser(v.user).
		CreateFoundry()
	require.NoError(t, err)
	require.EqualValues(t, 1, int(sn))

	// deposit base tokens for the chain owner (needed for L1 storage deposit to mint tokens)
	err = v.ch.SendFromL1ToL2AccountBaseTokens(BaseTokensDepositFee, 1*isc.Million, accounts.CommonAccount(), v.chainOwner)
	require.NoError(t, err)
	err = v.ch.SendFromL1ToL2AccountBaseTokens(BaseTokensDepositFee, 1*isc.Million, v.userAgentID, v.user)
	require.NoError(t, err)

	err = v.ch.MintTokens(sn, coin.Value(10), v.user)
	require.NoError(t, err)

	v.ch.AssertL2Coins(v.userAgentID, nativeTokenID, coin.Value(10))
	v.ch.AssertL2TotalCoins(nativeTokenID, coin.Value(10))

	// send funds to user2
	user2, user2Addr := v.env.NewKeyPairWithFunds(v.env.NewSeedFromIndex(100))
	user2AgentID := isc.NewAddressAgentID(user2Addr)

	// deposit 1 base token to "create account" for user2 // TODO maybe remove if account creation is not needed
	v.ch.AssertL2BaseTokens(user2AgentID, 0)
	const baseTokensToSend = 3 * isc.Million
	err = v.ch.SendFromL1ToL2AccountBaseTokens(BaseTokensDepositFee, baseTokensToSend, user2AgentID, user2)
	rec := v.ch.LastReceipt()
	require.NoError(t, err)
	v.env.T.Logf("gas fee charged: %d", rec.GasFeeCharged)
	expectedUser2 := BaseTokensDepositFee + baseTokensToSend - rec.GasFeeCharged
	v.ch.AssertL2BaseTokens(user2AgentID, expectedUser2)
	// -----------------------------
	err = v.ch.SendFromL2ToL2Account(
		isc.NewAssets(baseTokensToSend).AddCoin(nativeTokenID, coin.Value(9)),
		user2AgentID,
		v.user,
	)
	require.NoError(t, err)

	// assert that balances are correct
	v.ch.AssertL2Coins(v.userAgentID, nativeTokenID, coin.Value(1))
	v.ch.AssertL2Coins(user2AgentID, nativeTokenID, coin.Value(9))
	v.ch.AssertL2BaseTokens(user2AgentID, expectedUser2+baseTokensToSend)
	v.ch.AssertL2TotalCoins(nativeTokenID, coin.Value(10))
}

// TestMintedTokensBurn belongs to iotago.go
// func TestMintedTokensBurn(t *testing.T) {
// 	const OneMi = 1_000_000

// 	_, ident1, ident1AddrKeys := tpkg.RandEd25519Identity()
// 	aliasIdent1 := tpkg.RandAliasAddress()

// 	inputIDs := tpkg.RandOutputIDs(3)
// 	inputs := iotago.OutputSet{
// 		inputIDs[0]: &iotago.BasicOutput{
// 			Amount: OneMi,
// 			Conditions: iotago.UnlockConditions{
// 				&iotago.AddressUnlockCondition{Address: ident1},
// 			},
// 		},
// 		inputIDs[1]: &iotago.AliasOutput{
// 			Amount:         OneMi,
// 			NativeTokens:   nil,
// 			AliasID:        aliasIdent1.AliasID(),
// 			StateIndex:     1,
// 			StateMetadata:  []byte{},
// 			FoundryCounter: 1,
// 			Conditions: iotago.UnlockConditions{
// 				&iotago.StateControllerAddressUnlockCondition{Address: ident1},
// 				&iotago.GovernorAddressUnlockCondition{Address: ident1},
// 			},
// 			Features: nil,
// 		},
// 		inputIDs[2]: &iotago.FoundryOutput{
// 			Amount:       OneMi,
// 			NativeTokens: nil,
// 			SerialNumber: 1,
// 			TokenScheme: &iotago.SimpleTokenScheme{
// 				MintedTokens:  coin.Value(50),
// 				MeltedTokens:  coin.Zero,
// 				MaximumSupply: coin.Value(50),
// 			},
// 			Conditions: iotago.UnlockConditions{
// 				&iotago.ImmutableAliasUnlockCondition{Address: aliasIdent1},
// 			},
// 			Features: nil,
// 		},
// 	}

// 	// set input BasicOutput NativeToken to 50 which get burned
// 	foundryNativeTokenID := inputs[inputIDs[2]].(*iotago.FoundryOutput).MustNativeTokenID()
// 	inputs[inputIDs[0]].(*iotago.BasicOutput).NativeTokens = isc.NativeTokens{
// 		{
// 			ID:     foundryNativeTokenID,
// 			Amount: new(big.Int).SetInt64(50),
// 		},
// 	}

// 	essence := &iotago.TransactionEssence{
// 		NetworkID: tpkg.TestNetworkID,
// 		Inputs:    inputIDs.UTXOInputs(),
// 		Outputs: iotago.Outputs{
// 			&iotago.AliasOutput{
// 				Amount:         OneMi,
// 				NativeTokens:   nil,
// 				AliasID:        aliasIdent1.AliasID(),
// 				StateIndex:     2,
// 				StateMetadata:  []byte{},
// 				FoundryCounter: 1,
// 				Conditions: iotago.UnlockConditions{
// 					&iotago.StateControllerAddressUnlockCondition{Address: ident1},
// 					&iotago.GovernorAddressUnlockCondition{Address: ident1},
// 				},
// 				Features: nil,
// 			},
// 			&iotago.FoundryOutput{
// 				Amount:       2 * OneMi,
// 				NativeTokens: nil,
// 				SerialNumber: 1,
// 				TokenScheme: &iotago.SimpleTokenScheme{
// 					// burn supply by -50
// 					MintedTokens:  coin.Value(50),
// 					MeltedTokens:  coin.Value(50),
// 					MaximumSupply: coin.Value(50),
// 				},
// 				Conditions: iotago.UnlockConditions{
// 					&iotago.ImmutableAliasUnlockCondition{Address: aliasIdent1},
// 				},
// 				Features: nil,
// 			},
// 		},
// 	}

// 	sigs, err := essence.Sign(inputIDs.OrderedSet(inputs).MustCommitment(), ident1AddrKeys)
// 	require.NoError(t, err)

// 	tx := &iotago.Transaction{
// 		Essence: essence,
// 		Unlocks: iotago.Unlocks{
// 			&iotago.SignatureUnlock{Signature: sigs[0]},
// 			&iotago.ReferenceUnlock{Reference: 0},
// 			&iotago.AliasUnlock{Reference: 1},
// 		},
// 	}

// 	require.NoError(t, tx.SemanticallyValidate(&iotago.SemanticValidationContext{
// 		ExtParas:   nil,
// 		WorkingSet: nil,
// 	}, inputs))
// }

func TestNFTAccount(t *testing.T) {
	env := solo.New(t, &solo.InitOptions{})
	ch := env.NewChain()

	issuerWallet, _ := ch.Env.NewKeyPairWithFunds()
	ownerWallet, ownerAddress := ch.Env.NewKeyPairWithFunds()
	ownerBalance := ch.Env.L1BaseTokens(ownerAddress)

	nftInfo, err := ch.Env.MintNFTL1(issuerWallet, ownerAddress, []byte("foobar"))
	require.NoError(t, err)
	nftAddress := nftInfo.Issuer

	// deposit funds on behalf of the NFT
	const baseTokensToSend = 10 * isc.Million
	req := solo.NewCallParams(accounts.FuncDeposit.Message()).
		AddBaseTokens(baseTokensToSend).
		WithMaxAffordableGasBudget().
		WithSender(nftAddress)

	_, err = ch.PostRequestSync(req, ownerWallet)
	require.NoError(t, err)
	rec := ch.LastReceipt()

	nftAgentID := isc.NewAddressAgentID(nftAddress)
	ch.AssertL2BaseTokens(nftAgentID, baseTokensToSend-rec.GasFeeCharged)
	ch.Env.AssertL1BaseTokens(nftAddress, 0)
	ch.Env.AssertL1BaseTokens(
		ownerAddress,
		ownerBalance+nftInfo.Output.Deposit()-baseTokensToSend,
	)
	require.True(t, ch.Env.HasL1NFT(ownerAddress, nftInfo.ID))

	// withdraw to the NFT on L1
	const baseTokensToWithdrawal = 1 * isc.Million
	wdReq := solo.NewCallParams(accounts.FuncWithdraw.Message()).
		AddAllowanceBaseTokens(baseTokensToWithdrawal).
		WithMaxAffordableGasBudget()

	// NFT owner on L1 can't move L2 funds owned by the NFT unless the request is sent in behalf of the NFT (NFTID is specified as "Sender")
	_, err = ch.PostRequestSync(wdReq, ownerWallet)
	require.Error(t, err)

	// NFT owner can withdraw funds owned by the NFT on the chain
	_, err = ch.PostRequestSync(wdReq.WithSender(nftAddress), ownerWallet)
	require.NoError(t, err)
	ch.Env.AssertL1BaseTokens(nftAddress, baseTokensToWithdrawal)
}

func checkChainNFTData(t *testing.T, ch *solo.Chain, nft *isc.NFT, owner isc.AgentID) {
	args, err := ch.CallView(accounts.ViewAccountObjects.Message(&owner))
	require.NoError(t, err)
	nftIDs, err := accounts.ViewAccountObjects.DecodeOutput(args)
	require.NoError(t, err)
	require.Contains(t, nftIDs, nft.ID)
	// require.Equal(t, nftBack.Issuer, nft.Issuer)
	// require.Equal(t, nftBack.Metadata, nft.Metadata)
	// require.True(t, nftBack.Owner.Equals(owner))
}

func TestTransferNFTAllowance(t *testing.T) {
	env := solo.New(t, &solo.InitOptions{})
	ch := env.NewChain()

	issuerWallet, _ := ch.Env.NewKeyPairWithFunds()
	initialOwnerWallet, initialOwnerAddress := ch.Env.NewKeyPairWithFunds()
	initialOwnerAgentID := isc.NewAddressAgentID(initialOwnerAddress)

	nft, err := ch.Env.MintNFTL1(issuerWallet, initialOwnerAddress, []byte("foobar"))
	require.NoError(t, err)

	// deposit the NFT to the chain to the initial owner's account
	_, err = ch.PostRequestSync(
		solo.NewCallParams(accounts.FuncDeposit.Message()).
			WithObject(nft.ID).
			AddBaseTokens(10*isc.Million).
			WithMaxAffordableGasBudget(),
		initialOwnerWallet)
	require.NoError(t, err)

	require.True(t, ch.HasL2NFT(initialOwnerAgentID, nft.ID))
	checkChainNFTData(t, ch, nft, initialOwnerAgentID)

	// send an off-ledger request to transfer the NFT to the another account
	finalOwnerWallet, finalOwnerAddress := ch.Env.NewKeyPairWithFunds()
	finalOwnerAgentID := isc.NewAddressAgentID(finalOwnerAddress)

	_, err = ch.PostRequestOffLedger(
		solo.NewCallParams(accounts.FuncTransferAllowanceTo.Message(finalOwnerAgentID)).
			WithAllowance(isc.NewEmptyAssets().AddObject(nft.ID)).
			WithMaxAffordableGasBudget(),
		initialOwnerWallet,
	)
	require.NoError(t, err)

	require.True(t, ch.HasL2NFT(finalOwnerAgentID, nft.ID))
	require.False(t, ch.HasL2NFT(initialOwnerAgentID, nft.ID))
	checkChainNFTData(t, ch, nft, finalOwnerAgentID)

	// withdraw to L1
	_, err = ch.PostRequestSync(
		solo.NewCallParams(accounts.FuncWithdraw.Message()).
			WithAllowance(isc.NewAssets(1*isc.Million).AddObject(nft.ID)).
			AddBaseTokens(10*isc.Million).
			WithMaxAffordableGasBudget(),
		finalOwnerWallet,
	)
	require.NoError(t, err)

	require.False(t, ch.HasL2NFT(finalOwnerAgentID, nft.ID))
	require.True(t, env.HasL1NFT(finalOwnerAddress, nft.ID))
	_, err = ch.CallView(accounts.ViewNFTData.Message(nft.ID))
	require.Error(t, err)
	require.Regexp(t, "NFTID not found", err.Error())
}

func TestDepositNFTWithMinStorageDeposit(t *testing.T) {
	env := solo.New(t, &solo.InitOptions{Debug: true, PrintStackTrace: true})
	ch := env.NewChain()

	issuerWallet, issuerAddress := env.NewKeyPairWithFunds(env.NewSeedFromIndex(1))

	nft, err := env.MintNFTL1(issuerWallet, issuerAddress, []byte("foobar"))
	require.NoError(t, err)
	req := solo.NewCallParams(accounts.FuncDeposit.Message()).
		WithObject(nft.ID).
		WithMaxAffordableGasBudget()
	req.AddBaseTokens(ch.EstimateNeededStorageDeposit(req, issuerWallet))
	_, err = ch.PostRequestSync(req, issuerWallet)
	require.NoError(t, err)

	testdbhash.VerifyContractStateHash(env, accounts.Contract, "", t.Name())
}

func TestDepositRandomContractMinFee(t *testing.T) {
	env := solo.New(t, &solo.InitOptions{})
	ch := env.NewChain()

	wallet, addr := ch.Env.NewKeyPairWithFunds()
	agentID := isc.NewAddressAgentID(addr)

	var sent coin.Value = 1 * isc.Million
	_, err := ch.PostRequestSync(solo.NewCallParamsEx("", "").AddBaseTokens(sent), wallet)
	require.Error(t, err)
	receipt := ch.LastReceipt()
	require.Error(t, receipt.Error)

	require.EqualValues(t, gas.DefaultFeePolicy().MinFee(nil, parameters.L1ForTesting.BaseToken.Decimals), receipt.GasFeeCharged)
	require.EqualValues(t, sent-receipt.GasFeeCharged, ch.L2BaseTokens(agentID))
}

func TestAllowanceNotEnoughFunds(t *testing.T) {
	env := solo.New(t, &solo.InitOptions{})
	ch := env.NewChain()

	wallet, _ := ch.Env.NewKeyPairWithFunds()
	allowances := []*isc.Assets{
		// test base token
		isc.NewAssets(1000 * isc.Million),
		// test fungible tokens
		isc.NewEmptyAssets().AddCoin("coin1", coin.Value(10)),
		// test NFTs
		isc.NewAssets(0),
	}
	for _, a := range allowances {
		_, err := ch.PostRequestSync(
			solo.NewCallParams(accounts.FuncDeposit.Message()).
				AddBaseTokens(1*isc.Million).
				WithAllowance(a).
				WithMaxAffordableGasBudget(),
			wallet)
		require.Error(t, err)
		testmisc.RequireErrorToBe(t, err, vm.ErrNotEnoughFundsForAllowance)
		receipt := ch.LastReceipt()
		require.EqualValues(t, gas.DefaultFeePolicy().MinFee(nil, parameters.L1ForTesting.BaseToken.Decimals), receipt.GasFeeCharged)
	}
}

func TestDepositWithNoGasBudget(t *testing.T) {
	env := solo.New(t, &solo.InitOptions{})
	senderWallet, _ := env.NewKeyPairWithFunds(env.NewSeedFromIndex(11))
	ch := env.NewChain()

	// try to deposit with 0 gas budget
	_, err := ch.PostRequestSync(
		solo.NewCallParams(accounts.FuncDeposit.Message()).
			WithFungibleTokens(isc.NewAssets(2*isc.Million).Coins).
			WithGasBudget(0),
		senderWallet,
	)
	require.NoError(t, err)

	rec := ch.LastReceipt()
	// request should succeed, while using gas > 0, the gasBudget should be correct in the receipt
	require.Nil(t, rec.Error)
	require.NotZero(t, rec.GasBurned)
	require.EqualValues(t, ch.GetGasLimits().MinGasPerRequest, rec.GasBudget)
}

func TestRequestWithNoGasBudget(t *testing.T) {
	env := solo.New(t, &solo.InitOptions{})
	ch := env.NewChain()
	senderWallet, _ := env.NewKeyPairWithFunds()
	req := solo.NewCallParamsEx("dummy", "dummy").WithGasBudget(0)

	// offledger request with 0 gas
	_, err := ch.PostRequestOffLedger(req, senderWallet)
	require.EqualValues(t, 0, ch.LastReceipt().GasBudget)
	testmisc.RequireErrorToBe(t, err, vm.ErrContractNotFound)

	// post the request via on-ledger (the account has funds now), the request gets bumped to "minGasBudget"
	_, err = ch.PostRequestSync(req.WithFungibleTokens(isc.NewAssets(10*isc.Million).Coins), senderWallet)
	require.EqualValues(t, gas.LimitsDefault.MinGasPerRequest, ch.LastReceipt().GasBudget)
	testmisc.RequireErrorToBe(t, err, vm.ErrContractNotFound)

	// post the request off-ledger again (the account has funds now), the request gets bumped to "minGasBudget"
	_, err = ch.PostRequestOffLedger(req, senderWallet)
	require.EqualValues(t, gas.LimitsDefault.MinGasPerRequest, ch.LastReceipt().GasBudget)
	testmisc.RequireErrorToBe(t, err, vm.ErrContractNotFound)
}

func TestNonces(t *testing.T) {
	env := solo.New(t, &solo.InitOptions{})
	ch := env.NewChain()
	senderWallet, _ := env.NewKeyPairWithFunds()
	ch.DepositAssetsToL2(isc.NewAssets(10*isc.Million), senderWallet)

	req := solo.NewCallParamsEx("dummy", "dummy").WithGasBudget(0).WithNonce(0)
	_, err := ch.PostRequestOffLedger(req, senderWallet)
	testmisc.RequireErrorToBe(t, err, vm.ErrContractNotFound)

	req = req.WithNonce(1)
	_, err = ch.PostRequestOffLedger(req, senderWallet)
	testmisc.RequireErrorToBe(t, err, vm.ErrContractNotFound)

	req = req.WithNonce(2)
	_, err = ch.PostRequestOffLedger(req, senderWallet)
	testmisc.RequireErrorToBe(t, err, vm.ErrContractNotFound)

	// try to send old nonce
	req = req.WithNonce(1)
	_, err = ch.PostRequestOffLedger(req, senderWallet)
	testmisc.RequireErrorToBe(t, err, "request was skipped")

	// try to replay nonce 2
	req = req.WithNonce(2)
	_, err = ch.PostRequestOffLedger(req, senderWallet)
	testmisc.RequireErrorToBe(t, err, "request was skipped")

	// nonce too high
	req = req.WithNonce(20)
	_, err = ch.PostRequestOffLedger(req, senderWallet)
	testmisc.RequireErrorToBe(t, err, "request was skipped")

	// correct nonce passes
	req = req.WithNonce(3)
	_, err = ch.PostRequestOffLedger(req, senderWallet)
	testmisc.RequireErrorToBe(t, err, vm.ErrContractNotFound)
}

func TestNFTMint(t *testing.T) {
	env := solo.New(t)
	ch := env.NewChain()
	mockNFTMetadata := isc.NewIRC27NFTMetadata("foo/bar", "", "foobar", nil).Bytes()

	_seedIndex := 0
	seedIndex := func() int {
		_seedIndex++
		return _seedIndex
	}

	t.Run("mint for another user", func(t *testing.T) {
		wallet, _ := env.NewKeyPairWithFunds(env.NewSeedFromIndex(seedIndex()))
		_, anotherUserAddr := env.NewKeyPairWithFunds(env.NewSeedFromIndex(seedIndex()))
		anotherUserAgentID := isc.NewAddressAgentID(anotherUserAddr)

		// mint NFT to another user and keep it on chain
		req := solo.NewCallParams(accounts.FuncMintNFT.Message(
			mockNFTMetadata,
			anotherUserAgentID,
			nil,
			nil,
		)).
			AddBaseTokens(2 * isc.Million).
			WithAllowance(isc.NewAssets(1 * isc.Million)).
			WithMaxAffordableGasBudget()

		require.Len(t, ch.L2NFTs(anotherUserAgentID), 0)
		_, err := ch.PostRequestSync(req, wallet)
		require.NoError(t, err)

		// post a dummy request to make the chain progress to the next block
		ch.PostRequestOffLedger(solo.NewCallParamsEx("foo", "bar"), wallet)
		require.Len(t, ch.L2NFTs(anotherUserAgentID), 1)
	})

	t.Run("mint with invalid IRC27 metadata", func(t *testing.T) {
		wallet, _ := env.NewKeyPairWithFunds(env.NewSeedFromIndex(seedIndex()))
		_, anotherUserAddr := env.NewKeyPairWithFunds(env.NewSeedFromIndex(seedIndex()))
		anotherUserAgentID := isc.NewAddressAgentID(anotherUserAddr)

		// mint NFT to another user and keep it on chain
		req := solo.NewCallParams(accounts.FuncMintNFT.Message(
			[]byte{1, 2, 3},
			anotherUserAgentID,
			nil,
			nil,
		)).
			AddBaseTokens(2 * isc.Million).
			WithAllowance(isc.NewAssets(1 * isc.Million)).
			WithMaxAffordableGasBudget()

		require.Len(t, ch.L2NFTs(anotherUserAgentID), 0)
		_, err := ch.PostRequestSync(req, wallet)
		require.Error(t, err)
		require.Equal(t, err.(*isc.VMError).MessageFormat(), accounts.ErrImmutableMetadataInvalid.MessageFormat())
	})

	t.Run("mint without IRC27 metadata", func(t *testing.T) {
		wallet, _ := env.NewKeyPairWithFunds(env.NewSeedFromIndex(seedIndex()))
		_, anotherUserAddr := env.NewKeyPairWithFunds(env.NewSeedFromIndex(seedIndex()))
		anotherUserAgentID := isc.NewAddressAgentID(anotherUserAddr)

		// mint NFT to another user and keep it on chain
		req := solo.NewCallParams(accounts.FuncMintNFT.Message(nil, anotherUserAgentID, nil, nil)).
			AddBaseTokens(2 * isc.Million).
			WithAllowance(isc.NewAssets(1 * isc.Million)).
			WithMaxAffordableGasBudget()

		require.Len(t, ch.L2NFTs(anotherUserAgentID), 0)
		_, err := ch.PostRequestSync(req, wallet)
		require.ErrorContains(t, err, "unexpected end of JSON input")
	})

	t.Run("mint for another user, directly to outside the chain", func(t *testing.T) {
		wallet, _ := env.NewKeyPairWithFunds(env.NewSeedFromIndex(seedIndex()))

		_, anotherUserAddr := env.NewKeyPairWithFunds(env.NewSeedFromIndex(seedIndex()))
		anotherUserAgentID := isc.NewAddressAgentID(anotherUserAddr)

		// mint NFT to another user and withdraw it
		withdrawOnMint := true
		req := solo.NewCallParams(accounts.FuncMintNFT.Message(
			mockNFTMetadata,
			anotherUserAgentID,
			&withdrawOnMint,
			nil,
		)).
			AddBaseTokens(2 * isc.Million).
			WithAllowance(isc.NewAssets(1 * isc.Million)).
			WithMaxAffordableGasBudget()

		require.Len(t, env.L1NFTs(anotherUserAddr), 0)
		ret, err := ch.PostRequestSync(req, wallet)
		mintID := ret.Get(accounts.ParamMintID)
		require.NoError(t, err)
		require.Len(t, ch.L2NFTs(anotherUserAgentID), 0)
		userL1NFTs := env.L1NFTs(anotherUserAddr)
		NFTID := isc.NFTIDFromOutputID(lo.Keys(userL1NFTs)[0])
		require.Len(t, userL1NFTs, 1)

		// post a dummy request to make the chain progress to the next block
		ch.PostRequestOffLedger(solo.NewCallParamsEx("foo", "bar"), wallet)

		// check that the internal ID mapping  matches the L1 NFT
		ret, err = ch.CallView(accounts.ViewNFTIDbyMintID.Message(mintID))
		require.NoError(t, err)
		storedNFTID := lo.Must(accounts.ViewNFTIDbyMintID.DecodeOutput(ret))
		require.Equal(t, storedNFTID, NFTID)
	})

	t.Run("mint to self, then mint from it as a collection", func(t *testing.T) {
		wallet, address := env.NewKeyPairWithFunds(env.NewSeedFromIndex(seedIndex()))
		agentID := isc.NewAddressAgentID(address)

		// mint NFT to self and keep it on chain
		req := solo.NewCallParams(accounts.FuncMintNFT.Message(mockNFTMetadata, agentID, nil, nil)).
			AddBaseTokens(2 * isc.Million).
			WithAllowance(isc.NewAssets(1 * isc.Million)).
			WithMaxAffordableGasBudget()

		require.Len(t, ch.L2NFTs(agentID), 0)
		_, err := ch.PostRequestSync(req, wallet)
		require.NoError(t, err)

		// post a dummy request to make the chain progress to the next block
		ch.PostRequestOffLedger(solo.NewCallParamsEx("foo", "bar"), wallet)
		require.Len(t, env.L1NFTs(address), 0)
		userL2NFTs := ch.L2NFTs(agentID)
		require.Len(t, userL2NFTs, 1)

		// try minting another NFT using the first one as the collection
		firstNFTID := userL2NFTs[0]

<<<<<<< HEAD
		req = solo.NewCallParams(accounts.FuncMintNFT.Message(
			isc.NewIRC27NFTMetadata("foo/bar/collection", "", "foobar_collection").Bytes(),
			agentID,
			nil,
			&firstNFTID,
		)).
=======
		req = solo.NewCallParams(
			accounts.Contract.Name, accounts.FuncMintNFT.Name,
			accounts.ParamNFTImmutableData, isc.NewIRC27NFTMetadata("foo/bar/collection", "", "foobar_collection", nil).Bytes(),
			accounts.ParamAgentID, agentID.Bytes(),
			accounts.ParamCollectionID, codec.Encode(firstNFTID),
		).
>>>>>>> e5caf138
			AddBaseTokens(2 * isc.Million).
			WithAllowance(isc.NewAssets(1 * isc.Million)).
			WithMaxAffordableGasBudget()

		ret, err := ch.PostRequestSync(req, wallet)
		require.NoError(t, err)
		mintID := ret.Get(accounts.ParamMintID)

		testdbhash.VerifyContractStateHash(env, accounts.Contract, "", t.Name()+"1")

		// post a dummy request to make the chain progress to the next block
		ch.PostRequestOffLedger(solo.NewCallParamsEx("foo", "bar"), wallet)

		testdbhash.VerifyContractStateHash(env, accounts.Contract, "", t.Name()+"2")

		ret, err = ch.CallView(accounts.ViewNFTIDbyMintID.Message(mintID))
		require.NoError(t, err)
		NFTIDInCollection := lo.Must(accounts.ViewNFTIDbyMintID.DecodeOutput(ret))

		ret, err = ch.CallView(accounts.ViewNFTData.Message(NFTIDInCollection))
		require.NoError(t, err)
		nftData := lo.Must(accounts.ViewNFTData.DecodeOutput(ret))
		require.True(t, nftData.Issuer.Equals(cryptolib.NewAddressFromIotago(firstNFTID.ToAddress())))
		require.True(t, nftData.Owner.Equals(agentID))

		// withdraw both NFTs
		err = ch.Withdraw(isc.NewEmptyAssets().AddNFTs(firstNFTID), wallet)
		require.NoError(t, err)

		err = ch.Withdraw(isc.NewEmptyAssets().AddNFTs(NFTIDInCollection), wallet)
		require.NoError(t, err)

		require.Len(t, env.L1NFTs(address), 2)
		require.Len(t, ch.L2NFTs(agentID), 0)
	})

	t.Run("mint to self, then withdraw it", func(t *testing.T) {
		wallet, address := env.NewKeyPairWithFunds(env.NewSeedFromIndex(seedIndex()))
		agentID := isc.NewAddressAgentID(address)

		// mint NFT to self and keep it on chain
		req := solo.NewCallParams(accounts.FuncMintNFT.Message(mockNFTMetadata, agentID, nil, nil)).
			AddBaseTokens(2 * isc.Million).
			WithAllowance(isc.NewAssets(1 * isc.Million)).
			WithMaxAffordableGasBudget()

		require.Len(t, ch.L2NFTs(agentID), 0)
		_, err := ch.PostRequestSync(req, wallet)
		require.NoError(t, err)

		// post a dummy request to make the chain progress to the next block
		ch.PostRequestOffLedger(solo.NewCallParamsEx("foo", "bar"), wallet)
		require.Len(t, env.L1NFTs(address), 0)
		userL2NFTs := ch.L2NFTs(agentID)
		require.Len(t, userL2NFTs, 1)
		nftID := userL2NFTs[0]

		// withdraw the NFT
		_, err = ch.PostRequestSync(
			solo.NewCallParams(accounts.FuncWithdraw.Message()).
				AddAllowance(isc.NewAssets(2*isc.Million).AddObject(nftID)).
				AddBaseTokens(5*isc.Million).
				WithMaxAffordableGasBudget(),
			wallet,
		)
		require.NoError(t, err)

		require.Len(t, ch.L2NFTs(agentID), 0)
		require.Len(t, env.L1NFTs(address), 1)
	})
}<|MERGE_RESOLUTION|>--- conflicted
+++ resolved
@@ -1382,21 +1382,12 @@
 		// try minting another NFT using the first one as the collection
 		firstNFTID := userL2NFTs[0]
 
-<<<<<<< HEAD
 		req = solo.NewCallParams(accounts.FuncMintNFT.Message(
-			isc.NewIRC27NFTMetadata("foo/bar/collection", "", "foobar_collection").Bytes(),
+			isc.NewIRC27NFTMetadata("foo/bar/collection", "", "foobar_collection", nil).Bytes(),
 			agentID,
 			nil,
 			&firstNFTID,
 		)).
-=======
-		req = solo.NewCallParams(
-			accounts.Contract.Name, accounts.FuncMintNFT.Name,
-			accounts.ParamNFTImmutableData, isc.NewIRC27NFTMetadata("foo/bar/collection", "", "foobar_collection", nil).Bytes(),
-			accounts.ParamAgentID, agentID.Bytes(),
-			accounts.ParamCollectionID, codec.Encode(firstNFTID),
-		).
->>>>>>> e5caf138
 			AddBaseTokens(2 * isc.Million).
 			WithAllowance(isc.NewAssets(1 * isc.Million)).
 			WithMaxAffordableGasBudget()
