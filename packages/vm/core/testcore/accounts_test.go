--- conflicted
+++ resolved
@@ -11,6 +11,7 @@
 	"github.com/iotaledger/wasp/packages/coin"
 	"github.com/iotaledger/wasp/packages/cryptolib"
 	"github.com/iotaledger/wasp/packages/isc"
+	"github.com/iotaledger/wasp/packages/kv/codec"
 	"github.com/iotaledger/wasp/packages/kv/dict"
 	"github.com/iotaledger/wasp/packages/parameters"
 	"github.com/iotaledger/wasp/packages/solo"
@@ -111,7 +112,6 @@
 	require.Zero(t, finalL2Balance)
 }
 
-<<<<<<< HEAD
 // func TestFoundries(t *testing.T) {
 // 	var env *solo.Solo
 // 	var ch *solo.Chain
@@ -460,366 +460,11 @@
 // 		events, err := ch.GetEventsForContract(accounts.Contract.Name)
 // 		require.NoError(t, err)
 // 		require.Len(t, events, 1)
-// 		sn, err = codec.Uint32.Decode(events[0].Payload)
+// 		sn, err = codec.Decode[uint32](events[0].Payload)
 // 		require.NoError(t, err)
 // 		require.EqualValues(t, 1, sn)
 // 	})
 // }
-=======
-func TestFoundries(t *testing.T) {
-	var env *solo.Solo
-	var ch *solo.Chain
-	var senderKeyPair *cryptolib.KeyPair
-	var senderAddr *cryptolib.Address
-	var senderAgentID isc.AgentID
-
-	initTest := func() {
-		env = solo.New(t, &solo.InitOptions{})
-		ch, _ = env.NewChainExt(nil, 10*isc.Million, "chain1", evm.DefaultChainID, governance.DefaultBlockKeepAmount)
-		senderKeyPair, senderAddr = env.NewKeyPairWithFunds(env.NewSeedFromIndex(10))
-		senderAgentID = isc.NewAddressAgentID(senderAddr)
-
-		ch.MustDepositBaseTokensToL2(10*isc.Million, senderKeyPair)
-	}
-	t.Run("newFoundry fails when no allowance is provided", func(t *testing.T) {
-		env = solo.New(t, &solo.InitOptions{})
-		ch, _ = env.NewChainExt(nil, 100_000, "chain1", evm.DefaultChainID, governance.DefaultBlockKeepAmount)
-
-		var ts iotago.TokenScheme = &iotago.SimpleTokenScheme{MaximumSupply: coin.Value(1), MintedTokens: coin.Zero, MeltedTokens: coin.Zero}
-		req := solo.NewCallParams(accounts.FuncNativeTokenCreate.Message(
-			isc.NewIRC30NativeTokenMetadata("TEST", "TEST", 8),
-			&ts,
-		)).AddBaseTokens(2 * isc.Million).WithGasBudget(math.MaxUint64)
-		_, err := ch.PostRequestSync(req, nil)
-		require.Error(t, err)
-		// it succeeds when allowance is added
-		_, err = ch.PostRequestSync(req.AddAllowanceBaseTokens(1*isc.Million), nil)
-		require.NoError(t, err)
-	})
-
-	t.Run("newFoundry overrides bad melted/minted token counters in tokenscheme", func(t *testing.T) {
-		env = solo.New(t, &solo.InitOptions{})
-		ch, _ = env.NewChainExt(nil, 100_000, "chain1")
-
-		var ts iotago.TokenScheme = &iotago.SimpleTokenScheme{MaximumSupply: coin.Value(1), MintedTokens: coin.Value(10), MeltedTokens: coin.Value(10)}
-		req := solo.NewCallParams(accounts.FuncNativeTokenCreate.Message(
-			isc.NewIRC30NativeTokenMetadata("TEST", "TEST", 8),
-			&ts,
-		)).AddBaseTokens(2 * isc.Million).WithGasBudget(math.MaxUint64)
-		_, err := ch.PostRequestSync(req.AddAllowanceBaseTokens(1*isc.Million), nil)
-		require.NoError(t, err)
-	})
-	t.Run("supply 10", func(t *testing.T) {
-		initTest()
-		sn, _, err := ch.NewNativeTokenParams(coin.Value(10)).
-			WithUser(senderKeyPair).
-			CreateFoundry()
-		require.NoError(t, err)
-		require.EqualValues(t, 1, int(sn))
-	})
-	t.Run("supply 1", func(t *testing.T) {
-		initTest()
-		sn, _, err := ch.NewNativeTokenParams(coin.Value(1)).
-			WithUser(senderKeyPair).
-			CreateFoundry()
-		require.NoError(t, err)
-		require.EqualValues(t, 1, sn)
-	})
-	t.Run("supply 0", func(t *testing.T) {
-		initTest()
-		_, _, err := ch.NewNativeTokenParams(coin.Value(0)).
-			WithUser(senderKeyPair).
-			CreateFoundry()
-		testmisc.RequireErrorToBe(t, err, vm.ErrCreateFoundryMaxSupplyMustBePositive)
-	})
-	t.Run("supply max possible", func(t *testing.T) {
-		initTest()
-		sn, _, err := ch.NewNativeTokenParams(coin.MaxValue).
-			WithUser(senderKeyPair).
-			CreateFoundry()
-		require.NoError(t, err)
-		require.EqualValues(t, 1, sn)
-	})
-	t.Run("max supply 10, mintTokens 5", func(t *testing.T) {
-		initTest()
-		sn, nativeTokenID, err := ch.NewNativeTokenParams(coin.Value(10)).
-			WithUser(senderKeyPair).
-			CreateFoundry()
-		require.NoError(t, err)
-		require.EqualValues(t, 1, sn)
-		ch.AssertL2Coins(senderAgentID, nativeTokenID, coin.Zero)
-		ch.AssertL2TotalCoins(nativeTokenID, coin.Zero)
-
-		err = ch.SendFromL1ToL2AccountBaseTokens(BaseTokensDepositFee, 1000, accounts.CommonAccount(), senderKeyPair)
-		require.NoError(t, err)
-		t.Logf("common account base tokens = %d before mint", ch.L2CommonAccountBaseTokens())
-
-		err = ch.MintTokens(sn, coin.Value(5), senderKeyPair)
-		require.NoError(t, err)
-
-		ch.AssertL2Coins(senderAgentID, nativeTokenID, coin.Value(5))
-		ch.AssertL2TotalCoins(nativeTokenID, coin.Value(5))
-
-		testdbhash.VerifyContractStateHash(env, accounts.Contract, "", t.Name())
-	})
-	t.Run("max supply 1, mintTokens 1", func(t *testing.T) {
-		initTest()
-		sn, nativeTokenID, err := ch.NewNativeTokenParams(coin.Value(1)).
-			WithUser(senderKeyPair).
-			CreateFoundry()
-		require.NoError(t, err)
-		require.EqualValues(t, 1, sn)
-		ch.AssertL2Coins(senderAgentID, nativeTokenID, coin.Zero)
-		ch.AssertL2TotalCoins(nativeTokenID, coin.Zero)
-
-		err = ch.SendFromL1ToL2AccountBaseTokens(BaseTokensDepositFee, 1000, accounts.CommonAccount(), senderKeyPair)
-		require.NoError(t, err)
-		err = ch.MintTokens(sn, coin.Value(1), senderKeyPair)
-		require.NoError(t, err)
-
-		ch.AssertL2Coins(senderAgentID, nativeTokenID, coin.Value(1))
-		ch.AssertL2TotalCoins(nativeTokenID, coin.Value(1))
-	})
-
-	t.Run("max supply 1, mintTokens 2", func(t *testing.T) {
-		initTest()
-		sn, nativeTokenID, err := ch.NewNativeTokenParams(coin.Value(1)).
-			WithUser(senderKeyPair).
-			CreateFoundry()
-		require.NoError(t, err)
-		require.EqualValues(t, 1, sn)
-
-		err = ch.MintTokens(sn, coin.Value(2), senderKeyPair)
-		testmisc.RequireErrorToBe(t, err, vm.ErrNativeTokenSupplyOutOffBounds)
-
-		ch.AssertL2Coins(senderAgentID, nativeTokenID, coin.Zero)
-		ch.AssertL2TotalCoins(nativeTokenID, coin.Zero)
-		// })
-		t.Run("max supply 1000, mintTokens 500_500_1", func(t *testing.T) {
-			initTest()
-			sn, nativeTokenID, err := ch.NewNativeTokenParams(coin.Value(1000)).
-				WithUser(senderKeyPair).
-				CreateFoundry()
-			require.NoError(t, err)
-			require.EqualValues(t, 1, sn)
-
-			err = ch.SendFromL1ToL2AccountBaseTokens(BaseTokensDepositFee, 1000, accounts.CommonAccount(), senderKeyPair)
-			require.NoError(t, err)
-			err = ch.MintTokens(sn, coin.Value(500), senderKeyPair)
-			require.NoError(t, err)
-			ch.AssertL2Coins(senderAgentID, nativeTokenID, coin.Value(500))
-			ch.AssertL2TotalCoins(nativeTokenID, coin.Value(500))
-
-			err = ch.MintTokens(sn, coin.Value(500), senderKeyPair)
-			require.NoError(t, err)
-			ch.AssertL2Coins(senderAgentID, nativeTokenID, coin.Value(1000))
-			ch.AssertL2TotalCoins(nativeTokenID, coin.Value(1000))
-
-			err = ch.MintTokens(sn, coin.Value(1), senderKeyPair)
-			testmisc.RequireErrorToBe(t, err, vm.ErrNativeTokenSupplyOutOffBounds)
-
-			ch.AssertL2Coins(senderAgentID, nativeTokenID, coin.Value(1000))
-			ch.AssertL2TotalCoins(nativeTokenID, coin.Value(1000))
-		})
-		t.Run("max supply MaxUint256, mintTokens MaxUint256_1", func(t *testing.T) {
-			initTest()
-			sn, nativeTokenID, err := ch.NewNativeTokenParams(coin.MaxValue).
-				WithUser(senderKeyPair).
-				CreateFoundry()
-			require.NoError(t, err)
-			require.EqualValues(t, 1, sn)
-
-			err = ch.SendFromL1ToL2AccountBaseTokens(BaseTokensDepositFee, 1000, accounts.CommonAccount(), senderKeyPair)
-			require.NoError(t, err)
-			err = ch.MintTokens(sn, coin.MaxValue, senderKeyPair)
-			require.NoError(t, err)
-			ch.AssertL2Coins(senderAgentID, nativeTokenID, coin.MaxValue)
-
-			err = ch.MintTokens(sn, coin.Value(1), senderKeyPair)
-			testmisc.RequireErrorToBe(t, err, vm.ErrOverflow)
-
-			ch.AssertL2Coins(senderAgentID, nativeTokenID, coin.MaxValue)
-			ch.AssertL2TotalCoins(nativeTokenID, coin.MaxValue)
-		})
-		t.Run("max supply 100, destroy fail", func(t *testing.T) {
-			initTest()
-			sn, nativeTokenID, err := ch.NewNativeTokenParams(coin.MaxValue).
-				WithUser(senderKeyPair).
-				CreateFoundry()
-			require.NoError(t, err)
-			require.EqualValues(t, 1, sn)
-
-			err = ch.DestroyTokensOnL2(nativeTokenID, coin.Value(1), senderKeyPair)
-			testmisc.RequireErrorToBe(t, err, accounts.ErrNotEnoughFunds)
-			ch.AssertL2Coins(senderAgentID, nativeTokenID, coin.Zero)
-			ch.AssertL2TotalCoins(nativeTokenID, coin.Zero)
-		})
-		t.Run("max supply 100, mint_20, destroy_10", func(t *testing.T) {
-			initTest()
-			sn, nativeTokenID, err := ch.NewNativeTokenParams(coin.Value(100)).
-				WithUser(senderKeyPair).
-				CreateFoundry()
-			require.NoError(t, err)
-			require.EqualValues(t, 1, sn)
-
-			out, err := ch.GetFoundryOutput(1)
-			require.NoError(t, err)
-			require.EqualValues(t, out.MustNativeTokenID(), nativeTokenID)
-			ch.AssertL2Coins(senderAgentID, nativeTokenID, coin.Zero)
-			ch.AssertL2TotalCoins(nativeTokenID, coin.Zero)
-
-			err = ch.SendFromL1ToL2AccountBaseTokens(BaseTokensDepositFee, 1000, accounts.CommonAccount(), senderKeyPair)
-			require.NoError(t, err)
-			err = ch.MintTokens(sn, coin.Value(20), senderKeyPair)
-			require.NoError(t, err)
-			ch.AssertL2Coins(senderAgentID, nativeTokenID, coin.Value(20))
-			ch.AssertL2TotalCoins(nativeTokenID, coin.Value(20))
-
-			err = ch.DestroyTokensOnL2(nativeTokenID, coin.Value(10), senderKeyPair)
-			require.NoError(t, err)
-			ch.AssertL2TotalCoins(nativeTokenID, coin.Value(10))
-			ch.AssertL2Coins(senderAgentID, nativeTokenID, coin.Value(10))
-		})
-		t.Run("max supply 1000000, mint_1000000, destroy_1000000", func(t *testing.T) {
-			initTest()
-			sn, nativeTokenID, err := ch.NewNativeTokenParams(coin.Value(1_000_000)).
-				WithUser(senderKeyPair).
-				CreateFoundry()
-			require.NoError(t, err)
-			require.EqualValues(t, 1, sn)
-
-			out, err := ch.GetFoundryOutput(1)
-			require.NoError(t, err)
-			require.EqualValues(t, out.MustNativeTokenID(), nativeTokenID)
-			ch.AssertL2Coins(senderAgentID, nativeTokenID, coin.Value(0))
-			ch.AssertL2TotalCoins(nativeTokenID, coin.Value(0))
-
-			err = ch.SendFromL1ToL2AccountBaseTokens(BaseTokensDepositFee, 1000, accounts.CommonAccount(), senderKeyPair)
-			require.NoError(t, err)
-			err = ch.MintTokens(sn, coin.Value(1_000_000), senderKeyPair)
-			require.NoError(t, err)
-			ch.AssertL2Coins(senderAgentID, nativeTokenID, coin.Value(1_000_000))
-			ch.AssertL2TotalCoins(nativeTokenID, coin.Value(1_000_000))
-			out, err = ch.GetFoundryOutput(1)
-			require.NoError(t, err)
-			ts := util.MustTokenScheme(out.TokenScheme)
-			require.True(t, coin.Value(1_000_000).Cmp(ts.MintedTokens) == 0)
-
-			// FIXME bug iotago can't destroy foundry
-			// err = destroyTokens(sn, coin.Value(1000000))
-			// require.NoError(t, err)
-			// ch.AssertL2TotalCoins(nativeTokenID, coin.Zero)
-			// ch.AssertL2Coins(userAgentID, nativeTokenID, coin.Zero)
-			// out, err = ch.GetFoundryOutput(1)
-			// require.NoError(t, err)
-			// require.True(t, coin.Zero.Cmp(out.MintedTokens) == 0)
-		})
-		t.Run("10 foundries", func(t *testing.T) {
-			initTest()
-			ch.MustDepositBaseTokensToL2(50_000_000, senderKeyPair)
-			nativeTokenIDs := make([]isc.NativeTokenID, 11)
-			for sn := uint32(1); sn <= 10; sn++ {
-				snBack, nativeTokenID, err := ch.NewNativeTokenParams(coin.Value(int64(sn + 1))).
-					WithUser(senderKeyPair).
-					CreateFoundry()
-				nativeTokenIDs[sn] = nativeTokenID
-				require.NoError(t, err)
-				require.EqualValues(t, int(sn), int(snBack))
-				ch.AssertL2Coins(senderAgentID, nativeTokenID, coin.Zero)
-				ch.AssertL2TotalCoins(nativeTokenID, coin.Zero)
-			}
-			// mint max supply from each
-			ch.MustDepositBaseTokensToL2(50_000_000, senderKeyPair)
-			for sn := uint32(1); sn <= 10; sn++ {
-				err := ch.MintTokens(sn, coin.Value(int64(sn+1)), senderKeyPair)
-				require.NoError(t, err)
-
-				out, err := ch.GetFoundryOutput(sn)
-				require.NoError(t, err)
-
-				require.EqualValues(t, sn, out.SerialNumber)
-				ts := util.MustTokenScheme(out.TokenScheme)
-				require.True(t, ts.MaximumSupply.Cmp(coin.Value(int64(sn+1))) == 0)
-				require.True(t, ts.MintedTokens.Cmp(coin.Value(int64(sn+1))) == 0)
-				nativeTokenID := out.MustNativeTokenID()
-
-				ch.AssertL2Coins(senderAgentID, nativeTokenID, coin.Value(int64(sn+1)))
-				ch.AssertL2TotalCoins(nativeTokenID, coin.Value(int64(sn+1)))
-			}
-			// destroy 1 token of each nativeTokenID
-			for sn := uint32(1); sn <= 10; sn++ {
-				err := ch.DestroyTokensOnL2(nativeTokenIDs[sn], coin.Value(1), senderKeyPair)
-				require.NoError(t, err)
-			}
-			// check balances
-			for sn := uint32(1); sn <= 10; sn++ {
-				out, err := ch.GetFoundryOutput(sn)
-				require.NoError(t, err)
-
-				require.EqualValues(t, sn, out.SerialNumber)
-				ts := util.MustTokenScheme(out.TokenScheme)
-				require.True(t, ts.MaximumSupply.Cmp(coin.Value(int64(sn+1))) == 0)
-				require.True(t, coin.Value(0).Sub(ts.MintedTokens, ts.MeltedTokens).Cmp(coin.Value(int64(sn))) == 0)
-				nativeTokenID := out.MustNativeTokenID()
-
-				ch.AssertL2Coins(senderAgentID, nativeTokenID, coin.Value(int64(sn)))
-				ch.AssertL2TotalCoins(nativeTokenID, coin.Value(int64(sn)))
-			}
-		})
-	})
-	t.Run("constant storage deposit to hold a token UTXO", func(t *testing.T) {
-		initTest()
-		// create a foundry for the maximum amount of tokens possible
-		sn, nativeTokenID, err := ch.NewNativeTokenParams(coin.MaxValue).
-			WithUser(senderKeyPair).
-			CreateFoundry()
-		require.NoError(t, err)
-
-		err = ch.SendFromL1ToL2AccountBaseTokens(BaseTokensDepositFee, 1, accounts.CommonAccount(), senderKeyPair)
-		require.NoError(t, err)
-		x := ch.L2CommonAccountBaseTokens()
-		t.Logf("common account base tokens = %d before mint", x)
-
-		big1 := coin.Value(1)
-		err = ch.MintTokens(sn, big1, senderKeyPair)
-		require.NoError(t, err)
-
-		ch.AssertL2Coins(senderAgentID, nativeTokenID, big1)
-		ch.AssertL2TotalCoins(nativeTokenID, big1)
-		ownerBal1 := ch.L2Assets(ch.OriginatorAgentID)
-		commonAccountBalanceBeforeLastMint := ch.L2CommonAccountBaseTokens()
-
-		// after minting 1 token, try to mint the remaining tokens
-		allOtherTokens := new(big.Int).Set(coin.MaxValue)
-		allOtherTokens = allOtherTokens.Sub(allOtherTokens, big1)
-
-		err = ch.MintTokens(sn, allOtherTokens, senderKeyPair)
-		require.NoError(t, err)
-
-		commonAccountBalanceAfterLastMint := ch.L2CommonAccountBaseTokens()
-		require.Equal(t, commonAccountBalanceAfterLastMint, commonAccountBalanceBeforeLastMint)
-		// assert that no extra base tokens were used for the storage deposit
-		ownerBal2 := ch.L2Assets(ch.OriginatorAgentID)
-		receipt := ch.LastReceipt()
-		require.Equal(t, ownerBal1.BaseTokens+receipt.GasFeeCharged, ownerBal2.BaseTokens)
-	})
-	t.Run("newFoundry exposes foundry serial number in event", func(t *testing.T) {
-		initTest()
-		sn, _, err := ch.NewNativeTokenParams(coin.MaxValue).
-			WithUser(senderKeyPair).
-			CreateFoundry()
-		require.NoError(t, err)
-		require.EqualValues(t, 1, sn)
-
-		events, err := ch.GetEventsForContract(accounts.Contract.Name)
-		require.NoError(t, err)
-		require.Len(t, events, 1)
-		sn, err = codec.Decode[uint32](events[0].Payload)
-		require.NoError(t, err)
-		require.EqualValues(t, 1, sn)
-	})
-}
->>>>>>> a2e029dc
 
 func TestAccountBalances(t *testing.T) {
 	env := solo.New(t)
@@ -1478,8 +1123,6 @@
 	testdbhash.VerifyContractStateHash(env, accounts.Contract, "", t.Name())
 }
 
-<<<<<<< HEAD
-=======
 func TestUnprocessableWithNoPruning(t *testing.T) {
 	testUnprocessable(t, nil, false)
 }
@@ -1616,7 +1259,6 @@
 	require.Len(t, v.env.L1NFTs(newUserAddress), 1)
 }
 
->>>>>>> a2e029dc
 func TestDepositRandomContractMinFee(t *testing.T) {
 	env := solo.New(t, &solo.InitOptions{})
 	ch := env.NewChain()
