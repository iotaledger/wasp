package accounts

import (
	"github.com/iotaledger/wasp/packages/coin"
	"github.com/iotaledger/wasp/packages/isc"
	"github.com/iotaledger/wasp/packages/kv"
	"github.com/iotaledger/wasp/packages/kv/codec"
	"github.com/iotaledger/wasp/packages/kv/collections"
)

func AccountCoinBalancesKey(accountKey kv.Key) string {
	return PrefixAccountCoinBalances + string(accountKey)
}

func (s *StateReader) accountCoinBalancesMapR(accountKey kv.Key) *collections.ImmutableMap {
	return collections.NewMapReadOnly(s.state, AccountCoinBalancesKey(accountKey))
}

func (s *StateWriter) accountCoinBalancesMap(accountKey kv.Key) *collections.Map {
	return collections.NewMap(s.state, AccountCoinBalancesKey(accountKey))
}

func (s *StateReader) getCoinBalance(accountKey kv.Key, coinType coin.Type) coin.Value {
	b := s.accountCoinBalancesMapR(accountKey).GetAt(coinType.Bytes())
	return codec.MustDecode[coin.Value](b, 0)
}

func (s *StateReader) UnsafeGetCoinBalance(accountKey kv.Key, coinType coin.Type) coin.Value {
	return s.getCoinBalance(accountKey, coinType)
}

func (s *StateWriter) setCoinBalance(accountKey kv.Key, coinType coin.Type, n coin.Value) {
	if n == 0 {
		s.accountCoinBalancesMap(accountKey).DelAt(coinType.Bytes())
	} else {
		s.accountCoinBalancesMap(accountKey).SetAt(coinType.Bytes(), codec.Encode(n))
	}
}

func (s *StateWriter) UnsafeSetCoinBalance(accKey kv.Key, coinType coin.Type, n coin.Value) {
	s.setCoinBalance(accKey, coinType, n)
}

func (s *StateReader) GetCoinBalance(agentID isc.AgentID, coinID coin.Type) coin.Value {
	return s.getCoinBalance(AccountKey(agentID), coinID)
}

func (s *StateReader) GetCoinBalanceTotal(coinID coin.Type) coin.Value {
	return s.getCoinBalance(L2TotalsAccount, coinID)
}

func (s *StateReader) GetCoins(agentID isc.AgentID) isc.CoinBalances {
<<<<<<< HEAD
	ret := isc.CoinBalances{}
	s.accountCoinBalancesMapR(AccountKey(agentID)).Iterate(func(coinType []byte, val []byte) bool {
=======
	ret := isc.NewCoinBalances()
	s.accountCoinBalancesMapR(accountKey(agentID)).Iterate(func(coinType []byte, val []byte) bool {
>>>>>>> 770cf269
		ret.Add(
			codec.MustDecode[coin.Type](coinType),
			codec.MustDecode[coin.Value](val),
		)
		return true
	})
	return ret
}<|MERGE_RESOLUTION|>--- conflicted
+++ resolved
@@ -50,13 +50,8 @@
 }
 
 func (s *StateReader) GetCoins(agentID isc.AgentID) isc.CoinBalances {
-<<<<<<< HEAD
-	ret := isc.CoinBalances{}
+	ret := isc.NewCoinBalances()
 	s.accountCoinBalancesMapR(AccountKey(agentID)).Iterate(func(coinType []byte, val []byte) bool {
-=======
-	ret := isc.NewCoinBalances()
-	s.accountCoinBalancesMapR(accountKey(agentID)).Iterate(func(coinType []byte, val []byte) bool {
->>>>>>> 770cf269
 		ret.Add(
 			codec.MustDecode[coin.Type](coinType),
 			codec.MustDecode[coin.Value](val),
