--- conflicted
+++ resolved
@@ -37,17 +37,12 @@
 	}
 }
 
-<<<<<<< HEAD
 func (s *StateWriter) UnsafeSetCoinBalance(accKey kv.Key, coinType coin.Type, n coin.Value) {
 	s.setCoinBalance(accKey, coinType, n)
 }
 
-func (s *StateReader) GetCoinBalance(agentID isc.AgentID, coinID coin.Type, chainID isc.ChainID) coin.Value {
-	return s.getCoinBalance(AccountKey(agentID, chainID), coinID)
-=======
 func (s *StateReader) GetCoinBalance(agentID isc.AgentID, coinID coin.Type) coin.Value {
-	return s.getCoinBalance(accountKey(agentID), coinID)
->>>>>>> 7812feb6
+	return s.getCoinBalance(AccountKey(agentID), coinID)
 }
 
 func (s *StateReader) GetCoinBalanceTotal(coinID coin.Type) coin.Value {
@@ -56,11 +51,7 @@
 
 func (s *StateReader) GetCoins(agentID isc.AgentID) isc.CoinBalances {
 	ret := isc.CoinBalances{}
-<<<<<<< HEAD
-	s.accountCoinBalancesMapR(AccountKey(agentID, chainID)).Iterate(func(coinType []byte, val []byte) bool {
-=======
-	s.accountCoinBalancesMapR(accountKey(agentID)).Iterate(func(coinType []byte, val []byte) bool {
->>>>>>> 7812feb6
+	s.accountCoinBalancesMapR(AccountKey(agentID)).Iterate(func(coinType []byte, val []byte) bool {
 		ret.Add(
 			codec.MustDecode[coin.Type](coinType),
 			codec.MustDecode[coin.Value](val),
