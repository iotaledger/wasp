--- conflicted
+++ resolved
@@ -69,15 +69,7 @@
 	KeyObjectOwner = "W"
 )
 
-<<<<<<< HEAD
-func AccountKey(agentID isc.AgentID, chainID isc.ChainID) kv.Key {
-	if agentID.BelongsToChain(chainID) {
-		// save bytes by skipping the chainID bytes on agentIDs for this chain
-		return kv.Key(agentID.BytesWithoutChainID())
-	}
-=======
-func accountKey(agentID isc.AgentID) kv.Key {
->>>>>>> 7812feb6
+func AccountKey(agentID isc.AgentID) kv.Key {
 	return kv.Key(agentID.Bytes())
 }
 
@@ -89,13 +81,8 @@
 	return collections.NewMapReadOnly(s.state, KeyAllAccounts)
 }
 
-<<<<<<< HEAD
-func (s *StateReader) AccountExists(agentID isc.AgentID, chainID isc.ChainID) bool {
-	return s.allAccountsMapR().HasAt([]byte(AccountKey(agentID, chainID)))
-=======
 func (s *StateReader) AccountExists(agentID isc.AgentID) bool {
-	return s.allAccountsMapR().HasAt([]byte(accountKey(agentID)))
->>>>>>> 7812feb6
+	return s.allAccountsMapR().HasAt([]byte(AccountKey(agentID)))
 }
 
 func (s *StateReader) AllAccountsAsDict() dict.Dict {
@@ -112,13 +99,8 @@
 }
 
 // touchAccount ensures the account is in the list of all accounts
-<<<<<<< HEAD
-func (s *StateWriter) touchAccount(agentID isc.AgentID, chainID isc.ChainID) {
-	s.allAccountsMap().SetAt([]byte(AccountKey(agentID, chainID)), codec.Encode(true))
-=======
 func (s *StateWriter) touchAccount(agentID isc.AgentID) {
-	s.allAccountsMap().SetAt([]byte(accountKey(agentID)), codec.Encode(true))
->>>>>>> 7812feb6
+	s.allAccountsMap().SetAt([]byte(AccountKey(agentID)), codec.Encode(true))
 }
 
 // HasEnoughForAllowance checks whether an account has enough balance to cover for the allowance
@@ -126,11 +108,7 @@
 	if allowance == nil || allowance.IsEmpty() {
 		return true
 	}
-<<<<<<< HEAD
-	accountKey := AccountKey(agentID, chainID)
-=======
-	accountKey := accountKey(agentID)
->>>>>>> 7812feb6
+	accountKey := AccountKey(agentID)
 	for coinType, amount := range allowance.Coins {
 		if s.getCoinBalance(accountKey, coinType) < amount {
 			return false
@@ -151,17 +129,10 @@
 		return nil
 	}
 
-<<<<<<< HEAD
-	if !s.debitFromAccount(AccountKey(fromAgentID, chainID), assets.Coins) {
+	if !s.debitFromAccount(AccountKey(fromAgentID), assets.Coins) {
 		return errors.New("MoveBetweenAccounts: not enough funds")
 	}
-	s.creditToAccount(AccountKey(toAgentID, chainID), assets.Coins)
-=======
-	if !s.debitFromAccount(accountKey(fromAgentID), assets.Coins) {
-		return errors.New("MoveBetweenAccounts: not enough funds")
-	}
-	s.creditToAccount(accountKey(toAgentID), assets.Coins)
->>>>>>> 7812feb6
+	s.creditToAccount(AccountKey(toAgentID), assets.Coins)
 
 	for id := range assets.Objects {
 		obj := s.GetObject(id)
