--- conflicted
+++ resolved
@@ -43,13 +43,8 @@
 	}
 }
 
-<<<<<<< HEAD
-func (s *StateWriter) CreditToAccountFullDecimals(agentID isc.AgentID, amount *big.Int, chainID isc.ChainID) {
-	if !bigint.IsPositive(amount) {
-=======
 func (s *StateWriter) CreditToAccountFullDecimals(agentID isc.AgentID, wei *big.Int, chainID isc.ChainID) {
-	if !util.IsPositiveBigInt(wei) {
->>>>>>> 3e5be5d1
+	if !bigint.IsPositive(wei) {
 		return
 	}
 	s.creditToAccountFullDecimals(accountKey(agentID, chainID), wei)
