--- conflicted
+++ resolved
@@ -16,11 +16,7 @@
 	if len(coins) == 0 {
 		return
 	}
-<<<<<<< HEAD
-	s.creditToAccount(AccountKey(agentID, chainID), coins)
-=======
-	s.creditToAccount(accountKey(agentID), coins)
->>>>>>> 7812feb6
+	s.creditToAccount(AccountKey(agentID), coins)
 	s.creditToAccount(L2TotalsAccount, coins)
 	s.touchAccount(agentID)
 }
@@ -44,11 +40,7 @@
 	if !bigint.IsPositive(wei) {
 		return
 	}
-<<<<<<< HEAD
-	s.creditToAccountFullDecimals(AccountKey(agentID, chainID), wei)
-=======
-	s.creditToAccountFullDecimals(accountKey(agentID), wei)
->>>>>>> 7812feb6
+	s.creditToAccountFullDecimals(AccountKey(agentID), wei)
 	s.creditToAccountFullDecimals(L2TotalsAccount, wei)
 	s.touchAccount(agentID)
 }
@@ -63,11 +55,7 @@
 	if len(coins) == 0 {
 		return
 	}
-<<<<<<< HEAD
-	if !s.debitFromAccount(AccountKey(agentID, chainID), coins) {
-=======
-	if !s.debitFromAccount(accountKey(agentID), coins) {
->>>>>>> 7812feb6
+	if !s.debitFromAccount(AccountKey(agentID), coins) {
 		panic(fmt.Errorf("cannot debit (%s) from %s: %w", coins, agentID, ErrNotEnoughFunds))
 	}
 	if !s.debitFromAccount(L2TotalsAccount, coins) {
@@ -107,11 +95,7 @@
 	if !bigint.IsPositive(amount) {
 		return
 	}
-<<<<<<< HEAD
-	if !s.debitFromAccountFullDecimals(AccountKey(agentID, chainID), amount) {
-=======
-	if !s.debitFromAccountFullDecimals(accountKey(agentID), amount) {
->>>>>>> 7812feb6
+	if !s.debitFromAccountFullDecimals(AccountKey(agentID), amount) {
 		panic(fmt.Errorf("cannot debit (%s) from %s: %w", amount.String(), agentID, ErrNotEnoughFunds))
 	}
 
@@ -145,13 +129,8 @@
 }
 
 // GetAccountFungibleTokens returns all fungible tokens belonging to the agentID on the state
-<<<<<<< HEAD
-func (s *StateReader) GetAccountFungibleTokens(agentID isc.AgentID, chainID isc.ChainID) isc.CoinBalances {
-	return s.getFungibleTokens(AccountKey(agentID, chainID))
-=======
 func (s *StateReader) GetAccountFungibleTokens(agentID isc.AgentID) isc.CoinBalances {
-	return s.getFungibleTokens(accountKey(agentID))
->>>>>>> 7812feb6
+	return s.getFungibleTokens(AccountKey(agentID))
 }
 
 func (s *StateReader) GetTotalL2FungibleTokens() isc.CoinBalances {
