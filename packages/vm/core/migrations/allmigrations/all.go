package allmigrations

import (
	"github.com/iotaledger/wasp/packages/vm/core/migrations"
<<<<<<< HEAD
)

const (
	SchemaVersionIotaRebased = 3 + iota // versions prior to 3 correspond to stardust

	LatestSchemaVersion = SchemaVersionIotaRebased
=======
	"github.com/iotaledger/wasp/packages/vm/core/migrations/m001"
	"github.com/iotaledger/wasp/packages/vm/core/migrations/m002"
	"github.com/iotaledger/wasp/packages/vm/core/migrations/m003"
>>>>>>> e5caf138
)

var DefaultScheme = &migrations.MigrationScheme{
	BaseSchemaVersion: LatestSchemaVersion,

	// Add new migrations to the end of this list, and they will be applied before
	// creating the next block.
	// The first migration on the list is applied when schema version =
	// BaseSchemaVersion, and after applying each migration the schema version is
	// incremented.
	// Old migrations can be pruned; for each migration pruned increment
	// BaseSchemaVersion by one.
<<<<<<< HEAD
	Migrations: []migrations.Migration{},
=======
	Migrations: []migrations.Migration{
		m001.AccountDecimals,
		m002.UpdateEVMISCMagic,
		m003.UpdateEVMISCMagicFixed,
	},
>>>>>>> e5caf138
}<|MERGE_RESOLUTION|>--- conflicted
+++ resolved
@@ -2,18 +2,12 @@
 
 import (
 	"github.com/iotaledger/wasp/packages/vm/core/migrations"
-<<<<<<< HEAD
 )
 
 const (
-	SchemaVersionIotaRebased = 3 + iota // versions prior to 3 correspond to stardust
+	SchemaVersionIotaRebased = 4 + iota // versions prior to 4 correspond to stardust
 
 	LatestSchemaVersion = SchemaVersionIotaRebased
-=======
-	"github.com/iotaledger/wasp/packages/vm/core/migrations/m001"
-	"github.com/iotaledger/wasp/packages/vm/core/migrations/m002"
-	"github.com/iotaledger/wasp/packages/vm/core/migrations/m003"
->>>>>>> e5caf138
 )
 
 var DefaultScheme = &migrations.MigrationScheme{
@@ -26,13 +20,5 @@
 	// incremented.
 	// Old migrations can be pruned; for each migration pruned increment
 	// BaseSchemaVersion by one.
-<<<<<<< HEAD
 	Migrations: []migrations.Migration{},
-=======
-	Migrations: []migrations.Migration{
-		m001.AccountDecimals,
-		m002.UpdateEVMISCMagic,
-		m003.UpdateEVMISCMagicFixed,
-	},
->>>>>>> e5caf138
 }