--- conflicted
+++ resolved
@@ -140,15 +140,9 @@
 		}
 		assets := req.Assets()
 		for k, v := range assets.Coins {
-<<<<<<< HEAD
 			assetsBagWithBalances.Balances[iotajsonrpc.CoinType(k)] = &iotajsonrpc.Balance{
 				CoinType:     iotajsonrpc.CoinType(k),
-				TotalBalance: iotajsonrpc.CoinValue(v),
-=======
-			assetsBagWithBalances.Balances[suijsonrpc.CoinType(k)] = &suijsonrpc.Balance{
-				CoinType:     suijsonrpc.CoinType(k),
-				TotalBalance: suijsonrpc.NewBigInt(v.Uint64()),
->>>>>>> 15a3bb50
+				TotalBalance: iotajsonrpc.NewBigInt(v.Uint64()),
 			}
 		}
 		m[req.RequestRef()] = assetsBagWithBalances
