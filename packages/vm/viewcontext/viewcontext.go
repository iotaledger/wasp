package viewcontext

import (
	"math/big"

	"github.com/iotaledger/hive.go/logger"
	iotago "github.com/iotaledger/iota.go/v3"
	"github.com/iotaledger/wasp/packages/chain"
	"github.com/iotaledger/wasp/packages/hashing"
	"github.com/iotaledger/wasp/packages/iscp"
	"github.com/iotaledger/wasp/packages/kv"
	"github.com/iotaledger/wasp/packages/kv/codec"
	"github.com/iotaledger/wasp/packages/kv/dict"
	"github.com/iotaledger/wasp/packages/kv/subrealm"
	"github.com/iotaledger/wasp/packages/kv/trie"
	"github.com/iotaledger/wasp/packages/kv/trie_merkle"
	"github.com/iotaledger/wasp/packages/parameters"
	"github.com/iotaledger/wasp/packages/state"
	"github.com/iotaledger/wasp/packages/util/panicutil"
	"github.com/iotaledger/wasp/packages/vm"
	"github.com/iotaledger/wasp/packages/vm/core/accounts"
	"github.com/iotaledger/wasp/packages/vm/core/blob"
	"github.com/iotaledger/wasp/packages/vm/core/blocklog"
	"github.com/iotaledger/wasp/packages/vm/core/corecontracts"
	"github.com/iotaledger/wasp/packages/vm/core/governance"
	"github.com/iotaledger/wasp/packages/vm/core/root"
	"github.com/iotaledger/wasp/packages/vm/execution"
	"github.com/iotaledger/wasp/packages/vm/gas"
	"github.com/iotaledger/wasp/packages/vm/processors"
	"github.com/iotaledger/wasp/packages/vm/sandbox"
	"go.uber.org/zap"
)

// ViewContext implements the needed infrastructure to run external view calls, its more lightweight than vmcontext
type ViewContext struct {
	processors  *processors.Cache
	stateReader state.OptimisticStateReader
	chainID     *iscp.ChainID
	log         *logger.Logger
	chainInfo   *governance.ChainInfo
	gasBurnLog  *gas.BurnLog
	gasBudget   uint64
	callStack   []*callContext
	l1Params    *parameters.L1
}

var _ execution.WaspContext = &ViewContext{}

func New(ch chain.ChainCore) *ViewContext {
	return &ViewContext{
		processors:  ch.Processors(),
		stateReader: ch.GetStateReader(),
		chainID:     ch.ID(),
		log:         ch.Log().Desugar().WithOptions(zap.AddCallerSkip(1)).Sugar(),
		l1Params:    ch.L1Params(),
	}
}

func (ctx *ViewContext) contractStateReader(contract iscp.Hname) kv.KVStoreReader {
	return subrealm.NewReadOnly(ctx.stateReader.KVStoreReader(), kv.Key(contract.Bytes()))
}

func (ctx *ViewContext) LocateProgram(programHash hashing.HashValue) (vmtype string, binary []byte, err error) {
	return blob.LocateProgram(ctx.contractStateReader(blob.Contract.Hname()), programHash)
}

func (ctx *ViewContext) GetContractRecord(contractHname iscp.Hname) (ret *root.ContractRecord) {
	return root.FindContract(ctx.contractStateReader(root.Contract.Hname()), contractHname)
}

func (ctx *ViewContext) GasBurn(burnCode gas.BurnCode, par ...uint64) {
	g := burnCode.Cost(par...)
	ctx.gasBurnLog.Record(burnCode, g)
	if g > ctx.gasBudget {
		panic(vm.ErrGasBudgetExceeded)
	}
	ctx.gasBudget -= g
}

func (ctx *ViewContext) AccountID() *iscp.AgentID {
	hname := ctx.CurrentContractHname()
	if corecontracts.IsCoreHname(hname) {
		return ctx.ChainID().CommonAccount()
	}
	return iscp.NewAgentID(ctx.ChainID().AsAddress(), hname)
}

func (ctx *ViewContext) Processors() *processors.Cache {
	return ctx.processors
}

func (ctx *ViewContext) GetAssets(agentID *iscp.AgentID) *iscp.FungibleTokens {
	return accounts.GetAssets(ctx.contractStateReader(accounts.Contract.Hname()), agentID)
}

func (ctx *ViewContext) GetAccountNFTs(agentID *iscp.AgentID) []iotago.NFTID {
	return accounts.GetAccountNFTs(ctx.contractStateReader(accounts.Contract.Hname()), agentID)
}

func (ctx *ViewContext) GetNFTData(nftID iotago.NFTID) iscp.NFT {
	return accounts.GetNFTData(ctx.contractStateReader(accounts.Contract.Hname()), nftID)
}

func (ctx *ViewContext) Timestamp() int64 {
	t, err := ctx.stateReader.Timestamp()
	if err != nil {
		ctx.log.Panicf("%v", err)
	}
	return t.UnixNano()
}

func (ctx *ViewContext) GetIotaBalance(agentID *iscp.AgentID) uint64 {
	return accounts.GetIotaBalance(ctx.contractStateReader(accounts.Contract.Hname()), agentID)
}

func (ctx *ViewContext) GetNativeTokenBalance(agentID *iscp.AgentID, tokenID *iotago.NativeTokenID) *big.Int {
	return accounts.GetNativeTokenBalance(
		ctx.contractStateReader(accounts.Contract.Hname()),
		agentID,
		tokenID)
}

func (ctx *ViewContext) Call(targetContract, epCode iscp.Hname, params dict.Dict, _ *iscp.Allowance) dict.Dict {
	ctx.log.Debugf("Call. TargetContract: %s entry point: %s", targetContract, epCode)
	return ctx.callView(targetContract, epCode, params)
}

func (ctx *ViewContext) ChainID() *iscp.ChainID {
	return ctx.chainInfo.ChainID
}

func (ctx *ViewContext) ChainOwnerID() *iscp.AgentID {
	return ctx.chainInfo.ChainOwnerID
}

func (ctx *ViewContext) ContractCreator() *iscp.AgentID {
	rec := ctx.GetContractRecord(ctx.CurrentContractHname())
	if rec == nil {
		panic("can't find current contract")
	}
	return rec.Creator
}

func (ctx *ViewContext) CurrentContractHname() iscp.Hname {
	return ctx.getCallContext().contract
}

func (ctx *ViewContext) Params() *iscp.Params {
	return &ctx.getCallContext().params
}

func (ctx *ViewContext) StateReader() kv.KVStoreReader {
	return ctx.contractStateReader(ctx.CurrentContractHname())
}

func (ctx *ViewContext) GasBudgetLeft() uint64 {
	return ctx.gasBudget
}

func (ctx *ViewContext) Infof(format string, params ...interface{}) {
	ctx.log.Infof(format, params...)
}

func (ctx *ViewContext) Debugf(format string, params ...interface{}) {
	ctx.log.Debugf(format, params...)
}

func (ctx *ViewContext) Panicf(format string, params ...interface{}) {
	ctx.log.Panicf(format, params...)
}

// only for debugging
func (ctx *ViewContext) GasBurnLog() *gas.BurnLog {
	return ctx.gasBurnLog
}

func (ctx *ViewContext) callView(targetContract, entryPoint iscp.Hname, params dict.Dict) (ret dict.Dict) {
	contractRecord := ctx.GetContractRecord(targetContract)
	if contractRecord == nil {
		panic(vm.ErrContractNotFound.Create(targetContract))
	}
	ep := execution.GetEntryPointByProgHash(ctx, targetContract, entryPoint, contractRecord.ProgramHash)

	if !ep.IsView() {
		panic("target entrypoint is not a view")
	}

	ctx.pushCallContext(targetContract, params)
	defer ctx.popCallContext()

	return ep.Call(sandbox.NewSandboxView(ctx))
}

func (ctx *ViewContext) initAndCallView(targetContract, entryPoint iscp.Hname, params dict.Dict) (ret dict.Dict) {
	ctx.gasBurnLog = gas.NewGasBurnLog()
	ctx.gasBudget = gas.MaxGasExternalViewCall

	ctx.chainInfo = governance.MustGetChainInfo(ctx.contractStateReader(governance.Contract.Hname()))

	return ctx.callView(targetContract, entryPoint, params)
}

// CallViewExternal calls a view from outside the VM, for example API call
func (ctx *ViewContext) CallViewExternal(targetContract, epCode iscp.Hname, params dict.Dict) (ret dict.Dict, err error) {
	err = panicutil.CatchAllButDBError(func() {
		ret = ctx.initAndCallView(targetContract, epCode, params)
	}, ctx.log, "CallViewExternal: ")

	if err != nil {
		ret = nil
	}
	return ret, err
}

// GetMerkleProof returns proof for the key. It may also contain proof of absence of the key
func (ctx *ViewContext) GetMerkleProof(key []byte) (ret *trie_merkle.Proof, err error) {
	err = panicutil.CatchAllButDBError(func() {
		ret = state.CommitmentModel.Proof(key, ctx.stateReader.TrieNodeStore())
	}, ctx.log, "GetMerkleProof: ")

	if err != nil {
		ret = nil
	}
	return ret, err
}

// GetBlockProof returns:
// - blockInfo record in serialized form
// - proof that the blockInfo is stored under the respective key.
// Useful for proving commitment to the past state, because blockInfo contains commitment to that block
func (ctx *ViewContext) GetBlockProof(blockIndex uint32) ([]byte, *trie_merkle.Proof, error) {
	var retBlockInfoBin []byte
	var retProof *trie_merkle.Proof

	err := panicutil.CatchAllButDBError(func() {
		// retrieve serialized block info record
		retBlockInfoBin = ctx.initAndCallView(
			blocklog.Contract.Hname(),
			blocklog.FuncGetBlockInfo.Hname(),
			codec.MakeDict(map[string]interface{}{
				blocklog.ParamBlockIndex: blockIndex,
			}),
		).MustGet(blocklog.ParamBlockInfo)

		// retrieve proof to serialized block
		key := blocklog.Contract.FullKey(blocklog.BlockInfoKey(blockIndex))
		retProof = state.CommitmentModel.Proof(key, ctx.stateReader.TrieNodeStore())
	}, ctx.log, "GetMerkleProof: ")

	return retBlockInfoBin, retProof, err
}

// GetRootCommitment calculates root commitment from state.
// A valid state must return root commitment equal to the StateCommitment from the anchor
func (ctx *ViewContext) GetRootCommitment() (trie.VCommitment, error) {
	var ret trie.VCommitment
	err := panicutil.CatchAllButDBError(func() {
		ret = trie.RootCommitment(ctx.stateReader.TrieNodeStore())
	}, ctx.log, "GetMerkleProof: ")

	if err != nil {
		ret = nil
	}
	return ret, err
}

<<<<<<< HEAD
func (ctx *ViewContext) L1Params() *parameters.L1 {
	return ctx.l1Params
=======
// GetContractStateCommitment returns commitment to the contract's state, if possible.
// To be able to retrieve state commitment for the contract's state, the state must contain
// values of contracts hname at its nil key. Otherwise, function returns error
func (ctx *ViewContext) GetContractStateCommitment(hn iscp.Hname) (trie.VCommitment, error) {
	var retC trie.VCommitment
	var retErr error

	err := panicutil.CatchAllButDBError(func() {
		proof := state.CommitmentModel.Proof(hn.Bytes(), ctx.stateReader.TrieNodeStore())
		rootC := trie.RootCommitment(ctx.stateReader.TrieNodeStore())
		retErr = proof.Validate(rootC, hn.Bytes())
		if retErr != nil {
			return
		}
		retC = proof.CommitmentToTheTerminalNode()
	}, ctx.log, "GetMerkleProof: ")

	if err != nil {
		return nil, err
	}
	if retErr != nil {
		return nil, retErr
	}
	return retC, nil
>>>>>>> ba77bd26
}<|MERGE_RESOLUTION|>--- conflicted
+++ resolved
@@ -257,17 +257,16 @@
 	err := panicutil.CatchAllButDBError(func() {
 		ret = trie.RootCommitment(ctx.stateReader.TrieNodeStore())
 	}, ctx.log, "GetMerkleProof: ")
-
 	if err != nil {
 		ret = nil
 	}
 	return ret, err
 }
 
-<<<<<<< HEAD
 func (ctx *ViewContext) L1Params() *parameters.L1 {
 	return ctx.l1Params
-=======
+}
+
 // GetContractStateCommitment returns commitment to the contract's state, if possible.
 // To be able to retrieve state commitment for the contract's state, the state must contain
 // values of contracts hname at its nil key. Otherwise, function returns error
@@ -284,7 +283,6 @@
 		}
 		retC = proof.CommitmentToTheTerminalNode()
 	}, ctx.log, "GetMerkleProof: ")
-
 	if err != nil {
 		return nil, err
 	}
@@ -292,5 +290,4 @@
 		return nil, retErr
 	}
 	return retC, nil
->>>>>>> ba77bd26
 }