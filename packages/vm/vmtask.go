--- conflicted
+++ resolved
@@ -31,20 +31,10 @@
 	Timestamp          time.Time
 	Entropy            hashing.HashValue
 	ValidatorFeeTarget isc.AgentID
-<<<<<<< HEAD
 	L1Params           *parameters.L1Params
-	// If EstimateGasMode is enabled, signature and nonce checks will be skipped,
-	// and no PTB will be produced.
-	EstimateGasMode bool
-	// If EVMTracer is set, all requests will be executed normally up until the EVM
-	// tx with the given index, which will then be executed with the given tracer.
-	// No PTB will be produced.
-	EVMTracer            *isc.EVMTracer
-=======
 	// If EstimateGasMode is enabled, signature and nonce checks will be skipped
 	EstimateGasMode      bool
 	EVMTracer            *tracers.Tracer
->>>>>>> ec9252d1
 	EnableGasBurnLogging bool // for testing and Solo only
 
 	Migrations *migrations.MigrationScheme // for testing and Solo only
