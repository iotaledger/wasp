// Copyright 2020 IOTA Stiftung
// SPDX-License-Identifier: Apache-2.0

package jsonrpc

import (
	"time"

	"github.com/ethereum/go-ethereum"
	"github.com/ethereum/go-ethereum/core/types"
	"github.com/ethereum/go-ethereum/eth/tracers"

	"github.com/iotaledger/wasp/packages/isc"
	"github.com/iotaledger/wasp/packages/parameters"
	"github.com/iotaledger/wasp/packages/state"
	"github.com/iotaledger/wasp/packages/trie"
	"github.com/iotaledger/wasp/packages/vm/gas"
)

// ChainBackend provides access to the underlying ISC chain.
type ChainBackend interface {
	EVMSendTransaction(tx *types.Transaction) error
<<<<<<< HEAD
	EVMCall(anchor *isc.StateAnchor, callMsg ethereum.CallMsg, l1Params *parameters.L1Params) ([]byte, error)
	EVMEstimateGas(anchor *isc.StateAnchor, callMsg ethereum.CallMsg, l1Params *parameters.L1Params) (uint64, error)
	EVMTraceTransaction(
		anchor *isc.StateAnchor,
		blockTime time.Time,
		iscRequestsInBlock []isc.Request,
		txIndex *uint64,
		blockNumber *uint64,
		tracer *tracers.Tracer,
		l1Params *parameters.L1Params,
	) error
=======
	EVMCall(aliasOutput *isc.AliasOutputWithID, callMsg ethereum.CallMsg) ([]byte, error)
	EVMEstimateGas(aliasOutput *isc.AliasOutputWithID, callMsg ethereum.CallMsg) (uint64, error)
	EVMTrace(aliasOutput *isc.AliasOutputWithID, blockTime time.Time, iscRequestsInBlock []isc.Request, tracer *tracers.Tracer) error
>>>>>>> ec9252d1
	FeePolicy(blockIndex uint32) (*gas.FeePolicy, error)
	ISCChainID() *isc.ChainID
	ISCCallView(chainState state.State, msg isc.Message) (isc.CallArguments, error)
	ISCLatestAnchor() (*isc.StateAnchor, error)
	ISCLatestState() (state.State, error)
	ISCStateByBlockIndex(blockIndex uint32) (state.State, error)
	ISCStateByTrieRoot(trieRoot trie.Hash) (state.State, error)
	BaseToken() *parameters.BaseToken
	TakeSnapshot() (int, error)
	RevertToSnapshot(int) error
}<|MERGE_RESOLUTION|>--- conflicted
+++ resolved
@@ -20,23 +20,15 @@
 // ChainBackend provides access to the underlying ISC chain.
 type ChainBackend interface {
 	EVMSendTransaction(tx *types.Transaction) error
-<<<<<<< HEAD
 	EVMCall(anchor *isc.StateAnchor, callMsg ethereum.CallMsg, l1Params *parameters.L1Params) ([]byte, error)
 	EVMEstimateGas(anchor *isc.StateAnchor, callMsg ethereum.CallMsg, l1Params *parameters.L1Params) (uint64, error)
-	EVMTraceTransaction(
+	EVMTrace(
 		anchor *isc.StateAnchor,
 		blockTime time.Time,
 		iscRequestsInBlock []isc.Request,
-		txIndex *uint64,
-		blockNumber *uint64,
 		tracer *tracers.Tracer,
 		l1Params *parameters.L1Params,
 	) error
-=======
-	EVMCall(aliasOutput *isc.AliasOutputWithID, callMsg ethereum.CallMsg) ([]byte, error)
-	EVMEstimateGas(aliasOutput *isc.AliasOutputWithID, callMsg ethereum.CallMsg) (uint64, error)
-	EVMTrace(aliasOutput *isc.AliasOutputWithID, blockTime time.Time, iscRequestsInBlock []isc.Request, tracer *tracers.Tracer) error
->>>>>>> ec9252d1
 	FeePolicy(blockIndex uint32) (*gas.FeePolicy, error)
 	ISCChainID() *isc.ChainID
 	ISCCallView(chainState state.State, msg isc.Message) (isc.CallArguments, error)
