--- conflicted
+++ resolved
@@ -25,7 +25,6 @@
 	"github.com/iotaledger/wasp/packages/util"
 	"github.com/iotaledger/wasp/packages/vm/core/governance"
 	"github.com/iotaledger/wasp/packages/vm/gas"
-	"github.com/iotaledger/wasp/packages/vm/viewcontext"
 )
 
 type WaspEVMBackend struct {
@@ -98,12 +97,8 @@
 }
 
 func (b *WaspEVMBackend) EVMGasPrice() *big.Int {
-<<<<<<< HEAD
-	res, err := chainutil.CallView(b.chain, nil, governance.Contract.Hname(), governance.ViewGetFeePolicy.Hname(), nil)
-=======
 	latestState := b.ISCLatestState()
 	res, err := chainutil.CallView(latestState, b.chain, governance.Contract.Hname(), governance.ViewGetFeePolicy.Hname(), nil)
->>>>>>> e3351fc5
 	if err != nil {
 		panic(fmt.Sprintf("couldn't call gasFeePolicy view: %s ", err.Error()))
 	}
@@ -111,11 +106,7 @@
 	if err != nil {
 		panic(fmt.Sprintf("couldn't decode fee policy: %s ", err.Error()))
 	}
-<<<<<<< HEAD
-	res, err = chainutil.CallView(b.chain, nil, governance.Contract.Hname(), governance.ViewGetEVMGasRatio.Hname(), nil)
-=======
 	res, err = chainutil.CallView(latestState, b.chain, governance.Contract.Hname(), governance.ViewGetEVMGasRatio.Hname(), nil)
->>>>>>> e3351fc5
 	if err != nil {
 		panic(fmt.Sprintf("couldn't call getGasRatio view: %s ", err.Error()))
 	}
@@ -133,14 +124,8 @@
 	return price
 }
 
-<<<<<<< HEAD
-func (b *WaspEVMBackend) ISCCallView(iscBlockIndex uint32, scName, funName string, args dict.Dict) (dict.Dict, error) {
-	bi := &viewcontext.BlockIndexOrTrieRoot{BlockIndex: iscBlockIndex}
-	return chainutil.CallView(b.chain, bi, isc.Hn(scName), isc.Hn(funName), args)
-=======
 func (b *WaspEVMBackend) ISCCallView(chainState state.State, scName, funName string, args dict.Dict) (dict.Dict, error) {
 	return chainutil.CallView(chainState, b.chain, isc.Hn(scName), isc.Hn(funName), args)
->>>>>>> e3351fc5
 }
 
 func (b *WaspEVMBackend) BaseToken() *parameters.BaseToken {
