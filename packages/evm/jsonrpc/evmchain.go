--- conflicted
+++ resolved
@@ -654,14 +654,7 @@
 	if err != nil {
 		return nil, nil, err
 	}
-<<<<<<< HEAD
 	return blocklog.NewStateReaderFromChainState(iscState).GetRequestsInBlock(iscState.BlockIndex())
-=======
-	iscBlockIndex := iscState.BlockIndex()
-	blocklogStatePartition := subrealm.NewReadOnly(iscState, kv.Key(blocklog.Contract.Hname().Bytes()))
-
-	return blocklog.GetRequestsInBlock(blocklogStatePartition, iscBlockIndex)
->>>>>>> ec9252d1
 }
 
 // traceTransaction allows the tracing of a single EVM transaction.
@@ -679,52 +672,26 @@
 		tracerType = *config.Tracer
 	}
 
-<<<<<<< HEAD
-	blockNumber := uint64(blockInfo.BlockIndex)
-
-	tracer, err := newTracer(tracerType, &tracers.Context{
-		BlockHash:   blockHash,
-		BlockNumber: new(big.Int).SetUint64(blockNumber),
-		TxIndex:     int(txIndex),
-		TxHash:      tx.Hash(),
-	}, config.TracerConfig, false, nil)
-=======
-	blockNumber := uint64(blockInfo.BlockIndex())
 	tracer, err := newTracer(
 		tracerType,
 		&tracers.Context{
 			BlockHash:   blockHash,
-			BlockNumber: new(big.Int).SetUint64(blockNumber),
+			BlockNumber: new(big.Int).SetUint64(uint64(blockInfo.BlockIndex)),
 			TxIndex:     int(txIndex),
 			TxHash:      tx.Hash(),
 		},
 		config.TracerConfig,
 	)
->>>>>>> ec9252d1
-	if err != nil {
-		return nil, err
-	}
-
-<<<<<<< HEAD
-	if evmutil.IsFakeTransaction(tx) {
-		return tracer.TraceFakeTx(tx)
-	}
-
-	err = e.backend.EVMTraceTransaction(
+	if err != nil {
+		return nil, err
+	}
+
+	err = e.backend.EVMTrace(
 		blockInfo.PreviousAnchor,
 		blockInfo.Timestamp,
 		requestsInBlock,
-		&txIndex,
-		&blockNumber,
-		tracer.Tracer,
+		tracer,
 		blockInfo.L1Params,
-=======
-	err = e.backend.EVMTrace(
-		blockInfo.PreviousAliasOutput,
-		blockInfo.Timestamp,
-		requestsInBlock,
-		tracer,
->>>>>>> ec9252d1
 	)
 	if err != nil {
 		return nil, err
@@ -758,54 +725,28 @@
 		tracerType = *config.Tracer
 	}
 
-<<<<<<< HEAD
-	blockNumber := uint64(iscBlock.BlockIndex)
-
-	blockTxs := block.Transactions()
-
-	tracer, err := newTracer(tracerType, &tracers.Context{
-		BlockHash:   block.Hash(),
-		BlockNumber: new(big.Int).SetUint64(blockNumber),
-	}, config.TracerConfig, true, blockTxs)
-=======
-	blockNumber := uint64(iscBlock.BlockIndex())
 	tracer, err := newTracer(
 		tracerType,
 		&tracers.Context{
 			BlockHash:   block.Hash(),
-			BlockNumber: new(big.Int).SetUint64(blockNumber),
+			BlockNumber: new(big.Int).SetUint64(uint64(iscBlock.BlockIndex)),
 		},
 		config.TracerConfig,
 	)
->>>>>>> ec9252d1
-	if err != nil {
-		return nil, err
-	}
-
-<<<<<<< HEAD
-	err = e.backend.EVMTraceTransaction(
+	if err != nil {
+		return nil, err
+	}
+
+	err = e.backend.EVMTrace(
 		iscBlock.PreviousAnchor,
 		iscBlock.Timestamp,
 		iscRequestsInBlock,
-		nil,
-		&blockNumber,
-		tracer.Tracer,
+		tracer,
 		iscBlock.L1Params,
-=======
-	err = e.backend.EVMTrace(
-		iscBlock.PreviousAliasOutput,
-		iscBlock.Timestamp,
-		iscRequestsInBlock,
-		tracer,
->>>>>>> ec9252d1
 	)
 	if err != nil {
 		return nil, err
 	}
-<<<<<<< HEAD
-
-=======
->>>>>>> ec9252d1
 	return tracer.GetResult()
 }
 
