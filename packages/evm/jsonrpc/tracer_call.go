--- conflicted
+++ resolved
@@ -7,10 +7,7 @@
 	"encoding/json"
 	"errors"
 	"math/big"
-<<<<<<< HEAD
-=======
 	"strings"
->>>>>>> e5caf138
 	"sync/atomic"
 
 	"github.com/ethereum/go-ethereum/accounts/abi"
@@ -31,11 +28,7 @@
 // CallFrame contains the result of a trace with "callTracer".
 // Code is 100% copied from go-ethereum (since the type is unexported there)
 
-<<<<<<< HEAD
-type callLog struct {
-=======
 type CallLog struct {
->>>>>>> e5caf138
 	Address common.Address `json:"address"`
 	Topics  []common.Hash  `json:"topics"`
 	Data    hexutil.Bytes  `json:"data"`
@@ -44,23 +37,6 @@
 	Position hexutil.Uint `json:"position"`
 }
 
-<<<<<<< HEAD
-type CallFrame struct {
-	Type         vm.OpCode       `json:"-"`
-	From         common.Address  `json:"from"`
-	Gas          uint64          `json:"gas"`
-	GasUsed      uint64          `json:"gasUsed"`
-	To           *common.Address `json:"to,omitempty" rlp:"optional"`
-	Input        []byte          `json:"input" rlp:"optional"`
-	Output       []byte          `json:"output,omitempty" rlp:"optional"`
-	Error        string          `json:"error,omitempty" rlp:"optional"`
-	RevertReason string          `json:"revertReason,omitempty"`
-	Calls        []CallFrame     `json:"calls,omitempty" rlp:"optional"`
-	Logs         []callLog       `json:"logs,omitempty" rlp:"optional"`
-	// Placed at end on purpose. The RLP will be decoded to 0 instead of
-	// nil if there are non-empty elements after in the struct.
-	Value            *big.Int `json:"value,omitempty" rlp:"optional"`
-=======
 type OpCodeJSON struct {
 	vm.OpCode
 }
@@ -97,7 +73,6 @@
 	// Placed at end on purpose. The RLP will be decoded to 0 instead of
 	// nil if there are non-empty elements after in the struct.
 	Value            hexutil.Big `json:"value,omitempty" rlp:"optional"`
->>>>>>> e5caf138
 	revertedSnapshot bool
 }
 
@@ -122,11 +97,7 @@
 	}
 	f.Error = err.Error()
 	f.revertedSnapshot = reverted
-<<<<<<< HEAD
-	if f.Type == vm.CREATE || f.Type == vm.CREATE2 {
-=======
 	if f.Type.OpCode == vm.CREATE || f.Type.OpCode == vm.CREATE2 {
->>>>>>> e5caf138
 		f.To = nil
 	}
 	if !errors.Is(err, vm.ErrExecutionReverted) || len(output) == 0 {
@@ -139,15 +110,12 @@
 	if unpacked, err := abi.UnpackRevert(output); err == nil {
 		f.RevertReason = unpacked
 	}
-<<<<<<< HEAD
-=======
 }
 
 type TxTraceResult struct {
 	TxHash common.Hash     `json:"txHash"`           // transaction hash
 	Result json.RawMessage `json:"result,omitempty"` // Trace results produced by the tracer
 	Error  string          `json:"error,omitempty"`  // Trace failure produced by the tracer
->>>>>>> e5caf138
 }
 
 type callTracer struct {
@@ -166,27 +134,11 @@
 
 // newCallTracer returns a native go tracer which tracks
 // call frames of a tx, and implements vm.EVMLogger.
-<<<<<<< HEAD
-func newCallTracer(ctx *tracers.Context, cfg json.RawMessage) (*tracers.Tracer, error) {
-=======
 func newCallTracer(ctx *tracers.Context, cfg json.RawMessage) (*Tracer, error) {
->>>>>>> e5caf138
 	t, err := newCallTracerObject(ctx, cfg)
 	if err != nil {
 		return nil, err
 	}
-<<<<<<< HEAD
-	return &tracers.Tracer{
-		Hooks: &tracing.Hooks{
-			OnTxStart: t.OnTxStart,
-			OnTxEnd:   t.OnTxEnd,
-			OnEnter:   t.OnEnter,
-			OnExit:    t.OnExit,
-			OnLog:     t.OnLog,
-		},
-		GetResult: t.GetResult,
-		Stop:      t.Stop,
-=======
 	return &Tracer{
 		Tracer: &tracers.Tracer{
 			Hooks: &tracing.Hooks{
@@ -200,7 +152,6 @@
 			Stop:      t.Stop,
 		},
 		TraceFakeTx: t.TraceFakeTx,
->>>>>>> e5caf138
 	}, nil
 }
 
@@ -229,17 +180,6 @@
 
 	toCopy := to
 	call := CallFrame{
-<<<<<<< HEAD
-		Type:  vm.OpCode(typ),
-		From:  from,
-		To:    &toCopy,
-		Input: common.CopyBytes(input),
-		Gas:   gas,
-		Value: value,
-	}
-	if depth == 0 {
-		call.Gas = t.gasLimit
-=======
 		Type:  NewOpCodeJSON(vm.OpCode(typ)),
 		From:  from,
 		To:    &toCopy,
@@ -249,7 +189,6 @@
 	}
 	if depth == 0 {
 		call.Gas = hexutil.Uint64(t.gasLimit)
->>>>>>> e5caf138
 	}
 	t.callstack = append(t.callstack, call)
 }
@@ -276,11 +215,7 @@
 	t.callstack = t.callstack[:size-1]
 	size--
 
-<<<<<<< HEAD
-	call.GasUsed = gasUsed
-=======
 	call.GasUsed = hexutil.Uint64(gasUsed)
->>>>>>> e5caf138
 	call.processOutput(output, err, reverted)
 	// Nest call into parent.
 	t.callstack[size-1].Calls = append(t.callstack[size-1].Calls, call)
@@ -302,40 +237,12 @@
 	if err != nil {
 		return
 	}
-<<<<<<< HEAD
-	t.callstack[0].GasUsed = receipt.GasUsed
-=======
 	t.callstack[0].GasUsed = hexutil.Uint64(receipt.GasUsed)
->>>>>>> e5caf138
 	if t.config.WithLog {
 		// Logs are not emitted when the call fails
 		clearFailedLogs(&t.callstack[0], false)
 	}
 }
-<<<<<<< HEAD
-
-func (t *callTracer) OnLog(log *types.Log) {
-	// Only logs need to be captured via opcode processing
-	if !t.config.WithLog {
-		return
-	}
-	// Avoid processing nested calls when only caring about top call
-	if t.config.OnlyTopCall && t.depth > 0 {
-		return
-	}
-	// Skip if tracing was interrupted
-	if t.interrupt.Load() {
-		return
-	}
-	l := callLog{
-		Address:  log.Address,
-		Topics:   log.Topics,
-		Data:     log.Data,
-		Position: hexutil.Uint(len(t.callstack[len(t.callstack)-1].Calls)),
-	}
-	t.callstack[len(t.callstack)-1].Logs = append(t.callstack[len(t.callstack)-1].Logs, l)
-}
-=======
 
 func (t *callTracer) OnLog(log *types.Log) {
 	// Only logs need to be captured via opcode processing
@@ -360,7 +267,6 @@
 }
 
 var ErrIncorrectTopLevelCalls = errors.New("incorrect number of top-level calls")
->>>>>>> e5caf138
 
 // GetResult returns the json-encoded nested list of call traces, and any
 // error arising from the encoding or forceful termination (via `Stop`).
@@ -394,8 +300,6 @@
 	for i := range cf.Calls {
 		clearFailedLogs(&cf.Calls[i], failed)
 	}
-<<<<<<< HEAD
-=======
 }
 
 func (t *callTracer) TraceFakeTx(tx *types.Transaction) (json.RawMessage, error) {
@@ -409,5 +313,4 @@
 		Output:  []byte{},
 		Value:   hexutil.Big(*tx.Value()),
 	})
->>>>>>> e5caf138
 }