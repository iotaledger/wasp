// Code on this file adapted from
// https://github.com/ethereum/go-ethereum/blob/master/eth/tracers/native/call.go

package jsonrpc

import (
	"encoding/json"
	"errors"
	"fmt"
	"math/big"
	"strings"
	"sync/atomic"

	"github.com/ethereum/go-ethereum/accounts/abi"
	"github.com/ethereum/go-ethereum/common"
	"github.com/ethereum/go-ethereum/common/hexutil"
	"github.com/ethereum/go-ethereum/core/tracing"
	"github.com/ethereum/go-ethereum/core/types"
	"github.com/ethereum/go-ethereum/core/vm"
	"github.com/ethereum/go-ethereum/eth/tracers"
	"github.com/samber/lo"
)

func init() {
	registerTracer("callTracer", newCallTracer)
}

type CallLog struct {
	Address common.Address `json:"address"`
	Topics  []common.Hash  `json:"topics"`
	Data    hexutil.Bytes  `json:"data"`
	// Position of the log relative to subcalls within the same trace
	// See https://github.com/ethereum/go-ethereum/pull/28389 for details
	Position hexutil.Uint `json:"position"`
}

type OpCodeJSON struct {
	vm.OpCode
}

func NewOpCodeJSON(code vm.OpCode) OpCodeJSON {
	return OpCodeJSON{OpCode: code}
}

func (o OpCodeJSON) MarshalJSON() ([]byte, error) {
	return json.Marshal(strings.ToUpper(o.String()))
}

func (o *OpCodeJSON) UnmarshalJSON(data []byte) error {
	var s string
	if err := json.Unmarshal(data, &s); err != nil {
		return err
	}
	o.OpCode = vm.StringToOp(strings.ToUpper(s))
	return nil
}

// CallFrame contains the result of a trace with "callTracer".
// Code is 100% copied from go-ethereum (since the type is unexported there)
type CallFrame struct {
	Type         OpCodeJSON      `json:"type"`
	From         common.Address  `json:"from"`
	Gas          hexutil.Uint64  `json:"gas"`
	GasUsed      hexutil.Uint64  `json:"gasUsed"`
	To           *common.Address `json:"to,omitempty" rlp:"optional"`
	Input        hexutil.Bytes   `json:"input" rlp:"optional"`
	Output       hexutil.Bytes   `json:"output,omitempty" rlp:"optional"`
	Error        string          `json:"error,omitempty" rlp:"optional"`
	RevertReason string          `json:"revertReason,omitempty"`
	Calls        []CallFrame     `json:"calls,omitempty" rlp:"optional"`
	Logs         []CallLog       `json:"logs,omitempty" rlp:"optional"`
	// Placed at end on purpose. The RLP will be decoded to 0 instead of
	// nil if there are non-empty elements after in the struct.
	Value            hexutil.Big `json:"value,omitempty" rlp:"optional"`
	revertedSnapshot bool
}

func (f CallFrame) TypeString() string {
	return f.Type.String()
}

func (f CallFrame) failed() bool {
	return f.Error != "" && f.revertedSnapshot
}

func (f *CallFrame) processOutput(output []byte, err error, reverted bool) {
	output = common.CopyBytes(output)
	// Clear error if tx wasn't reverted. This happened
	// for pre-homestead contract storage OOG.
	if err != nil && !reverted {
		err = nil
	}
	if err == nil {
		f.Output = output
		return
	}
	f.Error = err.Error()
	f.revertedSnapshot = reverted
	if f.Type.OpCode == vm.CREATE || f.Type.OpCode == vm.CREATE2 {
		f.To = nil
	}
	if !errors.Is(err, vm.ErrExecutionReverted) || len(output) == 0 {
		return
	}
	f.Output = output
	if len(output) < 4 {
		return
	}
	if unpacked, err := abi.UnpackRevert(output); err == nil {
		f.RevertReason = unpacked
	}
}

type callTxTracer struct {
	txHash   common.Hash
	frames   []CallFrame
	gasLimit uint64
	depth    int
}

type callTracer struct {
<<<<<<< HEAD
	txToStack  map[common.Hash][]CallFrame
	config     callTracerConfig
	gasLimit   uint64
	depth      int
	interrupt  atomic.Bool // Atomic flag to signal execution interruption
	reason     error       // Textual reason for the interruption
	currentTx  common.Hash
	traceBlock bool
	blockTxs   []*types.Transaction
=======
	txTraces  []*callTxTracer
	config    callTracerConfig
	interrupt atomic.Bool // Atomic flag to signal execution interruption
	reason    error       // Textual reason for the interruption
>>>>>>> ec9252d1
}

type callTracerConfig struct {
	OnlyTopCall bool `json:"onlyTopCall"` // If true, call tracer won't collect any subcalls
	WithLog     bool `json:"withLog"`     // If true, call tracer will collect event logs
}

// newCallTracer returns a native go tracer which tracks
// call frames of a tx, and implements vm.EVMLogger.
<<<<<<< HEAD
func newCallTracer(ctx *tracers.Context, cfg json.RawMessage, traceBlock bool, initValue any) (*Tracer, error) {
	var fakeTxs types.Transactions

	if initValue == nil && traceBlock {
		return nil, fmt.Errorf("initValue with block transactions is required for block tracing")
	}

	if initValue != nil {
		var ok bool
		fakeTxs, ok = initValue.(types.Transactions)
		if !ok {
			return nil, fmt.Errorf("invalid init value type for calltracer: %T", initValue)
		}
	}
	t, err := newCallTracerObject(ctx, cfg, traceBlock, fakeTxs)
=======
func newCallTracer(ctx *tracers.Context, cfg json.RawMessage) (*tracers.Tracer, error) {
	t, err := newCallTracerObject(ctx, cfg)
>>>>>>> ec9252d1
	if err != nil {
		return nil, err
	}
	return &tracers.Tracer{
		Hooks: &tracing.Hooks{
			OnTxStart: t.OnTxStart,
			OnTxEnd:   t.OnTxEnd,
			OnEnter:   t.OnEnter,
			OnExit:    t.OnExit,
			OnLog:     t.OnLog,
		},
		GetResult: t.GetResult,
		Stop:      t.Stop,
	}, nil
}

func newCallTracerObject(_ *tracers.Context, cfg json.RawMessage, traceBlock bool, blockTxs []*types.Transaction) (*callTracer, error) {
	var config callTracerConfig
	if cfg != nil {
		if err := json.Unmarshal(cfg, &config); err != nil {
			return nil, err
		}
	}
	// First callframe contains tx context info
	// and is populated on start and end.
<<<<<<< HEAD
	return &callTracer{txToStack: make(map[common.Hash][]CallFrame), currentTx: common.Hash{}, config: config, traceBlock: traceBlock, blockTxs: blockTxs}, nil
=======
	return &callTracer{
		config: config,
	}, nil
}

func (t *callTracer) currentTxTrace() *callTxTracer {
	return t.txTraces[len(t.txTraces)-1]
>>>>>>> ec9252d1
}

// OnEnter is called when EVM enters a new scope (via call, create or selfdestruct).
func (t *callTracer) OnEnter(depth int, typ byte, from common.Address, to common.Address, input []byte, gas uint64, value *big.Int) {
	t.currentTxTrace().depth = depth
	if t.config.OnlyTopCall && depth > 0 {
		return
	}
	// Skip if tracing was interrupted
	if t.interrupt.Load() {
		return
	}

	toCopy := to
	call := CallFrame{
		Type:  NewOpCodeJSON(vm.OpCode(typ)),
		From:  from,
		To:    &toCopy,
		Input: common.CopyBytes(input),
		Gas:   hexutil.Uint64(gas),
		Value: hexutil.Big(*value),
	}
	if depth == 0 {
		call.Gas = hexutil.Uint64(t.currentTxTrace().gasLimit)
	}
<<<<<<< HEAD
	t.txToStack[t.currentTx] = append(t.txToStack[t.currentTx], call)
=======
	t.currentTxTrace().frames = append(t.currentTxTrace().frames, call)
>>>>>>> ec9252d1
}

// OnExit is called when EVM exits a scope, even if the scope didn't
// execute any code.
func (t *callTracer) OnExit(depth int, output []byte, gasUsed uint64, err error, reverted bool) {
	if depth == 0 {
		t.captureEnd(output, gasUsed, err, reverted)
		return
	}

	t.currentTxTrace().depth = depth - 1
	if t.config.OnlyTopCall {
		return
	}

<<<<<<< HEAD
	size := len(t.txToStack[t.currentTx])
=======
	size := len(t.currentTxTrace().frames)
>>>>>>> ec9252d1
	if size <= 1 {
		return
	}
	// Pop call.
<<<<<<< HEAD
	call := t.txToStack[t.currentTx][size-1]
	t.txToStack[t.currentTx] = t.txToStack[t.currentTx][:size-1]
=======
	call := t.currentTxTrace().frames[size-1]
	t.currentTxTrace().frames = t.currentTxTrace().frames[:size-1]
>>>>>>> ec9252d1
	size--

	call.GasUsed = hexutil.Uint64(gasUsed)
	call.processOutput(output, err, reverted)
	// Nest call into parent.
<<<<<<< HEAD
	t.txToStack[t.currentTx][size-1].Calls = append(t.txToStack[t.currentTx][size-1].Calls, call)
}

func (t *callTracer) captureEnd(output []byte, _ uint64, err error, reverted bool) {
	if len(t.txToStack[t.currentTx]) != 1 {
		return
	}
	t.txToStack[t.currentTx][0].processOutput(output, err, reverted)
}

func (t *callTracer) OnTxStart(env *tracing.VMContext, tx *types.Transaction, from common.Address) {
	t.gasLimit = tx.Gas()
	t.currentTx = tx.Hash()
	t.txToStack[t.currentTx] = make([]CallFrame, 0, 1)
=======
	t.currentTxTrace().frames[size-1].Calls = append(t.currentTxTrace().frames[size-1].Calls, call)
}

func (t *callTracer) captureEnd(output []byte, _ uint64, err error, reverted bool) {
	if len(t.currentTxTrace().frames) != 1 {
		return
	}
	t.currentTxTrace().frames[0].processOutput(output, err, reverted)
}

func (t *callTracer) OnTxStart(env *tracing.VMContext, tx *types.Transaction, from common.Address) {
	t.txTraces = append(t.txTraces, &callTxTracer{
		txHash:   tx.Hash(),
		frames:   make([]CallFrame, 0, 1),
		gasLimit: tx.Gas(),
	})
>>>>>>> ec9252d1
}

func (t *callTracer) OnTxEnd(receipt *types.Receipt, err error) {
	// Error happened during tx validation.
	if err != nil {
		return
	}
<<<<<<< HEAD
	t.txToStack[t.currentTx][0].GasUsed = hexutil.Uint64(receipt.GasUsed)
	if t.config.WithLog {
		// Logs are not emitted when the call fails
		clearFailedLogs(&t.txToStack[t.currentTx][0], false)
=======
	t.currentTxTrace().frames[0].GasUsed = hexutil.Uint64(receipt.GasUsed)
	if t.config.WithLog {
		// Logs are not emitted when the call fails
		clearFailedLogs(&t.currentTxTrace().frames[0], false)
>>>>>>> ec9252d1
	}
}

func (t *callTracer) OnLog(log *types.Log) {
	// Only logs need to be captured via opcode processing
	if !t.config.WithLog {
		return
	}
	// Avoid processing nested calls when only caring about top call
	if t.config.OnlyTopCall && t.currentTxTrace().depth > 0 {
		return
	}
	// Skip if tracing was interrupted
	if t.interrupt.Load() {
		return
	}
	l := CallLog{
		Address:  log.Address,
		Topics:   log.Topics,
		Data:     log.Data,
<<<<<<< HEAD
		Position: hexutil.Uint(len(t.txToStack[t.currentTx][len(t.txToStack[t.currentTx])-1].Calls)),
	}
	t.txToStack[t.currentTx][len(t.txToStack[t.currentTx])-1].Logs = append(t.txToStack[t.currentTx][len(t.txToStack[t.currentTx])-1].Logs, l)
=======
		Position: hexutil.Uint(len(t.currentTxTrace().frames[len(t.currentTxTrace().frames)-1].Calls)),
	}
	t.currentTxTrace().frames[len(t.currentTxTrace().frames)-1].Logs = append(t.currentTxTrace().frames[len(t.currentTxTrace().frames)-1].Logs, l)
>>>>>>> ec9252d1
}

// GetResult returns the json-encoded nested list of call traces, and any
// error arising from the encoding or forceful termination (via `Stop`).
func (t *callTracer) GetResult() (json.RawMessage, error) {
<<<<<<< HEAD
	return GetTraceResults(
		t.blockTxs,
		t.traceBlock,
		t.TraceFakeTx,
		func(tx *types.Transaction) (json.RawMessage, error) {
			stack, ok := t.txToStack[tx.Hash()]
			if !ok {
				return nil, fmt.Errorf("no call stack for tx %s", tx.Hash().Hex())
			}
			return json.Marshal(stack[0])
		},
		func() (json.RawMessage, error) {
			return json.Marshal(t.txToStack[t.currentTx][0])
		},
		t.reason)
=======
	r := lo.Map(t.txTraces, func(tr *callTxTracer, _ int) TxTraceResult {
		if len(tr.frames) != 1 {
			panic("expected exactly 1 top-level call")
		}
		return TxTraceResult{
			TxHash: tr.txHash,
			Result: lo.Must(json.Marshal(tr.frames[0])),
		}
	})
	return json.Marshal(r)
>>>>>>> ec9252d1
}

// Stop terminates execution of the tracer at the first opportune moment.
func (t *callTracer) Stop(err error) {
	t.reason = err
	t.interrupt.Store(true)
}

// clearFailedLogs clears the logs of a callframe and all its children
// in case of execution failure.
func clearFailedLogs(cf *CallFrame, parentFailed bool) {
	failed := cf.failed() || parentFailed
	// Clear own logs
	if failed {
		cf.Logs = nil
	}
	for i := range cf.Calls {
		clearFailedLogs(&cf.Calls[i], failed)
	}
}<|MERGE_RESOLUTION|>--- conflicted
+++ resolved
@@ -6,7 +6,6 @@
 import (
 	"encoding/json"
 	"errors"
-	"fmt"
 	"math/big"
 	"strings"
 	"sync/atomic"
@@ -119,22 +118,10 @@
 }
 
 type callTracer struct {
-<<<<<<< HEAD
-	txToStack  map[common.Hash][]CallFrame
-	config     callTracerConfig
-	gasLimit   uint64
-	depth      int
-	interrupt  atomic.Bool // Atomic flag to signal execution interruption
-	reason     error       // Textual reason for the interruption
-	currentTx  common.Hash
-	traceBlock bool
-	blockTxs   []*types.Transaction
-=======
 	txTraces  []*callTxTracer
 	config    callTracerConfig
 	interrupt atomic.Bool // Atomic flag to signal execution interruption
 	reason    error       // Textual reason for the interruption
->>>>>>> ec9252d1
 }
 
 type callTracerConfig struct {
@@ -144,26 +131,8 @@
 
 // newCallTracer returns a native go tracer which tracks
 // call frames of a tx, and implements vm.EVMLogger.
-<<<<<<< HEAD
-func newCallTracer(ctx *tracers.Context, cfg json.RawMessage, traceBlock bool, initValue any) (*Tracer, error) {
-	var fakeTxs types.Transactions
-
-	if initValue == nil && traceBlock {
-		return nil, fmt.Errorf("initValue with block transactions is required for block tracing")
-	}
-
-	if initValue != nil {
-		var ok bool
-		fakeTxs, ok = initValue.(types.Transactions)
-		if !ok {
-			return nil, fmt.Errorf("invalid init value type for calltracer: %T", initValue)
-		}
-	}
-	t, err := newCallTracerObject(ctx, cfg, traceBlock, fakeTxs)
-=======
 func newCallTracer(ctx *tracers.Context, cfg json.RawMessage) (*tracers.Tracer, error) {
 	t, err := newCallTracerObject(ctx, cfg)
->>>>>>> ec9252d1
 	if err != nil {
 		return nil, err
 	}
@@ -180,7 +149,7 @@
 	}, nil
 }
 
-func newCallTracerObject(_ *tracers.Context, cfg json.RawMessage, traceBlock bool, blockTxs []*types.Transaction) (*callTracer, error) {
+func newCallTracerObject(_ *tracers.Context, cfg json.RawMessage) (*callTracer, error) {
 	var config callTracerConfig
 	if cfg != nil {
 		if err := json.Unmarshal(cfg, &config); err != nil {
@@ -189,9 +158,6 @@
 	}
 	// First callframe contains tx context info
 	// and is populated on start and end.
-<<<<<<< HEAD
-	return &callTracer{txToStack: make(map[common.Hash][]CallFrame), currentTx: common.Hash{}, config: config, traceBlock: traceBlock, blockTxs: blockTxs}, nil
-=======
 	return &callTracer{
 		config: config,
 	}, nil
@@ -199,7 +165,6 @@
 
 func (t *callTracer) currentTxTrace() *callTxTracer {
 	return t.txTraces[len(t.txTraces)-1]
->>>>>>> ec9252d1
 }
 
 // OnEnter is called when EVM enters a new scope (via call, create or selfdestruct).
@@ -225,11 +190,7 @@
 	if depth == 0 {
 		call.Gas = hexutil.Uint64(t.currentTxTrace().gasLimit)
 	}
-<<<<<<< HEAD
-	t.txToStack[t.currentTx] = append(t.txToStack[t.currentTx], call)
-=======
 	t.currentTxTrace().frames = append(t.currentTxTrace().frames, call)
->>>>>>> ec9252d1
 }
 
 // OnExit is called when EVM exits a scope, even if the scope didn't
@@ -245,43 +206,18 @@
 		return
 	}
 
-<<<<<<< HEAD
-	size := len(t.txToStack[t.currentTx])
-=======
 	size := len(t.currentTxTrace().frames)
->>>>>>> ec9252d1
 	if size <= 1 {
 		return
 	}
 	// Pop call.
-<<<<<<< HEAD
-	call := t.txToStack[t.currentTx][size-1]
-	t.txToStack[t.currentTx] = t.txToStack[t.currentTx][:size-1]
-=======
 	call := t.currentTxTrace().frames[size-1]
 	t.currentTxTrace().frames = t.currentTxTrace().frames[:size-1]
->>>>>>> ec9252d1
 	size--
 
 	call.GasUsed = hexutil.Uint64(gasUsed)
 	call.processOutput(output, err, reverted)
 	// Nest call into parent.
-<<<<<<< HEAD
-	t.txToStack[t.currentTx][size-1].Calls = append(t.txToStack[t.currentTx][size-1].Calls, call)
-}
-
-func (t *callTracer) captureEnd(output []byte, _ uint64, err error, reverted bool) {
-	if len(t.txToStack[t.currentTx]) != 1 {
-		return
-	}
-	t.txToStack[t.currentTx][0].processOutput(output, err, reverted)
-}
-
-func (t *callTracer) OnTxStart(env *tracing.VMContext, tx *types.Transaction, from common.Address) {
-	t.gasLimit = tx.Gas()
-	t.currentTx = tx.Hash()
-	t.txToStack[t.currentTx] = make([]CallFrame, 0, 1)
-=======
 	t.currentTxTrace().frames[size-1].Calls = append(t.currentTxTrace().frames[size-1].Calls, call)
 }
 
@@ -298,7 +234,6 @@
 		frames:   make([]CallFrame, 0, 1),
 		gasLimit: tx.Gas(),
 	})
->>>>>>> ec9252d1
 }
 
 func (t *callTracer) OnTxEnd(receipt *types.Receipt, err error) {
@@ -306,17 +241,10 @@
 	if err != nil {
 		return
 	}
-<<<<<<< HEAD
-	t.txToStack[t.currentTx][0].GasUsed = hexutil.Uint64(receipt.GasUsed)
-	if t.config.WithLog {
-		// Logs are not emitted when the call fails
-		clearFailedLogs(&t.txToStack[t.currentTx][0], false)
-=======
 	t.currentTxTrace().frames[0].GasUsed = hexutil.Uint64(receipt.GasUsed)
 	if t.config.WithLog {
 		// Logs are not emitted when the call fails
 		clearFailedLogs(&t.currentTxTrace().frames[0], false)
->>>>>>> ec9252d1
 	}
 }
 
@@ -337,37 +265,14 @@
 		Address:  log.Address,
 		Topics:   log.Topics,
 		Data:     log.Data,
-<<<<<<< HEAD
-		Position: hexutil.Uint(len(t.txToStack[t.currentTx][len(t.txToStack[t.currentTx])-1].Calls)),
-	}
-	t.txToStack[t.currentTx][len(t.txToStack[t.currentTx])-1].Logs = append(t.txToStack[t.currentTx][len(t.txToStack[t.currentTx])-1].Logs, l)
-=======
 		Position: hexutil.Uint(len(t.currentTxTrace().frames[len(t.currentTxTrace().frames)-1].Calls)),
 	}
 	t.currentTxTrace().frames[len(t.currentTxTrace().frames)-1].Logs = append(t.currentTxTrace().frames[len(t.currentTxTrace().frames)-1].Logs, l)
->>>>>>> ec9252d1
 }
 
 // GetResult returns the json-encoded nested list of call traces, and any
 // error arising from the encoding or forceful termination (via `Stop`).
 func (t *callTracer) GetResult() (json.RawMessage, error) {
-<<<<<<< HEAD
-	return GetTraceResults(
-		t.blockTxs,
-		t.traceBlock,
-		t.TraceFakeTx,
-		func(tx *types.Transaction) (json.RawMessage, error) {
-			stack, ok := t.txToStack[tx.Hash()]
-			if !ok {
-				return nil, fmt.Errorf("no call stack for tx %s", tx.Hash().Hex())
-			}
-			return json.Marshal(stack[0])
-		},
-		func() (json.RawMessage, error) {
-			return json.Marshal(t.txToStack[t.currentTx][0])
-		},
-		t.reason)
-=======
 	r := lo.Map(t.txTraces, func(tr *callTxTracer, _ int) TxTraceResult {
 		if len(tr.frames) != 1 {
 			panic("expected exactly 1 top-level call")
@@ -378,7 +283,6 @@
 		}
 	})
 	return json.Marshal(r)
->>>>>>> ec9252d1
 }
 
 // Stop terminates execution of the tracer at the first opportune moment.
