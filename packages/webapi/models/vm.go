// Package models implements VM models for the webapi
package models

import (
	"fmt"
<<<<<<< HEAD
	"math/big"
=======
	"reflect"
>>>>>>> c1330d66

	"github.com/iotaledger/wasp/clients/iota-go/iotaclient"
	"github.com/iotaledger/wasp/clients/iota-go/iotajsonrpc"
	"github.com/iotaledger/wasp/packages/isc"
	"github.com/iotaledger/wasp/packages/vm/gas"
)

type ReceiptResponse struct {
	Request       RequestJSON            `json:"request" swagger:"required"`
	RawError      *UnresolvedVMErrorJSON `json:"rawError,omitempty"`
	ErrorMessage  string                 `json:"errorMessage,omitempty"`
	GasBudget     string                 `json:"gasBudget" swagger:"required,desc(The gas budget (uint64 as string))"`
	GasBurned     string                 `json:"gasBurned" swagger:"required,desc(The burned gas (uint64 as string))"`
	GasFeeCharged string                 `json:"gasFeeCharged" swagger:"required,desc(The charged gas fee (uint64 as string))"`
	SDCharged     string                 `json:"storageDepositCharged" swagger:"required,desc(Storage deposit charged (uint64 as string))"`
	BlockIndex    uint32                 `json:"blockIndex" swagger:"required,min(1)"`
	RequestIndex  uint16                 `json:"requestIndex" swagger:"required,min(1)"`
	GasBurnLog    []gas.BurnRecord       `json:"gasBurnLog" swagger:"required"`
}

func MapReceiptResponse(receipt *isc.Receipt) *ReceiptResponse {
	burnRecords := make([]gas.BurnRecord, 0)

	if receipt.GasBurnLog != nil {
		burnRecords = append(burnRecords, receipt.GasBurnLog.Records...)
	}

	req, err := isc.RequestFromBytes(receipt.Request)
	if err != nil {
		panic(err)
	}

	return &ReceiptResponse{
		Request:       RequestToJSONObject(req),
		RawError:      ToUnresolvedVMErrorJSON(receipt.Error),
		ErrorMessage:  receipt.ResolvedError,
		BlockIndex:    receipt.BlockIndex,
		RequestIndex:  receipt.RequestIndex,
		GasBudget:     fmt.Sprint(receipt.GasBudget),
		GasBurned:     fmt.Sprint(receipt.GasBurned),
		GasFeeCharged: receipt.GasFeeCharged.String(),
		SDCharged:     receipt.SDCharged.String(),
		GasBurnLog:    burnRecords,
	}
}

<<<<<<< HEAD
type OnLedgerEstimationResponse struct {
	L1 *L1EstimationResult `json:"l1" swagger:"required"`
	L2 *ReceiptResponse    `json:"l2" swagger:"required"`
}

func MapL1EstimationResult(gasSummary *iotajsonrpc.GasCostSummary) *L1EstimationResult {
	// Total L1 gas = computation cost + storage cost - storage rebate
	var totalGas big.Int
	totalGas.Add(&totalGas, gasSummary.ComputationCost.Int)
	totalGas.Add(&totalGas, gasSummary.StorageCost.Int)
	totalGas.Sub(&totalGas, gasSummary.StorageRebate.Int)

	gasBudget := totalGas
	if gasBudget.Cmp(gasSummary.ComputationCost.Int) < 0 {
		// L1 gas budget must be >= max(computation cost, total cost)
		// See: https://docs.iota.org/about-iota/tokenomics/gas-in-iota#gas-budgets
		gasBudget.Set(gasSummary.ComputationCost.Int)
	}
	if gasBudget.Cmp(big.NewInt(iotaclient.MinGasBudget)) < 0 {
		// L1 gas budget must be at least 1,000,000
		gasBudget.SetInt64(iotaclient.MinGasBudget)
	}

	return &L1EstimationResult{
		ComputationFee: gasSummary.ComputationCost.String(),
		StorageFee:     gasSummary.StorageCost.String(),
		StorageRebate:  gasSummary.StorageRebate.String(),
		GasFeeCharged:  totalGas.String(),
		GasBudget:      gasBudget.String(),
	}
}

type L1EstimationResult struct {
	ComputationFee string `json:"computationFee,omitempty" swagger:"required,desc(Gas cost for computation (uint64 as string))"`
	StorageFee     string `json:"storageFee,omitempty" swagger:"required,desc(Gas cost for storage (uint64 as string))"`
	StorageRebate  string `json:"storageRebate,omitempty" swagger:"required,desc(Gas rebate for storage (uint64 as string))"`
	GasFeeCharged  string `json:"gasFeeCharged,omitempty" swagger:"required,desc(Total gas fee charged: computation fee + storage fee - storage rebate (uint64 as string))"`
	GasBudget      string `json:"gasBudget,omitempty" swagger:"required,desc(Gas budget required for processing of transaction: max(computation fee, total fee) (uint64 as string))"`
=======
type UnresolvedVMErrorJSON struct {
	ErrorCode string   `json:"code"`
	Params    []string `json:"params"`
}

// ToUnresolvedVMErrorJSON produces the params as humanly readable json, and the uints as strings
func ToUnresolvedVMErrorJSON(e *isc.UnresolvedVMError) *UnresolvedVMErrorJSON {
	if e == nil {
		return &UnresolvedVMErrorJSON{
			Params:    []string{},
			ErrorCode: "",
		}
	}
	return &UnresolvedVMErrorJSON{
		Params:    humanlyReadableParams(e.Params),
		ErrorCode: e.ErrorCode.String(),
	}
}

func humanlyReadableParams(params []isc.VMErrorParam) []string {
	res := make([]string, len(params))
	for i, param := range params {
		res[i] = fmt.Sprintf("%v:%s", param, reflect.TypeOf(param).String())
	}
	return res
>>>>>>> c1330d66
}<|MERGE_RESOLUTION|>--- conflicted
+++ resolved
@@ -3,11 +3,8 @@
 
 import (
 	"fmt"
-<<<<<<< HEAD
 	"math/big"
-=======
 	"reflect"
->>>>>>> c1330d66
 
 	"github.com/iotaledger/wasp/clients/iota-go/iotaclient"
 	"github.com/iotaledger/wasp/clients/iota-go/iotajsonrpc"
@@ -54,7 +51,6 @@
 	}
 }
 
-<<<<<<< HEAD
 type OnLedgerEstimationResponse struct {
 	L1 *L1EstimationResult `json:"l1" swagger:"required"`
 	L2 *ReceiptResponse    `json:"l2" swagger:"required"`
@@ -93,7 +89,8 @@
 	StorageRebate  string `json:"storageRebate,omitempty" swagger:"required,desc(Gas rebate for storage (uint64 as string))"`
 	GasFeeCharged  string `json:"gasFeeCharged,omitempty" swagger:"required,desc(Total gas fee charged: computation fee + storage fee - storage rebate (uint64 as string))"`
 	GasBudget      string `json:"gasBudget,omitempty" swagger:"required,desc(Gas budget required for processing of transaction: max(computation fee, total fee) (uint64 as string))"`
-=======
+}
+
 type UnresolvedVMErrorJSON struct {
 	ErrorCode string   `json:"code"`
 	Params    []string `json:"params"`
@@ -119,5 +116,4 @@
 		res[i] = fmt.Sprintf("%v:%s", param, reflect.TypeOf(param).String())
 	}
 	return res
->>>>>>> c1330d66
 }