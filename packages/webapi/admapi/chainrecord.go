package admapi

import (
	"fmt"
	"net/http"

	"github.com/iotaledger/wasp/packages/coretypes/chainid"

	"github.com/iotaledger/wasp/packages/webapi/httperrors"
	"github.com/iotaledger/wasp/packages/webapi/model"
	"github.com/iotaledger/wasp/packages/webapi/routes"
	"github.com/iotaledger/wasp/plugins/registry"
	"github.com/labstack/echo/v4"
	"github.com/pangpanglabs/echoswagger/v2"
)

func addChainRecordEndpoints(adm echoswagger.ApiGroup) {
	rnd1 := chainid.RandomChainID()
	example := model.ChainRecord{
		ChainID: model.NewChainID(rnd1),
		Active:  false,
	}

	adm.POST(routes.PutChainRecord(), handlePutChainRecord).
		SetSummary("Create a new chain record").
		AddParamBody(example, "Record", "Chain record", true)

	adm.GET(routes.GetChainRecord(":chainID"), handleGetChainRecord).
		SetSummary("Find the chain record for the given chain ID").
		AddParamPath("", "chainID", "ChainID (base58)").
		AddResponse(http.StatusOK, "Chain Record", example, nil)

	adm.GET(routes.ListChainRecords(), handleGetChainRecordList).
		SetSummary("Get the list of chain records in the node").
		AddResponse(http.StatusOK, "Chain Record", []model.ChainRecord{example}, nil)
}

func handlePutChainRecord(c echo.Context) error {
	var req model.ChainRecord

	if err := c.Bind(&req); err != nil {
		return httperrors.BadRequest("Invalid request body")
	}

	reg := registry.DefaultRegistry()
	bd := req.Record()

	bd2, err := reg.GetChainRecordByChainID(bd.ChainID)
<<<<<<< HEAD
=======

>>>>>>> f24c22b3
	if err != nil {
		return err
	}
	if bd2 != nil {
		return httperrors.Conflict(fmt.Sprintf("Record already exists: %s", bd.ChainID.String()))
	}
<<<<<<< HEAD
	if err := reg.SaveChainRecord(bd); err != nil {
=======
	if err = reg.SaveChainRecord(bd); err != nil {
>>>>>>> f24c22b3
		return err
	}

	log.Infof("Chain record saved: %s", bd.String())

	return c.NoContent(http.StatusCreated)
}

func handleGetChainRecord(c echo.Context) error {
	chainID, err := chainid.ChainIDFromBase58(c.Param("chainID"))
	if err != nil {
		return httperrors.BadRequest(err.Error())
	}
	bd, err := registry.DefaultRegistry().GetChainRecordByChainID(chainID)
	if err != nil {
		return err
	}
	if bd == nil {
		return httperrors.NotFound(fmt.Sprintf("Record not found: %s", chainID))
	}
	return c.JSON(http.StatusOK, model.NewChainRecord(bd))
}

func handleGetChainRecordList(c echo.Context) error {
	lst, err := registry.DefaultRegistry().GetChainRecords()
	if err != nil {
		return err
	}
	ret := make([]*model.ChainRecord, len(lst))
	for i := range ret {
		ret[i] = model.NewChainRecord(lst[i])
	}
	return c.JSON(http.StatusOK, ret)
}<|MERGE_RESOLUTION|>--- conflicted
+++ resolved
@@ -46,21 +46,13 @@
 	bd := req.Record()
 
 	bd2, err := reg.GetChainRecordByChainID(bd.ChainID)
-<<<<<<< HEAD
-=======
-
->>>>>>> f24c22b3
 	if err != nil {
 		return err
 	}
 	if bd2 != nil {
 		return httperrors.Conflict(fmt.Sprintf("Record already exists: %s", bd.ChainID.String()))
 	}
-<<<<<<< HEAD
-	if err := reg.SaveChainRecord(bd); err != nil {
-=======
 	if err = reg.SaveChainRecord(bd); err != nil {
->>>>>>> f24c22b3
 		return err
 	}
 
