--- conflicted
+++ resolved
@@ -1,6 +1,6 @@
 package commands
 
-// Disabling these tests, because they trigger race detection. It is improssible to use Hive's websocket client
+// Disabling these tests, because they trigger race detection. It is impossible to use Hive's websocket client
 // without triggering race detection.
 
 // import (
@@ -28,24 +28,17 @@
 // 	subscriptionManager := subscriptionmanager.New[websockethub.ClientID, string]()
 // 	subscriptionManager.Connect(1)
 
-<<<<<<< HEAD
 // 	manager := NewCommandHandler(log, subscriptionManager)
 // 	hub := websockethub.NewHub(log.NewChildLogger("Hub"), &websocketserver.AcceptOptions{InsecureSkipVerify: true}, 500, 500, 500)
 
-// 	go func() { hub.Run(ctx) }()
-=======
-	ok := make(chan struct{})
-	go func() {
-		ok <- struct{}{}
-		hub.Run(ctx)
-	}()
-	// Test needs to wait a little until the hub has taken up the supplied context
-	<-ok
-	time.Sleep(100 * time.Millisecond)
->>>>>>> 3dea3312
-
+// 	ok := make(chan struct{})
+// 	go func() {
+// 		ok <- struct{}{}
+// 		hub.Run(ctx)
+// 	}()
 // 	// Test needs to wait a little until the hub has taken up the supplied context
-// 	time.Sleep(1 * time.Second)
+// 	<-ok
+// 	time.Sleep(100 * time.Millisecond)
 
 // 	return manager, hub, cancel
 // }
@@ -58,17 +51,12 @@
 // 		return err
 // 	}
 
-<<<<<<< HEAD
 // 	return manager.HandleNodeCommands(client, messageBytes)
 // }
-=======
-func TestSuccessfulSubscription(t *testing.T) {
-	manager, hub, cancel := initTest()
-	t.Cleanup(cancel)
->>>>>>> 3dea3312
 
 // func TestSuccessfulSubscription(t *testing.T) {
-// 	manager, hub, _ := initTest()
+// 	manager, hub, cancel := initTest()
+// 	t.Cleanup(cancel)
 
 // 	client := websockethub.NewClient(hub, nil, func(client *websockethub.Client) {}, func(client *websockethub.Client) {})
 
@@ -79,19 +67,13 @@
 // 		Topic: "TEST",
 // 	})
 
-<<<<<<< HEAD
 // 	require.True(t, manager.subscriptionManager.TopicHasSubscribers("TEST"))
 // }
-=======
-// TestSuccessfulUnsubscription subscribes, then unsubscribes
-func TestSuccessfulUnsubscription(t *testing.T) {
-	manager, hub, cancel := initTest()
-	t.Cleanup(cancel)
->>>>>>> 3dea3312
 
 // // TestSuccessfulUnsubscription subscribes, then unsubscribes
 // func TestSuccessfulUnsubscription(t *testing.T) {
-// 	manager, hub, _ := initTest()
+// 	manager, hub, cancel := initTest()
+// 	t.Cleanup(cancel)
 
 // 	client := websockethub.NewClient(hub, nil, func(client *websockethub.Client) {}, func(client *websockethub.Client) {})
 
@@ -132,19 +114,13 @@
 // 		Topic: "TEST",
 // 	})
 
-<<<<<<< HEAD
 // 	require.ErrorIs(t, errors.Unwrap(err), ErrFailedToSendMessage)
 // }
-=======
-func TestFailingSubscriptionDueToInvalidTopic(t *testing.T) {
-	manager, hub, cancel := initTest()
-	t.Cleanup(cancel)
->>>>>>> 3dea3312
 
 // func TestFailingSubscriptionDueToInvalidTopic(t *testing.T) {
-// 	manager, hub, _ := initTest()
+// 	manager, hub, cancel := initTest()
+// 	t.Cleanup(cancel)
 
-<<<<<<< HEAD
 // 	client := websockethub.NewClient(hub, nil, func(client *websockethub.Client) {}, func(client *websockethub.Client) {})
 // 	err := sendNodeCommand(manager, client, SubscriptionCommand{
 // 		BaseCommand: BaseCommand{
@@ -153,14 +129,10 @@
 // 	})
 // 	require.ErrorIs(t, errors.Unwrap(err), ErrFailedToValidateCommand)
 // }
-=======
-func TestFailingSubscriptionDueToInvalidCommand(t *testing.T) {
-	manager, hub, cancel := initTest()
-	t.Cleanup(cancel)
->>>>>>> 3dea3312
 
 // func TestFailingSubscriptionDueToInvalidCommand(t *testing.T) {
-// 	manager, hub, _ := initTest()
+// 	manager, hub, cancel := initTest()
+// 	t.Cleanup(cancel)
 
 // 	client := websockethub.NewClient(hub, nil, func(client *websockethub.Client) {}, func(client *websockethub.Client) {})
 // 	err := sendNodeCommand(manager, client, SubscriptionCommand{})
