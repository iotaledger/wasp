--- conflicted
+++ resolved
@@ -60,15 +60,12 @@
 		return fmt.Errorf("could not verify: %w", err2)
 	}
 
-<<<<<<< HEAD
-=======
 	// check req is for the correct chain
 	if !asOffLedgerRequest.ChainID().Equals(chainID) {
 		// do not add to cache, it can still be sent to the correct chain
 		return errors.New("request is for a different chain")
 	}
 
->>>>>>> a2b6e028
 	// check chain exists
 	chain, err := c.chainService.GetChain()
 	if err != nil {
