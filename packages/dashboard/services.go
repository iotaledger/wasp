--- conflicted
+++ resolved
@@ -152,15 +152,11 @@
 	if ch == nil {
 		return nil, echo.NewHTTPError(http.StatusNotFound, "Chain not found")
 	}
-<<<<<<< HEAD
-	vctx, err := viewcontext.New(ch, nil)
-=======
 	latestState, err := ch.LatestState(chain.LatestState)
 	if err != nil {
 		return nil, err
 	}
 	vctx, err := viewcontext.New(ch, latestState)
->>>>>>> e3351fc5
 	if err != nil {
 		return nil, err
 	}
