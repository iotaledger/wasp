// Copyright 2020 IOTA Stiftung
// SPDX-License-Identifier: Apache-2.0

// Package nodeconn provides an interface to the L1 node (Hornet).
package nodeconn

import (
	"context"
	"errors"
	"fmt"
	"sync"
	"time"

	"github.com/iotaledger/hive.go/app/shutdown"
	"github.com/iotaledger/hive.go/ds/shrinkingmap"
	"github.com/iotaledger/hive.go/log"
	"github.com/iotaledger/wasp/v2/clients"
	"github.com/iotaledger/wasp/v2/clients/iota-go/iotaclient"
	"github.com/iotaledger/wasp/v2/clients/iota-go/iotago"
	"github.com/iotaledger/wasp/v2/clients/iota-go/iotajsonrpc"
	"github.com/iotaledger/wasp/v2/clients/iota-go/iotasigner"
	"github.com/iotaledger/wasp/v2/clients/iscmove/iscmoveclient"
	"github.com/iotaledger/wasp/v2/packages/chain"
	"github.com/iotaledger/wasp/v2/packages/chain/cons/gr"
	"github.com/iotaledger/wasp/v2/packages/coin"
	"github.com/iotaledger/wasp/v2/packages/isc"
	"github.com/iotaledger/wasp/v2/packages/parameters"
	"github.com/iotaledger/wasp/v2/packages/transaction"
	"github.com/iotaledger/wasp/v2/packages/util"
)

const (
	chainsCleanupThresholdRatio = 50.0
	chainsCleanupThresholdCount = 10
)

var ErrOperationAborted = errors.New("operation was aborted")

type SingleL1Info struct {
	gasCoinObject coin.CoinWithRef
	l1params      *parameters.L1Params
}

func (g *SingleL1Info) GetGasCoins() []*coin.CoinWithRef {
	return []*coin.CoinWithRef{&g.gasCoinObject}
}

func (g *SingleL1Info) GetL1Params() *parameters.L1Params {
	return g.l1params
}

// nodeConnection implements chain.NodeConnection.
// Single Wasp node is expected to connect to a single L1 node, thus
// we expect to have a single instance of this structure.
type nodeConnection struct {
	log.Logger

	iscPackageID        iotago.PackageID
	httpClient          clients.L1Client
	l1ParamsFetcher     parameters.L1ParamsFetcher
	socketURL           string
	httpURL             string
	maxNumberOfRequests int
	chainsLock          sync.RWMutex
	chainsMap           *shrinkingmap.ShrinkingMap[isc.ChainID, *ncChain]

	shutdownHandler *shutdown.ShutdownHandler
}

var _ chain.NodeConnection = &nodeConnection{}

func New(
	ctx context.Context,
	iscPackageID iotago.PackageID,
	maxNumberOfRequests int,
	socketURL string,
	httpURL string,
	log log.Logger,
	shutdownHandler *shutdown.ShutdownHandler,
) (chain.NodeConnection, error) {
	httpClient := clients.NewL1Client(clients.L1Config{
		APIURL:    httpURL,
		FaucetURL: "",
	}, iotaclient.WaitForEffectsEnabled)

	return &nodeConnection{
		Logger:              log,
		iscPackageID:        iscPackageID,
		socketURL:           socketURL,
		httpURL:             httpURL,
		httpClient:          httpClient,
		l1ParamsFetcher:     parameters.NewL1ParamsFetcher(httpClient.IotaClient(), log),
		maxNumberOfRequests: maxNumberOfRequests,
		chainsMap: shrinkingmap.New[isc.ChainID, *ncChain](
			shrinkingmap.WithShrinkingThresholdRatio(chainsCleanupThresholdRatio),
			shrinkingmap.WithShrinkingThresholdCount(chainsCleanupThresholdCount),
		),
		shutdownHandler: shutdownHandler,
	}, nil
}

func (nc *nodeConnection) AttachChain(
	ctx context.Context,
	chainID isc.ChainID,
	recvRequest chain.RequestHandler,
	recvAnchor chain.AnchorHandler,
	onChainConnect func(),
	onChainDisconnect func(),
	readOnly bool,
) error {
<<<<<<< HEAD
	ncc, err := func() (*ncChain, error) {
		nc.chainsLock.Lock()
		defer nc.chainsLock.Unlock()

		ncc, err := newNCChain(ctx, nc, chainID, recvRequest, recvAnchor, nc.socketURL, nc.httpURL)
		if err != nil {
			return nil, err
		}

		nc.chainsMap.Set(chainID, ncc)
		util.ExecuteIfNotNil(onChainConnect)
		nc.LogDebugf("chain registered: %s = %s", chainID.ShortString(), chainID)

		return ncc, nil
	}()
=======
	ncc, err := nc.createChain(ctx, chainID, recvRequest, recvAnchor, readOnly, onChainConnect)
>>>>>>> 0540dc6b
	if err != nil {
		return err
	}

	if !readOnly {
		nc.initializeOperationalChain(ctx, ncc, chainID)
	}

	// disconnect the chain after the context is done
	go func() {
		<-ctx.Done()
		ncc.WaitUntilStopped()

		nc.chainsLock.Lock()
		defer nc.chainsLock.Unlock()

		nc.chainsMap.Delete(chainID)
		util.ExecuteIfNotNil(onChainDisconnect)
		nc.LogDebugf("chain unregistered: %s = %s, |remaining|=%v", chainID.ShortString(), chainID, nc.chainsMap.Size())
	}()

	return nil
}

func (nc *nodeConnection) GetGasCoinRef(ctx context.Context, chainID isc.ChainID) (*coin.CoinWithRef, error) {
	ncChain, ok := nc.chainsMap.Get(chainID)
	if !ok {
		panic("unexpected chainID")
	}
	gasCoinRef, gasCoinBal, err := ncChain.feed.GetChainGasCoin(ctx)
	if err != nil {
		return nil, err
	}
	return &coin.CoinWithRef{
		Type:  coin.BaseTokenType,
		Value: coin.Value(gasCoinBal),
		Ref:   gasCoinRef,
	}, nil
}

func (nc *nodeConnection) ConsensusL1InfoProposal(
	ctx context.Context,
	anchor *isc.StateAnchor,
) <-chan gr.NodeConnL1Info {
	t := make(chan gr.NodeConnL1Info)

	// TODO: Refactor this separate goroutine and place it somewhere connection related instead
	go func() {
		stateMetadata, err := transaction.StateMetadataFromBytes(anchor.GetStateMetadata())
		if err != nil {
			panic(err)
		}

		gasCoinGetObjectRes, err := nc.httpClient.GetObject(ctx, iotaclient.GetObjectRequest{
			ObjectID: stateMetadata.GasCoinObjectID,
			Options:  &iotajsonrpc.IotaObjectDataOptions{ShowBcs: true},
		})
		if err != nil {
			panic(err)
		}

		var gasCoin iscmoveclient.MoveCoin
		err = iotaclient.UnmarshalBCS(gasCoinGetObjectRes.Data.Bcs.Data.MoveObject.BcsBytes, &gasCoin)
		if err != nil {
			panic(err)
		}

		l1Params, err := nc.l1ParamsFetcher.GetOrFetchLatest(ctx)
		if err != nil {
			panic(err)
		}

		gasCoinRef := gasCoinGetObjectRes.Data.Ref()
		var coinInfo gr.NodeConnL1Info = &SingleL1Info{
			coin.CoinWithRef{
				Type:  coin.BaseTokenType,
				Value: coin.Value(gasCoin.Balance),
				Ref:   &gasCoinRef,
			},
			l1Params,
		}

		t <- coinInfo
	}()

	return t
}

func (nc *nodeConnection) RefreshOnLedgerRequests(ctx context.Context, chainID isc.ChainID) {
	ncChain, ok := nc.chainsMap.Get(chainID)
	if !ok {
		panic("unexpected chainID")
	}
	if err := ncChain.syncChainState(ctx); err != nil {
		nc.LogErrorf("error refreshing outputs: %s", err.Error())
	}
}

func (nc *nodeConnection) Run(ctx context.Context) error {
	<-ctx.Done()
	return nil
}

func (nc *nodeConnection) WaitUntilInitiallySynced(ctx context.Context) error {
	ticker := time.NewTicker(1 * time.Second)
	defer ticker.Stop()
	for {
		select {
		case <-ctx.Done():
			return ctx.Err()

		case <-ticker.C:
			_, err := nc.httpClient.GetLatestIotaSystemState(ctx)
			if err != nil {
				nc.LogWarnf("WaitUntilInitiallySynced: %s", err)
				continue
			}
			return nil
		}
	}
}

func (nc *nodeConnection) L1Client() clients.L1Client {
	return nc.httpClient
}

func (nc *nodeConnection) L1ParamsFetcher() parameters.L1ParamsFetcher {
	return nc.l1ParamsFetcher
}

// GetChain returns the chain if it was registered, otherwise it returns an error.
func (nc *nodeConnection) getChain(chainID isc.ChainID) (*ncChain, error) {
	nc.chainsLock.RLock()
	defer nc.chainsLock.RUnlock()

	ncc, exists := nc.chainsMap.Get(chainID)
	if !exists {
		return nil, fmt.Errorf("chain %v is not connected", chainID.String())
	}
	return ncc, nil
}

func (nc *nodeConnection) PublishTX(
	ctx context.Context,
	chainID isc.ChainID,
	tx iotasigner.SignedTransaction,
	callback chain.TxPostHandler,
) error {
	// check if the chain exists
	ncc, err := nc.getChain(chainID)
	if err != nil {
		return err
	}
	ncc.publishTxQueue <- publishTxTask{
		ctx: ctx,
		tx:  tx,
		cb:  callback,
	}
	return nil
}

// createChain creates a new ncChain instance based on the mode (readonly or operational)
func (nc *nodeConnection) createChain(
	ctx context.Context,
	chainID isc.ChainID,
	recvRequest chain.RequestHandler,
	recvAnchor chain.AnchorHandler,
	readOnly bool,
	onChainConnect func(),
) (*ncChain, error) {
	nc.chainsLock.Lock()
	defer nc.chainsLock.Unlock()

	var ncc *ncChain
	var err error

	if readOnly {
		ncc = nc.createReadOnlyChain(chainID)
	} else {
		ncc, err = newNCChain(ctx, nc, chainID, recvRequest, recvAnchor, nc.wsURL, nc.httpURL)
		if err != nil {
			return nil, err
		}
	}

	nc.chainsMap.Set(chainID, ncc)
	util.ExecuteIfNotNil(onChainConnect)
	nc.LogDebugf("chain registered: %s = %s", chainID.ShortString(), chainID)

	return ncc, nil
}

// createReadOnlyChain creates a minimal chain instance for read-only operations
func (nc *nodeConnection) createReadOnlyChain(chainID isc.ChainID) *ncChain {
	ncc := &ncChain{
		Logger:  nc.Logger,
		chainID: chainID,
	}
	ncc.shutdownWaitGroup.Add(1)
	return ncc
}

// initializeOperationalChain performs initialization steps for operational (non-readonly) chains
func (nc *nodeConnection) initializeOperationalChain(ctx context.Context, ncc *ncChain, chainID isc.ChainID) {
	if err := ncc.syncChainState(ctx); err != nil {
		nc.LogErrorf("synchronizing chain state %s failed: %s", chainID, err.Error())
		nc.shutdownHandler.SelfShutdown(
			fmt.Sprintf("Cannot sync chain %s with L1, %s", ncc.chainID, err.Error()),
			true)
	}
	ncc.subscribeToUpdates(ctx, chainID.AsObjectID())
}<|MERGE_RESOLUTION|>--- conflicted
+++ resolved
@@ -108,25 +108,7 @@
 	onChainDisconnect func(),
 	readOnly bool,
 ) error {
-<<<<<<< HEAD
-	ncc, err := func() (*ncChain, error) {
-		nc.chainsLock.Lock()
-		defer nc.chainsLock.Unlock()
-
-		ncc, err := newNCChain(ctx, nc, chainID, recvRequest, recvAnchor, nc.socketURL, nc.httpURL)
-		if err != nil {
-			return nil, err
-		}
-
-		nc.chainsMap.Set(chainID, ncc)
-		util.ExecuteIfNotNil(onChainConnect)
-		nc.LogDebugf("chain registered: %s = %s", chainID.ShortString(), chainID)
-
-		return ncc, nil
-	}()
-=======
 	ncc, err := nc.createChain(ctx, chainID, recvRequest, recvAnchor, readOnly, onChainConnect)
->>>>>>> 0540dc6b
 	if err != nil {
 		return err
 	}
