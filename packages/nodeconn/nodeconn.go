// Copyright 2020 IOTA Stiftung
// SPDX-License-Identifier: Apache-2.0

// Package nodeconn provides an interface to the L1 node (Hornet).
package nodeconn

import (
	"context"
	"errors"
	"fmt"
	"sync"
	"time"

	"github.com/iotaledger/hive.go/app/shutdown"
	"github.com/iotaledger/hive.go/log"
	"github.com/iotaledger/wasp/v2/clients"
	"github.com/iotaledger/wasp/v2/clients/iota-go/iotaclient"
	"github.com/iotaledger/wasp/v2/clients/iota-go/iotago"
	"github.com/iotaledger/wasp/v2/clients/iota-go/iotajsonrpc"
	"github.com/iotaledger/wasp/v2/clients/iota-go/iotasigner"
	"github.com/iotaledger/wasp/v2/clients/iscmove/iscmoveclient"
	"github.com/iotaledger/wasp/v2/packages/chain"
	"github.com/iotaledger/wasp/v2/packages/chain/cons/gr"
	"github.com/iotaledger/wasp/v2/packages/coin"
	"github.com/iotaledger/wasp/v2/packages/isc"
	"github.com/iotaledger/wasp/v2/packages/parameters"
	"github.com/iotaledger/wasp/v2/packages/transaction"
	"github.com/iotaledger/wasp/v2/packages/util"
)

var ErrOperationAborted = errors.New("operation was aborted")

type SingleL1Info struct {
	gasCoinObject coin.CoinWithRef
	l1params      *parameters.L1Params
}

func (g *SingleL1Info) GetGasCoins() []*coin.CoinWithRef {
	return []*coin.CoinWithRef{&g.gasCoinObject}
}

func (g *SingleL1Info) GetL1Params() *parameters.L1Params {
	return g.l1params
}

// nodeConnection implements chain.NodeConnection.
// Single Wasp node is expected to connect to a single L1 node, thus
// we expect to have a single instance of this structure.
type nodeConnection struct {
	log.Logger

	iscPackageID        iotago.PackageID
	httpClient          clients.L1Client
	l1ParamsFetcher     parameters.L1ParamsFetcher
	wsURL               string
	httpURL             string
	maxNumberOfRequests int
	chainLock           sync.RWMutex
	chainID             isc.ChainID
	chain               *ncChain

	shutdownHandler *shutdown.ShutdownHandler
}

var _ chain.NodeConnection = &nodeConnection{}

func New(
	ctx context.Context,
	iscPackageID iotago.PackageID,
	maxNumberOfRequests int,
	wsURL string,
	httpURL string,
	log log.Logger,
	shutdownHandler *shutdown.ShutdownHandler,
) (chain.NodeConnection, error) {
	httpClient := clients.NewL1Client(clients.L1Config{
		APIURL:    httpURL,
		FaucetURL: "",
	}, iotaclient.WaitForEffectsEnabled)

	return &nodeConnection{
		Logger:              log,
		iscPackageID:        iscPackageID,
		wsURL:               wsURL,
		httpURL:             httpURL,
		httpClient:          httpClient,
		l1ParamsFetcher:     parameters.NewL1ParamsFetcher(httpClient.IotaClient(), log),
		maxNumberOfRequests: maxNumberOfRequests,
		shutdownHandler:     shutdownHandler,
	}, nil
}

func (nc *nodeConnection) AttachChain(
	ctx context.Context,
	chainID isc.ChainID,
	recvRequest chain.RequestHandler,
	recvAnchor chain.AnchorHandler,
	onChainConnect func(),
	onChainDisconnect func(),
	readOnly bool,
) error {
<<<<<<< HEAD
	ncc, err := func() (*ncChain, error) {
		nc.chainLock.Lock()
		defer nc.chainLock.Unlock()

		ncc, err := newNCChain(ctx, nc, chainID, recvRequest, recvAnchor, nc.wsURL, nc.httpURL)
		if err != nil {
			return nil, err
		}

		nc.chainID = chainID
		nc.chain = ncc
		util.ExecuteIfNotNil(onChainConnect)
		nc.LogDebugf("chain registered: %s = %s", chainID.ShortString())

		return ncc, nil
	}()
=======
	ncc, err := nc.createChain(ctx, chainID, recvRequest, recvAnchor, readOnly, onChainConnect)
>>>>>>> 074e6485
	if err != nil {
		return err
	}

	if !readOnly {
		nc.initializeOperationalChain(ctx, ncc, chainID)
	}

	// disconnect the chain after the context is done
	go func() {
		<-ctx.Done()
		ncc.WaitUntilStopped()

		nc.chainLock.Lock()
		defer nc.chainLock.Unlock()

		nc.chain = nil
		nc.chainID = isc.ChainID{}
		util.ExecuteIfNotNil(onChainDisconnect)
		nc.LogDebugf("chain unregistered: %s = %s", chainID.ShortString())
	}()

	return nil
}

func (nc *nodeConnection) GetGasCoinRef(ctx context.Context) (*coin.CoinWithRef, error) {
	gasCoinRef, gasCoinBal, err := nc.chain.feed.GetChainGasCoin(ctx)
	if err != nil {
		return nil, err
	}
	return &coin.CoinWithRef{
		Type:  coin.BaseTokenType,
		Value: coin.Value(gasCoinBal),
		Ref:   gasCoinRef,
	}, nil
}

func (nc *nodeConnection) ConsensusL1InfoProposal(
	ctx context.Context,
	anchor *isc.StateAnchor,
) <-chan gr.NodeConnL1Info {
	t := make(chan gr.NodeConnL1Info)

	// TODO: Refactor this separate goroutine and place it somewhere connection related instead
	go func() {
		stateMetadata, err := transaction.StateMetadataFromBytes(anchor.GetStateMetadata())
		if err != nil {
			panic(err)
		}

		gasCoinGetObjectRes, err := nc.httpClient.GetObject(ctx, iotaclient.GetObjectRequest{
			ObjectID: stateMetadata.GasCoinObjectID,
			Options:  &iotajsonrpc.IotaObjectDataOptions{ShowBcs: true},
		})
		if err != nil {
			panic(err)
		}

		var gasCoin iscmoveclient.MoveCoin
		err = iotaclient.UnmarshalBCS(gasCoinGetObjectRes.Data.Bcs.Data.MoveObject.BcsBytes, &gasCoin)
		if err != nil {
			panic(err)
		}

		l1Params, err := nc.l1ParamsFetcher.GetOrFetchLatest(ctx)
		if err != nil {
			panic(err)
		}

		gasCoinRef := gasCoinGetObjectRes.Data.Ref()
		var coinInfo gr.NodeConnL1Info = &SingleL1Info{
			coin.CoinWithRef{
				Type:  coin.BaseTokenType,
				Value: coin.Value(gasCoin.Balance),
				Ref:   &gasCoinRef,
			},
			l1Params,
		}

		t <- coinInfo
	}()

	return t
}

<<<<<<< HEAD
func (nc *nodeConnection) RefreshOnLedgerRequests(ctx context.Context) {
	if err := nc.chain.syncChainState(ctx); err != nil {
		nc.LogError(fmt.Sprintf("error refreshing outputs: %s", err.Error()))
=======
func (nc *nodeConnection) RefreshOnLedgerRequests(ctx context.Context, chainID isc.ChainID) {
	ncChain, ok := nc.chainsMap.Get(chainID)
	if !ok {
		panic("unexpected chainID")
	}
	if err := ncChain.syncChainState(ctx); err != nil {
		nc.LogErrorf("error refreshing outputs: %s", err.Error())
>>>>>>> 074e6485
	}
}

func (nc *nodeConnection) Run(ctx context.Context) error {
	<-ctx.Done()
	return nil
}

func (nc *nodeConnection) WaitUntilInitiallySynced(ctx context.Context) error {
	ticker := time.NewTicker(1 * time.Second)
	defer ticker.Stop()
	for {
		select {
		case <-ctx.Done():
			return ctx.Err()

		case <-ticker.C:
			_, err := nc.httpClient.GetLatestIotaSystemState(ctx)
			if err != nil {
				nc.LogWarnf("WaitUntilInitiallySynced: %s", err)
				continue
			}
			return nil
		}
	}
}

func (nc *nodeConnection) L1Client() clients.L1Client {
	return nc.httpClient
}

func (nc *nodeConnection) L1ParamsFetcher() parameters.L1ParamsFetcher {
	return nc.l1ParamsFetcher
}

func (nc *nodeConnection) PublishTX(
	ctx context.Context,
	tx iotasigner.SignedTransaction,
	callback chain.TxPostHandler,
) error {
	// check if the chain exists
	if nc.chain == nil {
		return fmt.Errorf("chain not attached")
	}
	nc.chain.publishTxQueue <- publishTxTask{
		ctx: ctx,
		tx:  tx,
		cb:  callback,
	}
	return nil
}

// createChain creates a new ncChain instance based on the mode (readonly or operational)
func (nc *nodeConnection) createChain(
	ctx context.Context,
	chainID isc.ChainID,
	recvRequest chain.RequestHandler,
	recvAnchor chain.AnchorHandler,
	readOnly bool,
	onChainConnect func(),
) (*ncChain, error) {
	nc.chainsLock.Lock()
	defer nc.chainsLock.Unlock()

	var ncc *ncChain
	var err error

	if readOnly {
		ncc = nc.createReadOnlyChain(chainID)
	} else {
		ncc, err = newNCChain(ctx, nc, chainID, recvRequest, recvAnchor, nc.wsURL, nc.httpURL)
		if err != nil {
			return nil, err
		}
	}

	nc.chainsMap.Set(chainID, ncc)
	util.ExecuteIfNotNil(onChainConnect)
	nc.LogDebugf("chain registered: %s = %s", chainID.ShortString(), chainID)

	return ncc, nil
}

// createReadOnlyChain creates a minimal chain instance for read-only operations
func (nc *nodeConnection) createReadOnlyChain(chainID isc.ChainID) *ncChain {
	ncc := &ncChain{
		Logger:  nc.Logger,
		chainID: chainID,
	}
	ncc.shutdownWaitGroup.Add(1)
	return ncc
}

// initializeOperationalChain performs initialization steps for operational (non-readonly) chains
func (nc *nodeConnection) initializeOperationalChain(ctx context.Context, ncc *ncChain, chainID isc.ChainID) {
	if err := ncc.syncChainState(ctx); err != nil {
		nc.LogErrorf("synchronizing chain state %s failed: %s", chainID, err.Error())
		nc.shutdownHandler.SelfShutdown(
			fmt.Sprintf("Cannot sync chain %s with L1, %s", ncc.chainID, err.Error()),
			true)
	}
	ncc.subscribeToUpdates(ctx, chainID.AsObjectID())
}<|MERGE_RESOLUTION|>--- conflicted
+++ resolved
@@ -99,26 +99,7 @@
 	onChainDisconnect func(),
 	readOnly bool,
 ) error {
-<<<<<<< HEAD
-	ncc, err := func() (*ncChain, error) {
-		nc.chainLock.Lock()
-		defer nc.chainLock.Unlock()
-
-		ncc, err := newNCChain(ctx, nc, chainID, recvRequest, recvAnchor, nc.wsURL, nc.httpURL)
-		if err != nil {
-			return nil, err
-		}
-
-		nc.chainID = chainID
-		nc.chain = ncc
-		util.ExecuteIfNotNil(onChainConnect)
-		nc.LogDebugf("chain registered: %s = %s", chainID.ShortString())
-
-		return ncc, nil
-	}()
-=======
 	ncc, err := nc.createChain(ctx, chainID, recvRequest, recvAnchor, readOnly, onChainConnect)
->>>>>>> 074e6485
 	if err != nil {
 		return err
 	}
@@ -204,19 +185,9 @@
 	return t
 }
 
-<<<<<<< HEAD
 func (nc *nodeConnection) RefreshOnLedgerRequests(ctx context.Context) {
 	if err := nc.chain.syncChainState(ctx); err != nil {
 		nc.LogError(fmt.Sprintf("error refreshing outputs: %s", err.Error()))
-=======
-func (nc *nodeConnection) RefreshOnLedgerRequests(ctx context.Context, chainID isc.ChainID) {
-	ncChain, ok := nc.chainsMap.Get(chainID)
-	if !ok {
-		panic("unexpected chainID")
-	}
-	if err := ncChain.syncChainState(ctx); err != nil {
-		nc.LogErrorf("error refreshing outputs: %s", err.Error())
->>>>>>> 074e6485
 	}
 }
 
@@ -278,8 +249,8 @@
 	readOnly bool,
 	onChainConnect func(),
 ) (*ncChain, error) {
-	nc.chainsLock.Lock()
-	defer nc.chainsLock.Unlock()
+	nc.chainLock.Lock()
+	defer nc.chainLock.Unlock()
 
 	var ncc *ncChain
 	var err error
@@ -293,7 +264,8 @@
 		}
 	}
 
-	nc.chainsMap.Set(chainID, ncc)
+	nc.chainID = chainID
+	nc.chain = ncc
 	util.ExecuteIfNotNil(onChainConnect)
 	nc.LogDebugf("chain registered: %s = %s", chainID.ShortString(), chainID)
 
