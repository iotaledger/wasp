--- conflicted
+++ resolved
@@ -32,11 +32,6 @@
 	wasmtypes.Base58Encode = func(buf []byte) string {
 		return string(Sandbox(FnUtilsBase58Encode, buf))
 	}
-<<<<<<< HEAD
-	wasmtypes.NewScHname = func(name string) wasmtypes.ScHname {
-		return wasmtypes.HnameFromBytes(Sandbox(FnUtilsHashName, []byte(name)))
-	}
-=======
 
 	wasmtypes.HexDecode = func(hex string) []byte {
 		digits := len(hex)
@@ -76,7 +71,6 @@
 		return hexDigit - 'A' + 10
 	}
 	panic("invalid hex digit")
->>>>>>> 0c708219
 }
 
 func ConnectHost(h ScHost) ScHost {
