// Copyright 2020 IOTA Stiftung
// SPDX-License-Identifier: Apache-2.0

<<<<<<< HEAD
import {panic} from "../sandbox";
=======
import {sandbox} from "../host";
import {FnUtilsHashName, panic} from "../sandbox";
>>>>>>> 0c708219
import * as wasmtypes from "./index";

// \\ // \\ // \\ // \\ // \\ // \\ // \\ // \\ // \\ // \\ // \\ // \\ // \\

export const ScHnameLength = 4;

export class ScHname {
    id: u8[];

    constructor(id: u32) {
        this.id = wasmtypes.uint32ToBytes(id);
    }

    static fromName(name: string): ScHname {
<<<<<<< HEAD
        return hnameFromBytes(sandbox(FnUtilsHashName, stringToBytes(name)));
=======
        return hnameFromBytes(sandbox(FnUtilsHashName, wasmtypes.stringToBytes(name)));
>>>>>>> 0c708219
    }

    public equals(other: ScHname): bool {
        return wasmtypes.bytesCompare(this.id, other.id) == 0;
    }

    // convert to byte array representation
    public toBytes(): u8[] {
        return hnameToBytes(this);
    }

    // human-readable string representation
    public toString(): string {
        return hnameToString(this)
    }
}

// \\ // \\ // \\ // \\ // \\ // \\ // \\ // \\ // \\ // \\ // \\ // \\ // \\

export function hnameDecode(dec: wasmtypes.WasmDecoder): ScHname {
    return hnameFromBytesUnchecked(dec.fixedBytes(ScHnameLength));
}

export function hnameEncode(enc: wasmtypes.WasmEncoder, value: ScHname): void {
    enc.fixedBytes(value.toBytes(), ScHnameLength);
}

export function hnameFromBytes(buf: u8[]): ScHname {
    if (buf.length == 0) {
        return new ScHname(0);
    }
    if (buf.length != ScHnameLength) {
        panic("invalid Hname length");
    }
    return hnameFromBytesUnchecked(buf);
}

export function hnameToBytes(value: ScHname): u8[] {
    return value.id;
}

export function hnameFromString(value: string): ScHname {
    if (value.length > 8) {
        panic("invalid Hname string");
    }
    return new ScHname(parseInt(value, 16) as u32);
}

export function hnameToString(value: ScHname): string {
    const res = wasmtypes.uint32FromBytes(value.id).toString(16);
    return "0000000".slice(0, 8 - res.length) + res;
}

function hnameFromBytesUnchecked(buf: u8[]): ScHname {
    let o = new ScHname(0);
    o.id = buf.slice(0);
    return o;
}

// \\ // \\ // \\ // \\ // \\ // \\ // \\ // \\ // \\ // \\ // \\ // \\ // \\

export class ScImmutableHname {
    proxy: wasmtypes.Proxy;

    constructor(proxy: wasmtypes.Proxy) {
        this.proxy = proxy;
    }

    exists(): bool {
        return this.proxy.exists();
    }

    toString(): string {
        return hnameToString(this.value());
    }

    value(): ScHname {
        return hnameFromBytes(this.proxy.get());
    }
}

// \\ // \\ // \\ // \\ // \\ // \\ // \\ // \\ // \\ // \\ // \\ // \\ // \\

export class ScMutableHname extends ScImmutableHname {
    delete(): void {
        this.proxy.delete();
    }

    setValue(value: ScHname): void {
        this.proxy.set(hnameToBytes(value));
    }
}<|MERGE_RESOLUTION|>--- conflicted
+++ resolved
@@ -1,12 +1,8 @@
 // Copyright 2020 IOTA Stiftung
 // SPDX-License-Identifier: Apache-2.0
 
-<<<<<<< HEAD
-import {panic} from "../sandbox";
-=======
 import {sandbox} from "../host";
 import {FnUtilsHashName, panic} from "../sandbox";
->>>>>>> 0c708219
 import * as wasmtypes from "./index";
 
 // \\ // \\ // \\ // \\ // \\ // \\ // \\ // \\ // \\ // \\ // \\ // \\ // \\
@@ -21,11 +17,7 @@
     }
 
     static fromName(name: string): ScHname {
-<<<<<<< HEAD
-        return hnameFromBytes(sandbox(FnUtilsHashName, stringToBytes(name)));
-=======
         return hnameFromBytes(sandbox(FnUtilsHashName, wasmtypes.stringToBytes(name)));
->>>>>>> 0c708219
     }
 
     public equals(other: ScHname): bool {
