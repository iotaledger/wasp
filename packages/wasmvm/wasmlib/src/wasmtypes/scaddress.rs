// Copyright 2020 IOTA Stiftung
// SPDX-License-Identifier: Apache-2.0

use std::convert::TryInto;

use crate::*;

// \\ // \\ // \\ // \\ // \\ // \\ // \\ // \\ // \\ // \\ // \\ // \\ // \\

<<<<<<< HEAD
pub const SC_ADDRESS_ALIAS: u8 = 2;
pub const SC_ADDRESS_ED25519: u8 = 0;
pub const SC_ADDRESS_NFT: u8 = 1;
=======
pub const SC_ADDRESS_ALIAS: u8 = 8;
pub const SC_ADDRESS_ED25519: u8 = 0;
pub const SC_ADDRESS_NFT: u8 = 16;
>>>>>>> 0c708219

pub const SC_LENGTH_ALIAS: usize = 33;
pub const SC_LENGTH_ED25519: usize = 33;
pub const SC_LENGTH_NFT: usize = 33;

pub const SC_ADDRESS_LENGTH: usize = SC_LENGTH_ED25519;

#[derive(PartialEq, Clone)]
pub struct ScAddress {
    pub(crate) id: [u8; SC_ADDRESS_LENGTH],
}

impl ScAddress {
    pub fn as_agent_id(&self) -> ScAgentID {
        ScAgentID::from_address(self)
    }

    pub fn to_bytes(&self) -> Vec<u8> {
        address_to_bytes(self)
    }

    pub fn to_string(&self) -> String {
        address_to_string(self)
    }
}

// \\ // \\ // \\ // \\ // \\ // \\ // \\ // \\ // \\ // \\ // \\ // \\ // \\

//TODO address type-dependent encoding/decoding?
pub fn address_decode(dec: &mut WasmDecoder) -> ScAddress {
    let buf = dec.fixed_bytes(SC_ADDRESS_LENGTH);
    ScAddress { id: buf.try_into().expect("WTF?") }
}

pub fn address_encode(enc: &mut WasmEncoder, value: &ScAddress) {
    enc.fixed_bytes(&value.id, SC_ADDRESS_LENGTH);
}

pub fn address_from_bytes(buf: &[u8]) -> ScAddress {
    let mut addr = ScAddress { id: [0; SC_ADDRESS_LENGTH] };
    if buf.len() == 0 {
        return addr;
    }
    match buf[0] {
        SC_ADDRESS_ALIAS => {
            if buf.len() != SC_LENGTH_ALIAS {
                panic("invalid Address length: Alias");
            }
            addr.id[..SC_LENGTH_ALIAS].copy_from_slice(&buf[..SC_LENGTH_ALIAS]);
        }
        SC_ADDRESS_ED25519 => {
            if buf.len() != SC_LENGTH_ED25519 {
                panic("invalid Address length: Ed25519");
            }
            addr.id[..SC_LENGTH_ED25519].copy_from_slice(&buf[..SC_LENGTH_ED25519]);
        }
        SC_ADDRESS_NFT => {
            if buf.len() != SC_LENGTH_NFT {
                panic("invalid Address length: NFT");
            }
            addr.id[..SC_LENGTH_NFT].copy_from_slice(&buf[..SC_LENGTH_NFT]);
        }
        _ =>
            panic("invalid Address type"),
    }
    addr
}

pub fn address_to_bytes(value: &ScAddress) -> Vec<u8> {
    match value.id[0] {
        SC_ADDRESS_ALIAS => {
            return value.id[..SC_LENGTH_ALIAS].to_vec();
        }
        SC_ADDRESS_ED25519 => {
            return value.id[..SC_LENGTH_ED25519].to_vec();
        }
        SC_ADDRESS_NFT => {
            return value.id[..SC_LENGTH_NFT].to_vec();
        }
        _ =>
            panic("unexpected Address type"),
    }
    Vec::new()
}

pub fn address_from_string(value: &str) -> ScAddress {
    let hex = value.strip_prefix("0x").unwrap_or(value);
    address_from_bytes(&hex_decode(&hex))
}

pub fn address_to_string(value: &ScAddress) -> String {
    "0x".to_string() + &hex_encode(&address_to_bytes(value))
}

// \\ // \\ // \\ // \\ // \\ // \\ // \\ // \\ // \\ // \\ // \\ // \\ // \\

pub struct ScImmutableAddress {
    proxy: Proxy,
}

impl ScImmutableAddress {
    pub fn new(proxy: Proxy) -> ScImmutableAddress {
        ScImmutableAddress { proxy }
    }

    pub fn exists(&self) -> bool {
        self.proxy.exists()
    }

    pub fn to_string(&self) -> String {
        address_to_string(&self.value())
    }

    pub fn value(&self) -> ScAddress {
        address_from_bytes(&self.proxy.get())
    }
}

// \\ // \\ // \\ // \\ // \\ // \\ // \\ // \\ // \\ // \\ // \\ // \\ // \\

// value proxy for mutable ScAddress in host container
pub struct ScMutableAddress {
    proxy: Proxy,
}

impl ScMutableAddress {
    pub fn new(proxy: Proxy) -> ScMutableAddress {
        ScMutableAddress { proxy }
    }

    pub fn delete(&self) {
        self.proxy.delete();
    }

    pub fn exists(&self) -> bool {
        self.proxy.exists()
    }

    pub fn set_value(&self, value: &ScAddress) {
        self.proxy.set(&address_to_bytes(&value));
    }

    pub fn to_string(&self) -> String {
        address_to_string(&self.value())
    }

    pub fn value(&self) -> ScAddress {
        address_from_bytes(&self.proxy.get())
    }
}<|MERGE_RESOLUTION|>--- conflicted
+++ resolved
@@ -7,15 +7,9 @@
 
 // \\ // \\ // \\ // \\ // \\ // \\ // \\ // \\ // \\ // \\ // \\ // \\ // \\
 
-<<<<<<< HEAD
-pub const SC_ADDRESS_ALIAS: u8 = 2;
-pub const SC_ADDRESS_ED25519: u8 = 0;
-pub const SC_ADDRESS_NFT: u8 = 1;
-=======
 pub const SC_ADDRESS_ALIAS: u8 = 8;
 pub const SC_ADDRESS_ED25519: u8 = 0;
 pub const SC_ADDRESS_NFT: u8 = 16;
->>>>>>> 0c708219
 
 pub const SC_LENGTH_ALIAS: usize = 33;
 pub const SC_LENGTH_ED25519: usize = 33;
