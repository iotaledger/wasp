# Copyright 2020 IOTA Stiftung
# SPDX-License-Identifier: Apache-2.0

[package]
name = "wasmclient"
description = "Smart Contract interface library for Wasm clients"
license = "Apache-2.0"
version = "1.0.23"
authors = ["Eric Hop <eric@iota.org>"]
edition = "2018"
repository = "https://github.com/iotaledger/wasp"

[features]
default = ["console_error_panic_hook"]

[dependencies]
iota-crypto = { git = "https://github.com/iotaledger/crypto.rs", branch = "dev", default-features = false, features = [ "blake2b", "ed25519" ] }
wasmlib = { path = "../wasmlib" }
#wasmlib = { git = "https://github.com/iotaledger/wasp", branch = "develop" }
wasm-bindgen = "0.2.90"
<<<<<<< HEAD
serde = { version = "1.0.195", features = ["derive"] }
serde_json = "1.0.113"
=======
serde = { version = "1.0.196", features = ["derive"] }
serde_json = "1.0.111"
>>>>>>> 2c34722a
bech32 = "0.9.1"
base64 = "0.21.7"
hmac = "0.12.1"
sha2 = "0.10.8"
reqwest = { version = "0.11.23", features = ["blocking", "json"] }
tiny-keccak = { version = "2.0.2", features = ["keccak"] }
url = "2.5.0"
ws = "0.9.2"

# The `console_error_panic_hook` crate provides better debugging of panics by
# logging them with `console.error`. This is great for development, but requires
# all the `std::fmt` and `std::panicking` infrastructure, so isn't great for
# code size when deploying.
console_error_panic_hook = { version = "0.1.7", optional = true }

# `wee_alloc` is a tiny allocator for wasm that is only ~1K in code size
# compared to the default allocator's ~10K. It is slower than the default
# allocator, however.
#
# Unfortunately, `wee_alloc` requires nightly Rust when targeting wasm for now.
wee_alloc = { version = "0.4.5", optional = true }

[dev-dependencies]
wasm-bindgen-test = "0.3.40"
testwasmlib = { path = "../../../contracts/wasm/testwasmlib/rs/testwasmlib" }<|MERGE_RESOLUTION|>--- conflicted
+++ resolved
@@ -18,13 +18,8 @@
 wasmlib = { path = "../wasmlib" }
 #wasmlib = { git = "https://github.com/iotaledger/wasp", branch = "develop" }
 wasm-bindgen = "0.2.90"
-<<<<<<< HEAD
-serde = { version = "1.0.195", features = ["derive"] }
+serde = { version = "1.0.196", features = ["derive"] }
 serde_json = "1.0.113"
-=======
-serde = { version = "1.0.196", features = ["derive"] }
-serde_json = "1.0.111"
->>>>>>> 2c34722a
 bech32 = "0.9.1"
 base64 = "0.21.7"
 hmac = "0.12.1"
