package isc

import (
<<<<<<< HEAD
	"fmt"
=======
	"io"
>>>>>>> 3af48f8e
	"math/big"

	"github.com/ethereum/go-ethereum"
	"github.com/ethereum/go-ethereum/core/types"

	"github.com/iotaledger/wasp/clients/iscmove"
	"github.com/iotaledger/wasp/packages/cryptolib"
	"github.com/iotaledger/wasp/packages/evm/evmutil"
	"github.com/iotaledger/wasp/packages/hashing"
	"github.com/iotaledger/wasp/packages/util/bcs"
	"github.com/iotaledger/wasp/sui-go/sui"
)

// Request wraps any data which can be potentially be interpreted as a request
type Request interface {
	Calldata

	Bytes() []byte
	IsOffLedger() bool
	String() string
}

func init() {
	bcs.RegisterEnumType4[Request, *onLedgerRequestData, *OffLedgerRequestData, *evmOffLedgerTxRequest, *evmOffLedgerCallRequest]()
}

func EVMCallDataFromTx(tx *types.Transaction) *ethereum.CallMsg {
	return &ethereum.CallMsg{
		From:       evmutil.MustGetSender(tx),
		To:         tx.To(),
		Gas:        tx.Gas(),
		GasPrice:   tx.GasPrice(),
		GasFeeCap:  tx.GasFeeCap(),
		GasTipCap:  tx.GasTipCap(),
		Value:      tx.Value(),
		Data:       tx.Data(),
		AccessList: tx.AccessList(),
	}
}

type Calldata interface {
	Allowance() *Assets // transfer of assets to the smart contract. Debited from sender account
	Assets() *Assets    // attached assets for the on-ledger request, nil for off-ledger. All goes to sender.
	Message() Message
	GasBudget() (gas uint64, isEVM bool)
	ID() RequestID
	SenderAccount() AgentID
	TargetAddress() *cryptolib.Address // TODO implement properly. Target depends on time assumptions and UTXO type
	EVMCallMsg() *ethereum.CallMsg
}

type UnsignedOffLedgerRequest interface {
	Bytes() []byte
	WithNonce(nonce uint64) UnsignedOffLedgerRequest
	WithGasBudget(gasBudget uint64) UnsignedOffLedgerRequest
	WithAllowance(allowance *Assets) UnsignedOffLedgerRequest
	WithSender(sender *cryptolib.PublicKey) UnsignedOffLedgerRequest
	Sign(signer cryptolib.Signer) OffLedgerRequest
}

type ImpersonatedOffLedgerRequest interface {
	WithSenderAddress(senderAddress *cryptolib.Address) OffLedgerRequest
}

type OffLedgerRequest interface {
	Request
	ChainID() ChainID
	Nonce() uint64
	VerifySignature() error
	GasPrice() *big.Int
}

type OnLedgerRequest interface {
	Request
	Clone() OnLedgerRequest
	RequestRef() sui.ObjectRef
	AssetsBag() *iscmove.AssetsBag
}

<<<<<<< HEAD
func init() {
	bcs.RegisterEnumType1[OnLedgerRequest, *onLedgerRequestData]()
}

func MustLogRequestsInTransaction(tx *iotago.Transaction, log func(msg string, args ...interface{}), prefix string) {
	txReqs, err := RequestsInTransaction(tx)
	if err != nil {
		panic(fmt.Errorf("cannot extract requests from TX: %w", err))
	}
	for chainID, chainReqs := range txReqs {
		for i, req := range chainReqs {
			log("%v, ChainID=%v, Req[%v]=%v", prefix, chainID.ShortString(), i, req.String())
		}
	}
}

// TODO: Refactor me:
// RequestsInTransaction parses the transaction and extracts those outputs which are interpreted as a request to a chain
func RequestsInTransaction(tx *iotago.Transaction) (map[ChainID][]Request, error) {
	panic("refactor me")
	/*
		txid, err := tx.ID()
		if err != nil {
			return nil, err
		}
		if tx.Essence == nil {
			return nil, fmt.Errorf("malformed transaction")
		}

		ret := make(map[ChainID][]Request)
		_ = txid
		for i, output := range tx.Essence.Outputs {
			switch output.(type) {
			case *iotago.BasicOutput, *iotago.NFTOutput:
				// process it
			default:
				// only BasicOutputs and NFTs are interpreted right now, // TODO other outputs
				continue
			}

			// wrap request into the isc.Request
			odata, err := OnLedgerFromUTXO(output, iotago.OutputIDFromTransactionIDAndIndex(txid, uint16(i)))
			if err != nil {
				return nil, err // TODO: maybe log the error and keep processing?
			}

			addr := odata.TargetAddress()


			chainID := ChainIDFromAddress(addr)

			if odata.IsInternalUTXO(chainID) {
				continue
			}

			ret[chainID] = append(ret[chainID], odata)
		}
		return ret, nil
	*/
}

// TODO: Clarify if we want to keep expiry dates.
// don't process any request which deadline will expire within 1 minute
/*const RequestConsideredExpiredWindow = time.Minute * 1
func RequestIsExpired(req OnLedgerRequest, currentTime time.Time) bool {
	expiry, _ := req.Features().Expiry()
	if expiry.IsZero() {
		return false
	}
	return !expiry.IsZero() && currentTime.After(expiry.Add(-RequestConsideredExpiredWindow))
}*/

=======
>>>>>>> 3af48f8e
func RequestHash(req Request) hashing.HashValue {
	return hashing.HashData(req.Bytes())
}<|MERGE_RESOLUTION|>--- conflicted
+++ resolved
@@ -1,11 +1,6 @@
 package isc
 
 import (
-<<<<<<< HEAD
-	"fmt"
-=======
-	"io"
->>>>>>> 3af48f8e
 	"math/big"
 
 	"github.com/ethereum/go-ethereum"
@@ -85,81 +80,10 @@
 	AssetsBag() *iscmove.AssetsBag
 }
 
-<<<<<<< HEAD
 func init() {
 	bcs.RegisterEnumType1[OnLedgerRequest, *onLedgerRequestData]()
 }
 
-func MustLogRequestsInTransaction(tx *iotago.Transaction, log func(msg string, args ...interface{}), prefix string) {
-	txReqs, err := RequestsInTransaction(tx)
-	if err != nil {
-		panic(fmt.Errorf("cannot extract requests from TX: %w", err))
-	}
-	for chainID, chainReqs := range txReqs {
-		for i, req := range chainReqs {
-			log("%v, ChainID=%v, Req[%v]=%v", prefix, chainID.ShortString(), i, req.String())
-		}
-	}
-}
-
-// TODO: Refactor me:
-// RequestsInTransaction parses the transaction and extracts those outputs which are interpreted as a request to a chain
-func RequestsInTransaction(tx *iotago.Transaction) (map[ChainID][]Request, error) {
-	panic("refactor me")
-	/*
-		txid, err := tx.ID()
-		if err != nil {
-			return nil, err
-		}
-		if tx.Essence == nil {
-			return nil, fmt.Errorf("malformed transaction")
-		}
-
-		ret := make(map[ChainID][]Request)
-		_ = txid
-		for i, output := range tx.Essence.Outputs {
-			switch output.(type) {
-			case *iotago.BasicOutput, *iotago.NFTOutput:
-				// process it
-			default:
-				// only BasicOutputs and NFTs are interpreted right now, // TODO other outputs
-				continue
-			}
-
-			// wrap request into the isc.Request
-			odata, err := OnLedgerFromUTXO(output, iotago.OutputIDFromTransactionIDAndIndex(txid, uint16(i)))
-			if err != nil {
-				return nil, err // TODO: maybe log the error and keep processing?
-			}
-
-			addr := odata.TargetAddress()
-
-
-			chainID := ChainIDFromAddress(addr)
-
-			if odata.IsInternalUTXO(chainID) {
-				continue
-			}
-
-			ret[chainID] = append(ret[chainID], odata)
-		}
-		return ret, nil
-	*/
-}
-
-// TODO: Clarify if we want to keep expiry dates.
-// don't process any request which deadline will expire within 1 minute
-/*const RequestConsideredExpiredWindow = time.Minute * 1
-func RequestIsExpired(req OnLedgerRequest, currentTime time.Time) bool {
-	expiry, _ := req.Features().Expiry()
-	if expiry.IsZero() {
-		return false
-	}
-	return !expiry.IsZero() && currentTime.After(expiry.Add(-RequestConsideredExpiredWindow))
-}*/
-
-=======
->>>>>>> 3af48f8e
 func RequestHash(req Request) hashing.HashValue {
 	return hashing.HashData(req.Bytes())
 }