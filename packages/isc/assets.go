package isc

import (
	"bytes"
	"encoding/json"
	"fmt"
	"maps"
	"math/big"
	"slices"
	"strings"

	"github.com/samber/lo"

	bcs "github.com/iotaledger/bcs-go"
	"github.com/iotaledger/wasp/clients/iota-go/iotago"
	"github.com/iotaledger/wasp/clients/iota-go/iotajsonrpc"
	"github.com/iotaledger/wasp/clients/iscmove"
	"github.com/iotaledger/wasp/packages/coin"
)

type CoinBalances map[coin.Type]coin.Value

func NewCoinBalances() CoinBalances {
	return make(CoinBalances)
}

func (c CoinBalances) IterateSorted(f func(coin.Type, coin.Value) bool) {
	types := lo.Keys(c)
	slices.SortFunc(types, coin.CompareTypes)
	for _, coinType := range types {
		if !f(coinType, c[coinType]) {
			return
		}
	}
}

func (c CoinBalances) Bytes() []byte {
	return bcs.MustMarshal(&c)
}

func CoinBalancesFromBytes(b []byte) (CoinBalances, error) {
	return bcs.Unmarshal[CoinBalances](b)
}

func (c CoinBalances) Add(coinType coin.Type, amount coin.Value) CoinBalances {
	return c.Set(coinType, c.Get(coinType)+amount)
}

func (c CoinBalances) Set(coinType coin.Type, amount coin.Value) CoinBalances {
	if amount == 0 {
		delete(c, coinType)
		return c
	}
	c[coinType] = amount
	return c
}

func (c CoinBalances) AddBaseTokens(amount coin.Value) CoinBalances {
	return c.Add(coin.BaseTokenType, amount)
}

func (c CoinBalances) Sub(coinType coin.Type, amount coin.Value) CoinBalances {
	v := c.Get(coinType)
	if v < amount {
		panic("negative coin balance")
	}
	return c.Set(coinType, v-amount)
}

func (c CoinBalances) ToAssets() *Assets {
	return &Assets{
		Coins:   c,
		Objects: NewObjectIDSet(),
	}
}

func (c CoinBalances) Get(coinType coin.Type) coin.Value {
	return c[coinType]
}

func (c CoinBalances) BaseTokens() coin.Value {
	return c[coin.BaseTokenType]
}

func (c CoinBalances) NativeTokens() CoinBalances {
	ret := CoinBalances{}

	c.IterateSorted(func(t coin.Type, v coin.Value) bool {
		// Exclude BaseTokens
<<<<<<< HEAD
		if BaseTokenCoinInfo.CoinType.MatchesStringType(t.String()) {
			return true
=======
		if coin.BaseTokenType.MatchesStringType(t.String()) {
			return false
>>>>>>> 8ddf5da5
		}

		ret[t] = v
		return true
	})

	return ret
}

func (c CoinBalances) IsEmpty() bool {
	return len(c) == 0
}

type CoinJSON struct {
	CoinType coin.TypeJSON `json:"coinType" swagger:"required"`
	Balance  string        `json:"balance" swagger:"required,desc(The balance (uint64 as string))"`
}

func (c *CoinBalances) JSON() []CoinJSON {
	var coins []CoinJSON
	c.IterateSorted(func(t coin.Type, v coin.Value) bool {
		coins = append(coins, CoinJSON{
			CoinType: t.ToTypeJSON(),
			Balance:  v.String(),
		})
		return true
	})

	return coins
}

func (c *CoinBalances) UnmarshalJSON(b []byte) error {
	var coins []CoinJSON
	err := json.Unmarshal(b, &coins)
	if err != nil {
		return err
	}
	*c = NewCoinBalances()
	for _, cc := range coins {
		value := lo.Must(coin.ValueFromString(cc.Balance))
		c.Add(cc.CoinType.ToType(), value)
	}
	return nil
}

func (c CoinBalances) MarshalJSON() ([]byte, error) {
	return json.Marshal(c.JSON())
}

func (c CoinBalances) Equals(b CoinBalances) bool {
	if len(c) != len(b) {
		return false
	}
	for coinType, amount := range c {
		bal := b[coinType]
		if bal != amount {
			return false
		}
	}
	return true
}

func (c CoinBalances) String() string {
	s := lo.MapToSlice(c, func(coinType coin.Type, amount coin.Value) string {
		return fmt.Sprintf("%s: %d", coinType, amount)
	})
	return fmt.Sprintf("CoinBalances{%s}", strings.Join(s, ", "))
}

func (c CoinBalances) Clone() CoinBalances {
	r := NewCoinBalances()
	for coinType, amount := range c {
		r.Add(coinType, amount)
	}
	return r
}

type ObjectIDSet map[iotago.ObjectID]struct{}

func NewObjectIDSet() ObjectIDSet {
	return make(map[iotago.ObjectID]struct{})
}

func NewObjectIDSetFromArray(ids []iotago.ObjectID) ObjectIDSet {
	set := NewObjectIDSet()

	for _, id := range ids {
		set.Add(id)
	}

	return set
}

func (o ObjectIDSet) Add(id iotago.ObjectID) {
	o[id] = struct{}{}
}

func (o ObjectIDSet) Has(id iotago.ObjectID) bool {
	_, ok := o[id]
	return ok
}

func (o ObjectIDSet) Sorted() []iotago.ObjectID {
	ids := lo.Keys(o)
	slices.SortFunc(ids, func(a, b iotago.ObjectID) int { return bytes.Compare(a[:], b[:]) })
	return ids
}

func (o ObjectIDSet) IterateSorted(f func(iotago.ObjectID) bool) {
	for _, id := range o.Sorted() {
		if !f(id) {
			return
		}
	}
}

func (o *ObjectIDSet) UnmarshalJSON(b []byte) error {
	var ids []iotago.ObjectID
	err := json.Unmarshal(b, &ids)
	if err != nil {
		return err
	}
	*o = NewObjectIDSet()
	for _, id := range ids {
		o.Add(id)
	}
	return nil
}

func (o ObjectIDSet) MarshalJSON() ([]byte, error) {
	return json.Marshal(o.Sorted())
}

func (o ObjectIDSet) Equals(b ObjectIDSet) bool {
	if len(o) != len(b) {
		return false
	}
	for id := range o {
		_, ok := b[id]
		if !ok {
			return false
		}
	}
	return true
}

type Assets struct {
	// Coins is a set of coin balances
	Coins CoinBalances `json:"coins" swagger:"required"`
	// Objects is a set of non-Coin object IDs (e.g. NFTs)
	Objects ObjectIDSet `json:"objects" swagger:"required"`
}

func NewEmptyAssets() *Assets {
	return &Assets{
		Coins:   NewCoinBalances(),
		Objects: NewObjectIDSet(),
	}
}

func NewAssets(baseTokens coin.Value) *Assets {
	return NewEmptyAssets().AddCoin(coin.BaseTokenType, baseTokens)
}

func AssetsFromAssetsBagWithBalances(assetsBag *iscmove.AssetsBagWithBalances) (*Assets, error) {
	assets := NewEmptyAssets()
	for cointype, coinval := range assetsBag.Balances {
		assets.Coins.Add(coin.MustTypeFromString(cointype.String()), coin.Value(coinval))
	}
	return assets, nil
}

func AssetsFromISCMove(assets *iscmove.Assets) (*Assets, error) {
	ret := NewEmptyAssets()
	for k, v := range assets.Coins {
		coinType, err := coin.TypeFromString(k.String())
		if err != nil {
			return nil, fmt.Errorf("failed to parse string to coin.Type: %w", err)
		}
		ret.Coins.Add(coinType, coin.Value(v))
	}
	return ret, nil
}

func AssetsFromBytes(b []byte) (*Assets, error) {
	return bcs.Unmarshal[*Assets](b)
}

func (a *Assets) Clone() *Assets {
	r := NewEmptyAssets()
	if a == nil {
		return nil
	}
	r.Coins = a.Coins.Clone()
	r.Objects = maps.Clone(a.Objects)
	return r
}

func (a *Assets) AddCoin(coinType coin.Type, amount coin.Value) *Assets {
	a.Coins.Add(coinType, amount)
	return a
}

func (a *Assets) AddObject(id iotago.ObjectID) *Assets {
	a.Objects.Add(id)
	return a
}

func (a *Assets) CoinBalance(coinType coin.Type) coin.Value {
	return a.Coins.Get(coinType)
}

func (a *Assets) String() string {
	s := lo.MapToSlice(a.Coins, func(coinType coin.Type, amount coin.Value) string {
		return fmt.Sprintf("%s: %d", coinType, amount)
	})
	s = append(s, lo.MapToSlice(a.Objects, func(id iotago.ObjectID, _ struct{}) string {
		return id.ShortString()
	})...)
	return fmt.Sprintf("Assets{%s}", strings.Join(s, ", "))
}

func (a *Assets) Bytes() []byte {
	return bcs.MustMarshal(a)
}

func (a *Assets) Equals(b *Assets) bool {
	if a == b {
		return true
	}
	if !a.Coins.Equals(b.Coins) {
		return false
	}
	if !a.Objects.Equals(b.Objects) {
		return false
	}
	return true
}

// Spend subtracts assets from the current set, mutating the receiver.
// If the budget is not enough, returns false and leaves receiver untouched.
func (a *Assets) Spend(toSpend *Assets) bool {
	// check budget
	for coinType, spendAmount := range toSpend.Coins {
		available, ok := a.Coins[coinType]
		if !ok || available < spendAmount {
			return false
		}
	}
	for id := range toSpend.Objects {
		if !a.Objects.Has(id) {
			return false
		}
	}

	// budget is enough
	for coinType, spendAmount := range toSpend.Coins {
		a.Coins.Sub(coinType, spendAmount)
	}
	for id := range toSpend.Objects {
		delete(a.Objects, id)
	}
	return true
}

func (a *Assets) Add(b *Assets) *Assets {
	for coinType, amount := range b.Coins {
		a.Coins.Add(coinType, amount)
	}
	for id := range b.Objects {
		a.Objects.Add(id)
	}
	return a
}

func (a *Assets) IsEmpty() bool {
	return len(a.Coins) == 0 && len(a.Objects) == 0
}

func (a *Assets) AddBaseTokens(amount coin.Value) *Assets {
	a.Coins.Add(coin.BaseTokenType, amount)
	return a
}

func (a *Assets) SetBaseTokens(amount coin.Value) *Assets {
	a.Coins.Set(coin.BaseTokenType, amount)
	return a
}

func (a *Assets) BaseTokens() coin.Value {
	if a == nil {
		return 0
	}
	return a.Coins.Get(coin.BaseTokenType)
}

func (a *Assets) AsISCMove() *iscmove.Assets {
	r := iscmove.NewEmptyAssets()
	for coinType, amount := range a.Coins {
		if amount > 0 {
			r.AddCoin(coinType.ToIotaJSONRPC(), iotajsonrpc.CoinValue(amount))
		}
	}
	if len(a.Objects) > 0 {
		panic("TODO")
	}
	return r
}

func (a *Assets) AsAssetsBagWithBalances(b *iscmove.AssetsBag) *iscmove.AssetsBagWithBalances {
	ret := &iscmove.AssetsBagWithBalances{
		AssetsBag: *b,
		Balances:  make(iscmove.AssetsBagBalances),
	}
	for cointype, coinval := range a.Coins {
		ret.Balances[cointype.ToIotaJSONRPC()] = iotajsonrpc.CoinValue(coinval)
	}
	return ret
}

// JsonTokenScheme is for now a 1:1 copy of the Stardusts version
type JsonTokenScheme struct {
	Type          int    `json:"type"`
	MintedSupply  string `json:"mintedTokens"`
	MeltedTokens  string `json:"meltedTokens"`
	MaximumSupply string `json:"maximumSupply"`
}

type SimpleTokenScheme struct {
	// The amount of tokens which has been minted.
	MintedTokens *big.Int
	// The amount of tokens which has been melted.
	MeltedTokens *big.Int
	// The maximum supply of tokens controlled.
	MaximumSupply *big.Int
}

func (s *SimpleTokenScheme) Clone() *SimpleTokenScheme {
	return &SimpleTokenScheme{
		MintedTokens:  new(big.Int).Set(s.MintedTokens),
		MeltedTokens:  new(big.Int).Set(s.MeltedTokens),
		MaximumSupply: new(big.Int).Set(s.MaximumSupply),
	}
}<|MERGE_RESOLUTION|>--- conflicted
+++ resolved
@@ -87,13 +87,8 @@
 
 	c.IterateSorted(func(t coin.Type, v coin.Value) bool {
 		// Exclude BaseTokens
-<<<<<<< HEAD
-		if BaseTokenCoinInfo.CoinType.MatchesStringType(t.String()) {
+		if coin.BaseTokenType.MatchesStringType(t.String()) {
 			return true
-=======
-		if coin.BaseTokenType.MatchesStringType(t.String()) {
-			return false
->>>>>>> 8ddf5da5
 		}
 
 		ret[t] = v
