--- conflicted
+++ resolved
@@ -26,7 +26,6 @@
 	_ Calldata        = new(OnLedgerRequestData)
 )
 
-<<<<<<< HEAD
 func NewOnLedgerRequestData(requestRef iotago.ObjectRef, senderAddress *cryptolib.Address, targetAddress *cryptolib.Address, assets *Assets, assetsBag *iscmove.AssetsBagWithBalances, requestMetadata *RequestMetadata) *OnLedgerRequestData {
 	return &OnLedgerRequestData{
 		requestRef:      requestRef,
@@ -38,10 +37,7 @@
 	}
 }
 
-func OnLedgerFromRequest(request *iscmove.RefWithObject[iscmove.Request], anchorAddress *cryptolib.Address) (OnLedgerRequest, error) {
-=======
 func OnLedgerFromMoveRequest(request *iscmove.RefWithObject[iscmove.Request], anchorAddress *cryptolib.Address) (OnLedgerRequest, error) {
->>>>>>> bc0f876c
 	assets, err := AssetsFromAssetsBagWithBalances(&request.Object.AssetsBag)
 	if err != nil {
 		return nil, fmt.Errorf("failed to parse assets from AssetsBag: %w", err)
