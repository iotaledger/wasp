package isc_test

import (
	"math/big"
	"testing"

	"github.com/ethereum/go-ethereum/core/types"
	"github.com/samber/lo"
	"github.com/stretchr/testify/require"

	bcs "github.com/iotaledger/bcs-go"
	"github.com/iotaledger/wasp/clients/iota-go/iotago/iotatest"
	"github.com/iotaledger/wasp/clients/iscmove"
	"github.com/iotaledger/wasp/packages/cryptolib"
	"github.com/iotaledger/wasp/packages/hashing"
	"github.com/iotaledger/wasp/packages/isc"
	"github.com/iotaledger/wasp/packages/isc/isctest"
	"github.com/iotaledger/wasp/packages/solo"
	"github.com/iotaledger/wasp/packages/util/rwutil"
	"github.com/iotaledger/wasp/packages/vm/core/accounts"
)

func TestImpersonatedOffLedgerRequest(t *testing.T) {
	requestFrom := cryptolib.NewRandomAddress()

	req := isc.NewOffLedgerRequest(isctest.RandomChainID(), isc.NewMessage(isc.HnameNil, isc.HnameNil), 0, 0).
		WithAllowance(isc.NewAssets(1074)).
		WithNonce(1074).
		WithGasBudget(1074)

	impRequest := isc.NewImpersonatedOffLedgerRequest(req.(*isc.OffLedgerRequestDataEssence)).
		WithSenderAddress(requestFrom)

	require.NotNil(t, impRequest)
	require.NotNil(t, impRequest.SenderAccount())
	require.Equal(t, impRequest.SenderAccount().String(), requestFrom.String())
}

func TestRequestToJSONObject(t *testing.T) {
	pk, addr := solo.NewEthereumAccount()
	req, err := isc.NewEVMOffLedgerTxRequest(isc.EmptyChainID(), types.MustSignNewTx(pk, types.NewEIP155Signer(big.NewInt(int64(1074))),
		&types.LegacyTx{
			Nonce:    0,
			To:       &addr,
			Value:    big.NewInt(123),
			Gas:      100000,
			GasPrice: big.NewInt(10000000000),
			Data:     []byte{1, 0, 7, 4},
		}))
	require.NoError(t, err)

	obj := isc.RequestToJSONObject(req)
	require.NotNil(t, obj)
	require.NotNil(t, obj.SenderAccount)

	keyPair := cryptolib.NewKeyPair()
	tx2 := isc.NewOffLedgerRequest(
		isc.EmptyChainID(),
		accounts.FuncTransferAllowanceTo.Message(isc.NewAddressAgentID(cryptolib.NewEmptyAddress())),
		0,
		1*isc.Million,
	).WithAllowance(isc.NewAssets(5000)).
		WithSender(keyPair.GetPublicKey())

	obj2 := isc.RequestToJSONObject(tx2)
	require.NotNil(t, obj2)
	require.NotNil(t, obj2.SenderAccount)

	requestFrom := cryptolib.NewRandomAddress()
	req3 := isc.NewOffLedgerRequest(isc.EmptyChainID(), isc.NewMessage(isc.HnameNil, isc.HnameNil), 0, 0)

	impRequest := isc.NewImpersonatedOffLedgerRequest(req3.(*isc.OffLedgerRequestDataEssence)).
		WithSenderAddress(requestFrom)

	require.NotNil(t, impRequest)
	require.NotNil(t, impRequest.SenderAccount())
	require.Equal(t, impRequest.SenderAccount().String(), requestFrom.String())

	obj3 := isc.RequestToJSONObject(impRequest)
	require.NotNil(t, obj3)
	require.NotNil(t, obj3.SenderAccount)
}

func TestRequestDataSerialization(t *testing.T) {
	t.Run("off ledger", func(t *testing.T) {
		req := isc.NewOffLedgerRequest(isctest.RandomChainID(), isc.NewMessage(3, 14), 1337, 100).Sign(cryptolib.NewKeyPair())
		bcs.TestCodec(t, isc.Request(req))
		rwutil.BytesTest(t, isc.Request(req), func(data []byte) (isc.Request, error) {
			return bcs.Unmarshal[isc.Request](data)
		})
	})

	t.Run("on ledger", func(t *testing.T) {
		sender := cryptolib.NewRandomAddress()
		objectRef := iotatest.RandomObjectRef()
		onledgerReq := iscmove.RefWithObject[iscmove.Request]{
			ObjectRef: *objectRef,
			Object: &iscmove.Request{
				ID:     *objectRef.ObjectID,
				Sender: sender,
				AssetsBag: iscmove.AssetsBagWithBalances{
					AssetsBag: iscmove.AssetsBag{
						ID:   *iotatest.RandomAddress(),
						Size: 1,
					},
					Assets: *iscmove.NewAssets(200),
				},
				Message: iscmove.Message{
					Contract: uint32(isc.Hn("target_contract")),
					Function: uint32(isc.Hn("entrypoint")),
					Args:     [][]byte{},
				},
<<<<<<< HEAD
				AllowanceBCS: lo.Must(bcs.Marshal(isc.NewAssets(100).AsISCMove())),
=======
				AllowanceBCS: bcs.MustMarshal(iscmove.NewAssets(100)),
>>>>>>> 770cf269
				GasBudget:    1000,
			},
		}
		req, err := isc.OnLedgerFromMoveRequest(&onledgerReq, cryptolib.NewRandomAddress())
		require.NoError(t, err)
		bcs.TestCodec(t, isc.Request(req))
		rwutil.BytesTest(t, isc.Request(req), func(data []byte) (isc.Request, error) {
			return bcs.Unmarshal[isc.Request](data)
		})
	})
}

func TestRequestIDSerialization(t *testing.T) {
	req := isc.NewOffLedgerRequest(isctest.RandomChainID(), isc.NewMessage(3, 14, isc.NewCallArguments()), 1337, 200).Sign(cryptolib.NewKeyPair())
	requestID := req.ID()
	bcs.TestCodec(t, requestID)
	rwutil.StringTest(t, requestID, isc.RequestIDFromString)
}

func TestRequestRefSerialization(t *testing.T) {
	req := isc.NewOffLedgerRequest(isctest.RandomChainID(), isc.NewMessage(3, 14, isc.NewCallArguments()), 1337, 200).Sign(cryptolib.NewKeyPair())
	reqRef0 := &isc.RequestRef{
		ID:   req.ID(),
		Hash: hashing.PseudoRandomHash(nil),
	}

	b := reqRef0.Bytes()
	reqRef1, err := isc.RequestRefFromBytes(b)
	require.NoError(t, err)
	require.Equal(t, reqRef0, reqRef1)

	bcs.TestCodec(t, reqRef0)
}<|MERGE_RESOLUTION|>--- conflicted
+++ resolved
@@ -110,11 +110,7 @@
 					Function: uint32(isc.Hn("entrypoint")),
 					Args:     [][]byte{},
 				},
-<<<<<<< HEAD
-				AllowanceBCS: lo.Must(bcs.Marshal(isc.NewAssets(100).AsISCMove())),
-=======
 				AllowanceBCS: bcs.MustMarshal(iscmove.NewAssets(100)),
->>>>>>> 770cf269
 				GasBudget:    1000,
 			},
 		}
