package isc_test

import (
	"testing"

	"github.com/stretchr/testify/require"

	"github.com/iotaledger/wasp/clients/iscmove"
	"github.com/iotaledger/wasp/clients/iota-go/iotago/suitest"
	"github.com/iotaledger/wasp/clients/iota-go/iotajsonrpc"
	"github.com/iotaledger/wasp/packages/coin"
	"github.com/iotaledger/wasp/packages/cryptolib"
	"github.com/iotaledger/wasp/packages/hashing"
	"github.com/iotaledger/wasp/packages/isc"
	"github.com/iotaledger/wasp/packages/isc/isctest"
	"github.com/iotaledger/wasp/packages/util/bcs"
	"github.com/iotaledger/wasp/packages/util/rwutil"
)

func TestRequestDataSerialization(t *testing.T) {
	t.Run("off ledger", func(t *testing.T) {
		req := isc.NewOffLedgerRequest(isctest.RandomChainID(), isc.NewMessage(3, 14), 1337, 100).Sign(cryptolib.NewKeyPair())
		bcs.TestCodec(t, req.(*isc.OffLedgerRequestData))
		rwutil.BytesTest(t, req.(*isc.OffLedgerRequestData), func(data []byte) (*isc.OffLedgerRequestData, error) {
			return bcs.Unmarshal[*isc.OffLedgerRequestData](data)
		})
	})

	t.Run("on ledger", func(t *testing.T) {
		sender := cryptolib.NewRandomAddress()
		objectRef := suitest.RandomObjectRef()
		onledgerReq := iscmove.RefWithObject[iscmove.Request]{
			ObjectRef: *objectRef,
			Object: &iscmove.Request{
				ID:     *objectRef.ObjectID,
				Sender: sender,
				AssetsBag: iscmove.AssetsBagWithBalances{
					AssetsBag: iscmove.AssetsBag{
						ID:   *suitest.RandomAddress(),
						Size: 1,
					},
<<<<<<< HEAD
					Balances: iscmove.AssetsBagBalances{iotajsonrpc.CoinType(coin.BaseTokenType): &iotajsonrpc.Balance{CoinType: iotajsonrpc.CoinType(coin.BaseTokenType), TotalBalance: 200}},
=======
					Balances: iscmove.AssetsBagBalances{suijsonrpc.CoinType(coin.BaseTokenType): &suijsonrpc.Balance{CoinType: suijsonrpc.CoinType(coin.BaseTokenType), TotalBalance: suijsonrpc.NewBigInt(200)}},
>>>>>>> 15a3bb50
				},
				Message: iscmove.Message{
					Contract: uint32(isc.Hn("target_contract")),
					Function: uint32(isc.Hn("entrypoint")),
				},
				Allowance: []iscmove.CoinAllowance{{
					CoinType: coin.BaseTokenType.String(),
					Balance:  100,
				}},
				GasBudget: 1000,
			},
		}
		req, err := isc.OnLedgerFromRequest(&onledgerReq, cryptolib.NewRandomAddress())
		require.NoError(t, err)
		bcs.TestCodec(t, req)
		rwutil.BytesTest(t, req.(*isc.OnLedgerRequestData), func(data []byte) (*isc.OnLedgerRequestData, error) {
			return bcs.Unmarshal[*isc.OnLedgerRequestData](data)
		})
	})
}

func TestRequestIDSerialization(t *testing.T) {
	req := isc.NewOffLedgerRequest(isctest.RandomChainID(), isc.NewMessage(3, 14, isc.NewCallArguments()), 1337, 200).Sign(cryptolib.NewKeyPair())
	requestID := req.ID()
	bcs.TestCodec(t, requestID)
	rwutil.StringTest(t, requestID, isc.RequestIDFromString)
}

func TestRequestRefSerialization(t *testing.T) {
	req := isc.NewOffLedgerRequest(isctest.RandomChainID(), isc.NewMessage(3, 14, isc.NewCallArguments()), 1337, 200).Sign(cryptolib.NewKeyPair())
	reqRef0 := &isc.RequestRef{
		ID:   req.ID(),
		Hash: hashing.PseudoRandomHash(nil),
	}

	b := reqRef0.Bytes()
	reqRef1, err := isc.RequestRefFromBytes(b)
	require.NoError(t, err)
	require.Equal(t, reqRef0, reqRef1)

	bcs.TestCodec(t, reqRef0)
}<|MERGE_RESOLUTION|>--- conflicted
+++ resolved
@@ -39,11 +39,7 @@
 						ID:   *suitest.RandomAddress(),
 						Size: 1,
 					},
-<<<<<<< HEAD
-					Balances: iscmove.AssetsBagBalances{iotajsonrpc.CoinType(coin.BaseTokenType): &iotajsonrpc.Balance{CoinType: iotajsonrpc.CoinType(coin.BaseTokenType), TotalBalance: 200}},
-=======
-					Balances: iscmove.AssetsBagBalances{suijsonrpc.CoinType(coin.BaseTokenType): &suijsonrpc.Balance{CoinType: suijsonrpc.CoinType(coin.BaseTokenType), TotalBalance: suijsonrpc.NewBigInt(200)}},
->>>>>>> 15a3bb50
+					Balances: iscmove.AssetsBagBalances{iotajsonrpc.CoinType(coin.BaseTokenType): &iotajsonrpc.Balance{CoinType: iotajsonrpc.CoinType(coin.BaseTokenType), TotalBalance: suijsonrpc.NewBigInt(200)}},
 				},
 				Message: iscmove.Message{
 					Contract: uint32(isc.Hn("target_contract")),
