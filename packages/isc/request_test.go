package isc_test

import (
	"math/big"
	"testing"

	"github.com/ethereum/go-ethereum/core/types"
	"github.com/samber/lo"
	"github.com/stretchr/testify/require"

	bcs "github.com/iotaledger/bcs-go"
	"github.com/iotaledger/wasp/clients/iota-go/iotago/iotatest"
	"github.com/iotaledger/wasp/clients/iscmove"
	"github.com/iotaledger/wasp/packages/cryptolib"
	"github.com/iotaledger/wasp/packages/hashing"
	"github.com/iotaledger/wasp/packages/isc"
	"github.com/iotaledger/wasp/packages/isc/isctest"
	"github.com/iotaledger/wasp/packages/solo"
	"github.com/iotaledger/wasp/packages/util/rwutil"
	"github.com/iotaledger/wasp/packages/vm/core/accounts"
)

func TestImpersonatedOffLedgerRequest(t *testing.T) {
	requestFrom := cryptolib.NewRandomAddress()

	req := isc.NewOffLedgerRequest(isctest.RandomChainID(), isc.NewMessage(isc.HnameNil, isc.HnameNil), 0, 0).
		WithAllowance(isc.NewAssets(1074)).
		WithNonce(1074).
		WithGasBudget(1074)

	impRequest := isc.NewImpersonatedOffLedgerRequest(req.(*isc.OffLedgerRequestDataEssence)).
		WithSenderAddress(requestFrom)

	require.NotNil(t, impRequest)
	require.NotNil(t, impRequest.SenderAccount())
	require.Equal(t, impRequest.SenderAccount().String(), requestFrom.String())
}

func TestRequestToJSONObject(t *testing.T) {
	pk, addr := solo.NewEthereumAccount()
	req, err := isc.NewEVMOffLedgerTxRequest(isc.EmptyChainID(), types.MustSignNewTx(pk, types.NewEIP155Signer(big.NewInt(int64(1074))),
		&types.LegacyTx{
			Nonce:    0,
			To:       &addr,
			Value:    big.NewInt(123),
			Gas:      100000,
			GasPrice: big.NewInt(10000000000),
			Data:     []byte{1, 0, 7, 4},
		}))
	require.NoError(t, err)

	obj := isc.RequestToJSONObject(req)
	require.NotNil(t, obj)
	require.NotNil(t, obj.SenderAccount)

	keyPair := cryptolib.NewKeyPair()
	tx2 := isc.NewOffLedgerRequest(
		isc.EmptyChainID(),
		accounts.FuncTransferAllowanceTo.Message(isc.NewAddressAgentID(cryptolib.NewEmptyAddress())),
		0,
		1*isc.Million,
	).WithAllowance(isc.NewAssets(5000)).
		WithSender(keyPair.GetPublicKey())

	obj2 := isc.RequestToJSONObject(tx2)
	require.NotNil(t, obj2)
	require.NotNil(t, obj2.SenderAccount)

	requestFrom := cryptolib.NewRandomAddress()
	req3 := isc.NewOffLedgerRequest(isc.EmptyChainID(), isc.NewMessage(isc.HnameNil, isc.HnameNil), 0, 0)

	impRequest := isc.NewImpersonatedOffLedgerRequest(req3.(*isc.OffLedgerRequestDataEssence)).
		WithSenderAddress(requestFrom)

	require.NotNil(t, impRequest)
	require.NotNil(t, impRequest.SenderAccount())
	require.Equal(t, impRequest.SenderAccount().String(), requestFrom.String())

	obj3 := isc.RequestToJSONObject(impRequest)
	require.NotNil(t, obj3)
	require.NotNil(t, obj3.SenderAccount)
}

func TestRequestDataSerialization(t *testing.T) {
	t.Run("off ledger", func(t *testing.T) {
		req := isc.NewOffLedgerRequest(isctest.RandomChainID(), isc.NewMessage(3, 14), 1337, 100).Sign(cryptolib.NewKeyPair())
		bcs.TestCodec(t, isc.Request(req))
		rwutil.BytesTest(t, isc.Request(req), func(data []byte) (isc.Request, error) {
			return bcs.Unmarshal[isc.Request](data)
		})
	})

	t.Run("on ledger", func(t *testing.T) {
		sender := cryptolib.NewRandomAddress()
		objectRef := iotatest.RandomObjectRef()
		onledgerReq := iscmove.RefWithObject[iscmove.Request]{
			ObjectRef: *objectRef,
			Object: &iscmove.Request{
				ID:     *objectRef.ObjectID,
				Sender: sender,
				AssetsBag: iscmove.AssetsBagWithBalances{
					AssetsBag: iscmove.AssetsBag{
						ID:   *iotatest.RandomAddress(),
						Size: 1,
					},
					Assets: *iscmove.NewAssets(200),
				},
				Message: iscmove.Message{
					Contract: uint32(isc.Hn("target_contract")),
					Function: uint32(isc.Hn("entrypoint")),
					Args:     [][]byte{},
				},
<<<<<<< HEAD
				AllowanceBCS: lo.Must(bcs.Marshal(isc.NewAssets(100).AsISCMove())),
				GasBudget:    1000,
=======
				Allowance: *iscmove.NewAssets(100),
				GasBudget: 1000,
>>>>>>> bbf3504a
			},
		}
		req, err := isc.OnLedgerFromMoveRequest(&onledgerReq, cryptolib.NewRandomAddress())
		require.NoError(t, err)
		bcs.TestCodec(t, isc.Request(req))
		rwutil.BytesTest(t, isc.Request(req), func(data []byte) (isc.Request, error) {
			return bcs.Unmarshal[isc.Request](data)
		})
	})
}

func TestRequestIDSerialization(t *testing.T) {
	req := isc.NewOffLedgerRequest(isctest.RandomChainID(), isc.NewMessage(3, 14, isc.NewCallArguments()), 1337, 200).Sign(cryptolib.NewKeyPair())
	requestID := req.ID()
	bcs.TestCodec(t, requestID)
	rwutil.StringTest(t, requestID, isc.RequestIDFromString)
}

func TestRequestRefSerialization(t *testing.T) {
	req := isc.NewOffLedgerRequest(isctest.RandomChainID(), isc.NewMessage(3, 14, isc.NewCallArguments()), 1337, 200).Sign(cryptolib.NewKeyPair())
	reqRef0 := &isc.RequestRef{
		ID:   req.ID(),
		Hash: hashing.PseudoRandomHash(nil),
	}

	b := reqRef0.Bytes()
	reqRef1, err := isc.RequestRefFromBytes(b)
	require.NoError(t, err)
	require.Equal(t, reqRef0, reqRef1)

	bcs.TestCodec(t, reqRef0)
}<|MERGE_RESOLUTION|>--- conflicted
+++ resolved
@@ -5,7 +5,6 @@
 	"testing"
 
 	"github.com/ethereum/go-ethereum/core/types"
-	"github.com/samber/lo"
 	"github.com/stretchr/testify/require"
 
 	bcs "github.com/iotaledger/bcs-go"
@@ -110,13 +109,8 @@
 					Function: uint32(isc.Hn("entrypoint")),
 					Args:     [][]byte{},
 				},
-<<<<<<< HEAD
-				AllowanceBCS: lo.Must(bcs.Marshal(isc.NewAssets(100).AsISCMove())),
+				AllowanceBCS: bcs.MustMarshal(iscmove.NewAssets(100)),
 				GasBudget:    1000,
-=======
-				Allowance: *iscmove.NewAssets(100),
-				GasBudget: 1000,
->>>>>>> bbf3504a
 			},
 		}
 		req, err := isc.OnLedgerFromMoveRequest(&onledgerReq, cryptolib.NewRandomAddress())
