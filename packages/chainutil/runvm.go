--- conflicted
+++ resolved
@@ -4,10 +4,7 @@
 	"errors"
 	"time"
 
-<<<<<<< HEAD
-=======
 	"github.com/ethereum/go-ethereum/eth/tracers"
->>>>>>> ec9252d1
 	"github.com/samber/lo"
 	"go.uber.org/zap"
 
@@ -34,20 +31,12 @@
 	log *logger.Logger,
 	blockTime time.Time,
 	reqs []isc.Request,
-<<<<<<< HEAD
-	evmTracer *isc.EVMTracer,
-=======
 	estimateGasMode bool,
 	evmTracer *tracers.Tracer,
->>>>>>> ec9252d1
 ) ([]*vm.RequestResult, error) {
 	migs, err := getMigrationsForBlock(store, anchor)
 	if err != nil {
 		return nil, err
-	}
-	estimateGasMode := true
-	if evmTracer != nil {
-		estimateGasMode = false
 	}
 	task := &vm.VMTask{
 		Processors:           processors,
@@ -100,6 +89,7 @@
 	log *logger.Logger,
 	blockTime time.Time,
 	req isc.Request,
+	estimateGasMode bool,
 ) (*vm.RequestResult, error) {
 	results, err := runISCTask(
 		anchor,
@@ -109,6 +99,7 @@
 		log,
 		blockTime,
 		[]isc.Request{req},
+		estimateGasMode,
 		nil,
 	)
 	if err != nil {
