package chainutil

import (
	"time"

	"github.com/ethereum/go-ethereum/eth/tracers"

	"github.com/iotaledger/hive.go/logger"
	"github.com/iotaledger/wasp/packages/isc"
	"github.com/iotaledger/wasp/packages/state/indexedstore"
	"github.com/iotaledger/wasp/packages/vm/processors"
)

<<<<<<< HEAD
func EVMTraceTransaction(
	anchor *isc.StateAnchor,
	store indexedstore.IndexedStore,
	processors *processors.Cache,
	log *logger.Logger,
	blockTime time.Time,
	iscRequestsInBlock []isc.Request,
	txIndex uint64,
=======
func EVMTrace(
	ch chain.ChainCore,
	aliasOutput *isc.AliasOutputWithID,
	blockTime time.Time,
	iscRequestsInBlock []isc.Request,
	txIndex *uint64,
	blockNumber *uint64,
>>>>>>> e5caf138
	tracer *tracers.Tracer,
) error {
	_, err := runISCTask(
		anchor,
		store,
		processors,
		log,
		blockTime,
		iscRequestsInBlock,
		false,
		&isc.EVMTracer{
			Tracer:      tracer,
			TxIndex:     txIndex,
			BlockNumber: blockNumber,
		},
	)
	return err
}<|MERGE_RESOLUTION|>--- conflicted
+++ resolved
@@ -11,7 +11,6 @@
 	"github.com/iotaledger/wasp/packages/vm/processors"
 )
 
-<<<<<<< HEAD
 func EVMTraceTransaction(
 	anchor *isc.StateAnchor,
 	store indexedstore.IndexedStore,
@@ -19,16 +18,8 @@
 	log *logger.Logger,
 	blockTime time.Time,
 	iscRequestsInBlock []isc.Request,
-	txIndex uint64,
-=======
-func EVMTrace(
-	ch chain.ChainCore,
-	aliasOutput *isc.AliasOutputWithID,
-	blockTime time.Time,
-	iscRequestsInBlock []isc.Request,
 	txIndex *uint64,
 	blockNumber *uint64,
->>>>>>> e5caf138
 	tracer *tracers.Tracer,
 ) error {
 	_, err := runISCTask(
