--- conflicted
+++ resolved
@@ -113,8 +113,6 @@
 		}
 		return IterateContinue
 	})
-<<<<<<< HEAD
-=======
 }
 
 // DebugDump prints the structure of the whole DB to stdout, for debugging purposes.
@@ -126,22 +124,4 @@
 		tr.DebugDump()
 	}
 	newRefcounts(store).DebugDump()
-}
-
-func (tr *TrieReader) CopyToStore(snapshot KVStore) {
-	triePartition := makeWriterPartition(snapshot, partitionTrieNodes)
-	valuePartition := makeWriterPartition(snapshot, partitionValues)
-	refcounts := newRefcounts(snapshot)
-	tr.IterateNodes(func(_ []byte, n *NodeData, depth int) IterateNodesAction {
-		nodeKey := n.Commitment.Bytes()
-		triePartition.Set(nodeKey, tr.nodeStore.trieStore.Get(nodeKey))
-		if n.Terminal != nil && !n.Terminal.IsValue {
-			n.Terminal.ExtractValue()
-			valueKey := n.Terminal.Bytes()
-			valuePartition.Set(valueKey, tr.nodeStore.valueStore.Get(valueKey))
-		}
-		refcounts.incNodeAndValue(n)
-		return IterateContinue
-	})
->>>>>>> a3e3a809
 }