package trie

import (
	"encoding/hex"
	"fmt"
	"io"

	"github.com/iotaledger/wasp/packages/util/rwutil"
)

const (
	HashSizeBits  = 160
	HashSizeBytes = HashSizeBits / 8

	vectorLength       = NumChildren + 2 // 16 children + terminal + path extension
	terminalIndex      = NumChildren
	pathExtensionIndex = NumChildren + 1
)

// compressToHashSize hashes data if longer than hash size, otherwise copies it
func compressToHashSize(data []byte) (ret []byte) {
	if len(data) <= HashSizeBytes {
		ret = make([]byte, len(data))
		copy(ret, data)
	} else {
		hash := blake2b160(data)
		ret = hash[:]
	}
	return
}

// hashVector is used to calculate the hash of a trie node
type hashVector [vectorLength][]byte

func (hashes *hashVector) Hash() Hash {
	sum := 0
	for _, b := range hashes {
		sum += len(b)
	}
	buf := make([]byte, 0, sum+len(hashes))
	for _, b := range hashes {
		buf = append(buf, byte(len(b)))
		buf = append(buf, b...)
	}
	return blake2b160(buf)
}

// Hash is a blake2b 160 bit (20 bytes) hash
type Hash [HashSizeBytes]byte

func HashFromBytes(data []byte) (ret Hash, err error) {
	_, err = rwutil.ReaderFromBytes(data, &ret)
	return ret, err
}

func (h Hash) Bytes() []byte {
	return h[:]
}

<<<<<<< HEAD
func (h *Hash) Read(r io.Reader) error {
	n, err := r.Read(h[:])
	if err != nil {
		return err
	}
	if n < HashSizeBytes {
		return fmt.Errorf("only %v bytes of %v read", n, HashSizeBytes)
	}
	return nil
=======
func (h Hash) Clone() (ret Hash) {
	copy(ret[:], h[:])
	return
>>>>>>> 83c40f6d
}

func (h Hash) Equals(other Hash) bool {
	return h == other
}

func (h Hash) String() string {
	return hex.EncodeToString(h[:])
}

func (h *Hash) Read(r io.Reader) error {
	return rwutil.ReadN(r, h[:])
}

func (h Hash) Write(w io.Writer) error {
	return rwutil.WriteN(w, h[:])
}<|MERGE_RESOLUTION|>--- conflicted
+++ resolved
@@ -2,7 +2,6 @@
 
 import (
 	"encoding/hex"
-	"fmt"
 	"io"
 
 	"github.com/iotaledger/wasp/packages/util/rwutil"
@@ -57,21 +56,9 @@
 	return h[:]
 }
 
-<<<<<<< HEAD
-func (h *Hash) Read(r io.Reader) error {
-	n, err := r.Read(h[:])
-	if err != nil {
-		return err
-	}
-	if n < HashSizeBytes {
-		return fmt.Errorf("only %v bytes of %v read", n, HashSizeBytes)
-	}
-	return nil
-=======
 func (h Hash) Clone() (ret Hash) {
 	copy(ret[:], h[:])
 	return
->>>>>>> 83c40f6d
 }
 
 func (h Hash) Equals(other Hash) bool {
