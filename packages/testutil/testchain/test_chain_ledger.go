// Copyright 2020 IOTA Stiftung
// SPDX-License-Identifier: Apache-2.0

package testchain

import (
	"context"
	"fmt"
	"testing"

	"github.com/stretchr/testify/require"

	"github.com/iotaledger/wasp/clients"
	"github.com/iotaledger/wasp/clients/iota-go/iotaclient"
	"github.com/iotaledger/wasp/clients/iota-go/iotago"
	"github.com/iotaledger/wasp/clients/iota-go/iotajsonrpc"
	"github.com/iotaledger/wasp/clients/iscmove"
	"github.com/iotaledger/wasp/packages/coin"
	"github.com/iotaledger/wasp/packages/cryptolib"
	"github.com/iotaledger/wasp/packages/isc"
	"github.com/iotaledger/wasp/packages/origin"
	"github.com/iotaledger/wasp/packages/transaction"
	"github.com/iotaledger/wasp/packages/util"
	"github.com/iotaledger/wasp/packages/util/bcs"
	"github.com/iotaledger/wasp/packages/vm/core/migrations/allmigrations"
	"github.com/iotaledger/wasp/packages/vm/gas"
)

////////////////////////////////////////////////////////////////////////////////
// TestChainLedger

type TestChainLedger struct {
	t           *testing.T
	l1client    clients.L1Client
	iscPackage  *iotago.PackageID
	governor    *cryptolib.KeyPair
	chainID     isc.ChainID
	fetchedReqs map[cryptolib.AddressKey]map[iotago.ObjectID]bool
}

func NewTestChainLedger(
	t *testing.T,
	originator *cryptolib.KeyPair,
	iscPackage *iotago.PackageID,
	l1client clients.L1Client,
) *TestChainLedger {
	return &TestChainLedger{
		t:           t,
		governor:    originator,
		l1client:    l1client,
		iscPackage:  iscPackage,
		fetchedReqs: map[cryptolib.AddressKey]map[iotago.ObjectID]bool{},
	}
}

// Only set after MakeTxChainOrigin.
func (tcl *TestChainLedger) ChainID() isc.ChainID {
	return tcl.chainID
}

func (tcl *TestChainLedger) MakeTxChainOrigin(committeeAddress *cryptolib.Address) (*isc.StateAnchor, coin.Value) {
	coinType := iotajsonrpc.IotaCoinType
	resGetCoins, err := tcl.l1client.GetCoins(context.Background(), iotaclient.GetCoinsRequest{Owner: tcl.governor.Address().AsIotaAddress(), CoinType: &coinType})
	require.NoError(tcl.t, err)
	originDeposit := resGetCoins.Data[2]
	schemaVersion := allmigrations.DefaultScheme.LatestSchemaVersion()
	initParams := origin.DefaultInitParams(isc.NewAddressAgentID(committeeAddress)).Encode()
	originDepositVal := coin.Value(originDeposit.Balance.Uint64())
	l1commitment := origin.L1Commitment(schemaVersion, initParams, iotago.ObjectID{}, originDepositVal, isc.BaseTokenCoinInfo)
	stateMetadata := transaction.NewStateMetadata(
		schemaVersion,
		l1commitment,
		iotago.ObjectID{},
		&gas.FeePolicy{
			GasPerToken: util.Ratio32{
				A: 1,
				B: 2,
			},
			EVMGasRatio: util.Ratio32{
				A: 3,
				B: 4,
			},
			ValidatorFeeShare: 5,
		},
		initParams,
		"https://iota.org",
	)

	// FIXME this may refer to the ObjectRef with older version, and trigger panic
	anchorRef, err := tcl.l1client.L2().StartNewChain(
		context.Background(),
		tcl.governor,
		tcl.governor.Address(),
		*tcl.iscPackage,
		stateMetadata.Bytes(),
		originDeposit.Ref(),
		[]*iotago.ObjectRef{resGetCoins.Data[0].Ref()},
		iotaclient.DefaultGasPrice,
		iotaclient.DefaultGasBudget,
	)
	require.NoError(tcl.t, err)
	stateAnchor := isc.NewStateAnchor(anchorRef, tcl.governor.Address(), *tcl.iscPackage)
	require.NotNil(tcl.t, stateAnchor)
	tcl.chainID = stateAnchor.ChainID()

	return &stateAnchor, originDepositVal
}

func (tcl *TestChainLedger) MakeTxAccountsDeposit(account *cryptolib.KeyPair) (isc.Request, error) {
	resp, err := tcl.l1client.L2().CreateAndSendRequestWithAssets(
		context.Background(),
		account,
		*tcl.iscPackage,
		tcl.chainID.AsAddress().AsIotaAddress(),
		iscmove.NewAssets(100_000_00),
		&iscmove.Message{
			Contract: uint32(isc.Hn("accounts")),
			Function: uint32(isc.Hn("deposit")),
		},
		iscmove.NewAssets(100_000_000),
		1000,
		nil,
		iotaclient.DefaultGasPrice,
		iotaclient.DefaultGasBudget,
	)
	if err != nil {
		return nil, err
	}
	reqRef, err := resp.GetCreatedObjectInfo(iscmove.RequestModuleName, iscmove.RequestObjectName)
	if err != nil {
		return nil, err
	}
	req, err := tcl.l1client.L2().GetRequestFromObjectID(context.Background(), reqRef.ObjectID)
	if err != nil {
		return nil, err
	}
	return isc.OnLedgerFromRequest(req, tcl.chainID.AsAddress())
}

func (tcl *TestChainLedger) RunOnChainStateTransition(anchor *isc.StateAnchor, pt iotago.ProgrammableTransaction) (*isc.StateAnchor, error) {
	signer := cryptolib.SignerToIotaSigner(tcl.governor)

	coinPage, err := tcl.l1client.GetCoins(context.Background(), iotaclient.GetCoinsRequest{Owner: signer.Address()})
	if err != nil {
		return nil, fmt.Errorf("failed to fetch GasPayment object: %w", err)
	}
	var gasPayments []*iotago.ObjectRef
	for _, coin := range coinPage.Data {
		if !pt.IsInInputObjects(coin.CoinObjectID) {
			gasPayments = []*iotago.ObjectRef{coin.Ref()}
			break
		}
	}
	tx := iotago.NewProgrammable(
		signer.Address(),
		pt,
		gasPayments,
		iotaclient.DefaultGasBudget,
		iotaclient.DefaultGasPrice,
	)
	txBytes, err := bcs.Marshal(&tx)
	if err != nil {
		return nil, fmt.Errorf("failed to marshal TransactionData: %w", err)
	}
	_, err = tcl.l1client.SignAndExecuteTransaction(
		context.Background(),
		&iotaclient.SignAndExecuteTransactionRequest{
<<<<<<< HEAD
			Signer:      signer,
			TxDataBytes: txBytes,
			Options: &iotajsonrpc.IotaTransactionBlockResponseOptions{
				ShowEffects: true,
			},
=======
			TxDataBytes: txBytes,
			Signer:      signer,
			Options:     &iotajsonrpc.IotaTransactionBlockResponseOptions{ShowEffects: true},
>>>>>>> 157bdd88
		},
	)

	if err != nil {
		return nil, fmt.Errorf("failed to SignAndExecuteTransaction: %w", err)
	}
	return tcl.UpdateAnchor(anchor)
}

func (tcl *TestChainLedger) UpdateAnchor(anchor *isc.StateAnchor) (*isc.StateAnchor, error) {
	anchorRef, err := tcl.l1client.UpdateObjectRef(context.Background(), anchor.GetObjectRef())
	if err != nil {
		return nil, err
	}
	anchorWithRef, err := tcl.l1client.L2().GetAnchorFromObjectID(context.Background(), anchorRef.ObjectID)
	if err != nil {
		return nil, err
	}
	anchor.Anchor = anchorWithRef
	return anchor, nil
}

func (tcl *TestChainLedger) FakeRotationTX(anchor *isc.StateAnchor, nextCommitteeAddr *cryptolib.Address) *isc.StateAnchor {
	// FIXME a temp impl before the decision of Rotation
	signer := cryptolib.SignerToIotaSigner(tcl.governor)
	ptb := iotago.NewProgrammableTransactionBuilder()

	ptb.Command(iotago.Command{
		TransferObjects: &iotago.ProgrammableTransferObjects{
			Objects: []iotago.Argument{ptb.MustObj(iotago.ObjectArg{ImmOrOwnedObject: anchor.GetObjectRef()})},
			Address: ptb.MustPure(nextCommitteeAddr),
		},
	},
	)

	pt := ptb.Finish()
	coins, err := tcl.l1client.GetCoinObjsForTargetAmount(context.Background(), signer.Address(), iotaclient.DefaultGasBudget)
	require.NoError(tcl.t, err)
	gasPayments := coins.CoinRefs()

	tx := iotago.NewProgrammable(
		signer.Address(),
		pt,
		gasPayments,
		iotaclient.DefaultGasBudget,
		iotaclient.DefaultGasPrice,
	)

	txnBytes, err := bcs.Marshal(&tx)
	require.NoError(tcl.t, err)
	txnResponse, err := tcl.l1client.SignAndExecuteTransaction(
		context.Background(),
		&iotaclient.SignAndExecuteTransactionRequest{
<<<<<<< HEAD
			Signer:      signer,
			TxDataBytes: txnBytes,
=======
			TxDataBytes: txnBytes,
			Signer:      signer,
>>>>>>> 157bdd88
			Options:     &iotajsonrpc.IotaTransactionBlockResponseOptions{ShowEffects: true, ShowObjectChanges: true},
		},
	)

	require.NoError(tcl.t, err)
	require.True(tcl.t, txnResponse.Effects.Data.IsSuccess())

	anchorRef, err := tcl.l1client.L2().GetAnchorFromObjectID(context.Background(), anchor.GetObjectID())
	require.NoError(tcl.t, err)
	tmp := isc.NewStateAnchor(anchorRef, tcl.governor.Address(), *tcl.iscPackage)
	return &tmp
}<|MERGE_RESOLUTION|>--- conflicted
+++ resolved
@@ -165,17 +165,9 @@
 	_, err = tcl.l1client.SignAndExecuteTransaction(
 		context.Background(),
 		&iotaclient.SignAndExecuteTransactionRequest{
-<<<<<<< HEAD
-			Signer:      signer,
-			TxDataBytes: txBytes,
-			Options: &iotajsonrpc.IotaTransactionBlockResponseOptions{
-				ShowEffects: true,
-			},
-=======
 			TxDataBytes: txBytes,
 			Signer:      signer,
 			Options:     &iotajsonrpc.IotaTransactionBlockResponseOptions{ShowEffects: true},
->>>>>>> 157bdd88
 		},
 	)
 
@@ -229,13 +221,8 @@
 	txnResponse, err := tcl.l1client.SignAndExecuteTransaction(
 		context.Background(),
 		&iotaclient.SignAndExecuteTransactionRequest{
-<<<<<<< HEAD
-			Signer:      signer,
-			TxDataBytes: txnBytes,
-=======
 			TxDataBytes: txnBytes,
 			Signer:      signer,
->>>>>>> 157bdd88
 			Options:     &iotajsonrpc.IotaTransactionBlockResponseOptions{ShowEffects: true, ShowObjectChanges: true},
 		},
 	)
