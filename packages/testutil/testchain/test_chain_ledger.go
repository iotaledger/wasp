// Copyright 2020 IOTA Stiftung
// SPDX-License-Identifier: Apache-2.0

package testchain

import (
	"context"
	"fmt"
	"testing"

	"github.com/stretchr/testify/require"

	"github.com/iotaledger/wasp/clients"
	"github.com/iotaledger/wasp/clients/iota-go/iotaclient"
	"github.com/iotaledger/wasp/clients/iota-go/iotago"
	"github.com/iotaledger/wasp/clients/iota-go/iotajsonrpc"
	"github.com/iotaledger/wasp/clients/iscmove"
	"github.com/iotaledger/wasp/clients/iscmove/iscmoveclient"
	"github.com/iotaledger/wasp/packages/coin"
	"github.com/iotaledger/wasp/packages/cryptolib"
	"github.com/iotaledger/wasp/packages/isc"
	"github.com/iotaledger/wasp/packages/origin"
	"github.com/iotaledger/wasp/packages/transaction"
	"github.com/iotaledger/wasp/packages/util"
	"github.com/iotaledger/wasp/packages/util/bcs"
	"github.com/iotaledger/wasp/packages/vm/core/migrations/allmigrations"
	"github.com/iotaledger/wasp/packages/vm/gas"
)

////////////////////////////////////////////////////////////////////////////////
// TestChainLedger

type TestChainLedger struct {
	t           *testing.T
	l1client    clients.L1Client
	iscPackage  *iotago.PackageID
<<<<<<< HEAD
	originator  cryptolib.Signer
=======
	chainOwner  *cryptolib.KeyPair
>>>>>>> daec2feb
	chainID     isc.ChainID
	fetchedReqs map[cryptolib.AddressKey]map[iotago.ObjectID]bool
}

func NewTestChainLedger(
	t *testing.T,
	originator cryptolib.Signer,
	iscPackage *iotago.PackageID,
	l1client clients.L1Client,
) *TestChainLedger {
	return &TestChainLedger{
		t:           t,
<<<<<<< HEAD
		originator:  originator,
=======
		chainOwner:  originator,
>>>>>>> daec2feb
		l1client:    l1client,
		iscPackage:  iscPackage,
		fetchedReqs: map[cryptolib.AddressKey]map[iotago.ObjectID]bool{},
	}
}

// Only set after MakeTxChainOrigin.
func (tcl *TestChainLedger) ChainID() isc.ChainID {
	return tcl.chainID
}

func (tcl *TestChainLedger) MakeTxChainOrigin() (*isc.StateAnchor, coin.Value) {
	coinType := iotajsonrpc.IotaCoinType.String()
<<<<<<< HEAD
	resGetCoins, err := tcl.l1client.GetCoins(context.Background(), iotaclient.GetCoinsRequest{Owner: tcl.originator.Address().AsIotaAddress(), CoinType: &coinType})
=======
	resGetCoins, err := tcl.l1client.GetCoins(context.Background(), iotaclient.GetCoinsRequest{Owner: tcl.chainOwner.Address().AsIotaAddress(), CoinType: &coinType})
>>>>>>> daec2feb
	require.NoError(tcl.t, err)

	originDeposit := resGetCoins.Data[1]
	schemaVersion := allmigrations.DefaultScheme.LatestSchemaVersion()
	initParams := origin.DefaultInitParams(isc.NewAddressAgentID(tcl.governor.Address())).Encode()
	originDepositVal := coin.Value(originDeposit.Balance.Uint64())
	l1commitment := origin.L1Commitment(schemaVersion, initParams, iotago.ObjectID{}, originDepositVal, isc.BaseTokenCoinInfo)
	stateMetadata := transaction.NewStateMetadata(
		schemaVersion,
		l1commitment,
		&iotago.ObjectID{},
		&gas.FeePolicy{
			GasPerToken: util.Ratio32{
				A: 1,
				B: 2,
			},
			EVMGasRatio: util.Ratio32{
				A: 3,
				B: 4,
			},
			ValidatorFeeShare: 5,
		},
		initParams,
		"https://iota.org",
	)
	gasCoin := resGetCoins.Data[0].Ref()
	// FIXME this may refer to the ObjectRef with older version, and trigger panic
	anchorRef, err := tcl.l1client.L2().StartNewChain(
		context.Background(),
		&iscmoveclient.StartNewChainRequest{
<<<<<<< HEAD
			Signer:            tcl.originator,
			ChainOwnerAddress: tcl.originator.Address(),
=======
			Signer:            tcl.chainOwner,
			ChainOwnerAddress: tcl.chainOwner.Address(),
>>>>>>> daec2feb
			PackageID:         *tcl.iscPackage,
			StateMetadata:     stateMetadata.Bytes(),
			InitCoinRef:       originDeposit.Ref(),
			GasPayments:       []*iotago.ObjectRef{gasCoin},
			GasPrice:          iotaclient.DefaultGasPrice,
			GasBudget:         iotaclient.DefaultGasBudget,
		},
	)
	require.NoError(tcl.t, err)
	stateAnchor := isc.NewStateAnchor(anchorRef, *tcl.iscPackage)
	require.NotNil(tcl.t, stateAnchor)
	tcl.chainID = stateAnchor.ChainID()

	return &stateAnchor, originDepositVal
}

func (tcl *TestChainLedger) MakeTxAccountsDeposit(account *cryptolib.KeyPair) (isc.Request, error) {
	resp, err := tcl.l1client.L2().CreateAndSendRequestWithAssets(
		context.Background(),
		&iscmoveclient.CreateAndSendRequestWithAssetsRequest{
			Signer:        account,
			PackageID:     *tcl.iscPackage,
			AnchorAddress: tcl.chainID.AsAddress().AsIotaAddress(),
			Assets:        iscmove.NewAssets(100_000_00),
			Message: &iscmove.Message{
				Contract: uint32(isc.Hn("accounts")),
				Function: uint32(isc.Hn("deposit")),
			},
			Allowance:        iscmove.NewAssets(100_000_000),
			OnchainGasBudget: 1000,
			GasPrice:         iotaclient.DefaultGasPrice,
			GasBudget:        iotaclient.DefaultGasBudget,
		},
	)
	if err != nil {
		return nil, err
	}
	reqRef, err := resp.GetCreatedObjectInfo(iscmove.RequestModuleName, iscmove.RequestObjectName)
	if err != nil {
		return nil, err
	}
	req, err := tcl.l1client.L2().GetRequestFromObjectID(context.Background(), reqRef.ObjectID)
	if err != nil {
		return nil, err
	}
	return isc.OnLedgerFromRequest(req, tcl.chainID.AsAddress())
}

func (tcl *TestChainLedger) RunOnChainStateTransition(anchor *isc.StateAnchor, pt iotago.ProgrammableTransaction) (*isc.StateAnchor, error) {
<<<<<<< HEAD
	signer := cryptolib.SignerToIotaSigner(tcl.originator)
=======
	signer := cryptolib.SignerToIotaSigner(tcl.chainOwner)
>>>>>>> daec2feb

	coinPage, err := tcl.l1client.GetCoins(context.Background(), iotaclient.GetCoinsRequest{Owner: signer.Address()})
	if err != nil {
		return nil, fmt.Errorf("failed to fetch GasPayment object: %w", err)
	}
	var gasPayments []*iotago.ObjectRef
	for _, coin := range coinPage.Data {
		if !pt.IsInInputObjects(coin.CoinObjectID) {
			gasPayments = []*iotago.ObjectRef{coin.Ref()}
			break
		}
	}
	tx := iotago.NewProgrammable(
		signer.Address(),
		pt,
		gasPayments,
		iotaclient.DefaultGasBudget,
		iotaclient.DefaultGasPrice,
	)
	txBytes, err := bcs.Marshal(&tx)
	if err != nil {
		return nil, fmt.Errorf("failed to marshal TransactionData: %w", err)
	}
	_, err = tcl.l1client.SignAndExecuteTransaction(
		context.Background(),
		&iotaclient.SignAndExecuteTransactionRequest{
			TxDataBytes: txBytes,
			Signer:      signer,
			Options:     &iotajsonrpc.IotaTransactionBlockResponseOptions{ShowEffects: true},
		},
	)
	if err != nil {
		return nil, fmt.Errorf("failed to SignAndExecuteTransaction: %w", err)
	}
	return tcl.UpdateAnchor(anchor)
}

func (tcl *TestChainLedger) UpdateAnchor(anchor *isc.StateAnchor) (*isc.StateAnchor, error) {
	anchorRef, err := tcl.l1client.UpdateObjectRef(context.Background(), anchor.GetObjectRef())
	if err != nil {
		return nil, err
	}
	anchorWithRef, err := tcl.l1client.L2().GetAnchorFromObjectID(context.Background(), anchorRef.ObjectID)
	if err != nil {
		return nil, err
	}
	stateAnchor := isc.NewStateAnchor(anchorWithRef, anchor.ISCPackage())
	return &stateAnchor, nil
}

func (tcl *TestChainLedger) FakeRotationTX(anchor *isc.StateAnchor, nextCommitteeAddr *cryptolib.Address) *isc.StateAnchor {
	// FIXME a temp impl before the decision of Rotation
<<<<<<< HEAD
	signer := cryptolib.SignerToIotaSigner(tcl.originator)
=======
	signer := cryptolib.SignerToIotaSigner(tcl.chainOwner)
>>>>>>> daec2feb
	ptb := iotago.NewProgrammableTransactionBuilder()

	ptb.Command(iotago.Command{
		TransferObjects: &iotago.ProgrammableTransferObjects{
			Objects: []iotago.Argument{ptb.MustObj(iotago.ObjectArg{ImmOrOwnedObject: anchor.GetObjectRef()})},
			Address: ptb.MustPure(nextCommitteeAddr),
		},
	},
	)

	pt := ptb.Finish()
	coins, err := tcl.l1client.GetCoinObjsForTargetAmount(context.Background(), signer.Address(), iotaclient.DefaultGasBudget, iotaclient.DefaultGasBudget)
	require.NoError(tcl.t, err)
	gasPayments := coins.CoinRefs()

	tx := iotago.NewProgrammable(
		signer.Address(),
		pt,
		gasPayments,
		iotaclient.DefaultGasBudget,
		iotaclient.DefaultGasPrice,
	)

	txnBytes, err := bcs.Marshal(&tx)
	require.NoError(tcl.t, err)
	txnResponse, err := tcl.l1client.SignAndExecuteTransaction(
		context.Background(),
		&iotaclient.SignAndExecuteTransactionRequest{
			TxDataBytes: txnBytes,
			Signer:      signer,
			Options:     &iotajsonrpc.IotaTransactionBlockResponseOptions{ShowEffects: true, ShowObjectChanges: true},
		},
	)

	require.NoError(tcl.t, err)
	require.True(tcl.t, txnResponse.Effects.Data.IsSuccess())

	anchorRef, err := tcl.l1client.L2().GetAnchorFromObjectID(context.Background(), anchor.GetObjectID())
	require.NoError(tcl.t, err)

	tmp := isc.NewStateAnchor(anchorRef, *tcl.iscPackage)
	return &tmp
}<|MERGE_RESOLUTION|>--- conflicted
+++ resolved
@@ -34,28 +34,20 @@
 	t           *testing.T
 	l1client    clients.L1Client
 	iscPackage  *iotago.PackageID
-<<<<<<< HEAD
-	originator  cryptolib.Signer
-=======
-	chainOwner  *cryptolib.KeyPair
->>>>>>> daec2feb
+	chainOwner  cryptolib.Signer
 	chainID     isc.ChainID
 	fetchedReqs map[cryptolib.AddressKey]map[iotago.ObjectID]bool
 }
 
 func NewTestChainLedger(
 	t *testing.T,
-	originator cryptolib.Signer,
+	chainOwner cryptolib.Signer,
 	iscPackage *iotago.PackageID,
 	l1client clients.L1Client,
 ) *TestChainLedger {
 	return &TestChainLedger{
 		t:           t,
-<<<<<<< HEAD
-		originator:  originator,
-=======
-		chainOwner:  originator,
->>>>>>> daec2feb
+		chainOwner:  chainOwner,
 		l1client:    l1client,
 		iscPackage:  iscPackage,
 		fetchedReqs: map[cryptolib.AddressKey]map[iotago.ObjectID]bool{},
@@ -69,16 +61,12 @@
 
 func (tcl *TestChainLedger) MakeTxChainOrigin() (*isc.StateAnchor, coin.Value) {
 	coinType := iotajsonrpc.IotaCoinType.String()
-<<<<<<< HEAD
-	resGetCoins, err := tcl.l1client.GetCoins(context.Background(), iotaclient.GetCoinsRequest{Owner: tcl.originator.Address().AsIotaAddress(), CoinType: &coinType})
-=======
 	resGetCoins, err := tcl.l1client.GetCoins(context.Background(), iotaclient.GetCoinsRequest{Owner: tcl.chainOwner.Address().AsIotaAddress(), CoinType: &coinType})
->>>>>>> daec2feb
 	require.NoError(tcl.t, err)
 
 	originDeposit := resGetCoins.Data[1]
 	schemaVersion := allmigrations.DefaultScheme.LatestSchemaVersion()
-	initParams := origin.DefaultInitParams(isc.NewAddressAgentID(tcl.governor.Address())).Encode()
+	initParams := origin.DefaultInitParams(isc.NewAddressAgentID(tcl.chainOwner.Address())).Encode()
 	originDepositVal := coin.Value(originDeposit.Balance.Uint64())
 	l1commitment := origin.L1Commitment(schemaVersion, initParams, iotago.ObjectID{}, originDepositVal, isc.BaseTokenCoinInfo)
 	stateMetadata := transaction.NewStateMetadata(
@@ -104,13 +92,8 @@
 	anchorRef, err := tcl.l1client.L2().StartNewChain(
 		context.Background(),
 		&iscmoveclient.StartNewChainRequest{
-<<<<<<< HEAD
-			Signer:            tcl.originator,
-			ChainOwnerAddress: tcl.originator.Address(),
-=======
 			Signer:            tcl.chainOwner,
 			ChainOwnerAddress: tcl.chainOwner.Address(),
->>>>>>> daec2feb
 			PackageID:         *tcl.iscPackage,
 			StateMetadata:     stateMetadata.Bytes(),
 			InitCoinRef:       originDeposit.Ref(),
@@ -160,11 +143,7 @@
 }
 
 func (tcl *TestChainLedger) RunOnChainStateTransition(anchor *isc.StateAnchor, pt iotago.ProgrammableTransaction) (*isc.StateAnchor, error) {
-<<<<<<< HEAD
-	signer := cryptolib.SignerToIotaSigner(tcl.originator)
-=======
 	signer := cryptolib.SignerToIotaSigner(tcl.chainOwner)
->>>>>>> daec2feb
 
 	coinPage, err := tcl.l1client.GetCoins(context.Background(), iotaclient.GetCoinsRequest{Owner: signer.Address()})
 	if err != nil {
@@ -217,11 +196,7 @@
 
 func (tcl *TestChainLedger) FakeRotationTX(anchor *isc.StateAnchor, nextCommitteeAddr *cryptolib.Address) *isc.StateAnchor {
 	// FIXME a temp impl before the decision of Rotation
-<<<<<<< HEAD
-	signer := cryptolib.SignerToIotaSigner(tcl.originator)
-=======
 	signer := cryptolib.SignerToIotaSigner(tcl.chainOwner)
->>>>>>> daec2feb
 	ptb := iotago.NewProgrammableTransactionBuilder()
 
 	ptb.Command(iotago.Command{
