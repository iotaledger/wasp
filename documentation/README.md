# Documentation

The documentation is built using [Docusaurus 2](https://docusaurus.io/). The deployment is done through a centralized build from [IOTA WIKI](https://github.com/iota-community/iota-wiki). To run a local instance the [IOTA WIKI CLI](https://github.com/iota-community/iota-wiki-cli) is used.

## Prerequisites

- [Node.js v14.14+](https://nodejs.org/en/)
- [yarn](https://yarnpkg.com/getting-started/install)

## Installation

```console
yarn
```

<<<<<<< HEAD
This command installs all needed dependencies.
=======
This command installs all necessary dependencies.
>>>>>>> a7cddcda

## Local Development

```console
yarn start
```

<<<<<<< HEAD
This command starts a local, wiki themed, development server and opens up a browser window. Most changes are reflected live without having to restart the server.
=======
This command starts a local, wiki themed development server and opens up a browser window. Most changes are reflected live without having to restart the server.
>>>>>>> a7cddcda

## Including .md file

```console
{@import <file path>}
```

Example:

```console
{@import ../../../../bindings/wasm/docs/api-reference.md}
```<|MERGE_RESOLUTION|>--- conflicted
+++ resolved
@@ -13,11 +13,7 @@
 yarn
 ```
 
-<<<<<<< HEAD
-This command installs all needed dependencies.
-=======
 This command installs all necessary dependencies.
->>>>>>> a7cddcda
 
 ## Local Development
 
@@ -25,11 +21,7 @@
 yarn start
 ```
 
-<<<<<<< HEAD
-This command starts a local, wiki themed, development server and opens up a browser window. Most changes are reflected live without having to restart the server.
-=======
 This command starts a local, wiki themed development server and opens up a browser window. Most changes are reflected live without having to restart the server.
->>>>>>> a7cddcda
 
 ## Including .md file
 
