--- conflicted
+++ resolved
@@ -5,15 +5,9 @@
 )
 
 type ParametersNodeCon struct {
-<<<<<<< HEAD
-	WebsocketURL          string `default:"ws://localhost:9000" usage:"the WS address to which to connect to"`
-	HTTPURL               string `default:"http://localhost:9000" usage:"the HTTP address to which to connect to"`
-=======
 	WebsocketURL string `default:"ws://localhost:9000" usage:"the WS address to which to connect to"`
 	//nolint:staticcheck
 	HttpURL               string `default:"http://localhost:9000" usage:"the HTTP address to which to connect to"`
-	PackageID             string `default:"" usage:"the identifier of the isc move package"`
->>>>>>> fac07189
 	MaxConnectionAttempts uint   `default:"30" usage:"the amount of times the connection to INX will be attempted before it fails (1 attempt per second)"`
 	TargetNetworkName     string `default:"" usage:"the network name on which the node should operate on (optional)"`
 }
