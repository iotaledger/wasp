--- conflicted
+++ resolved
@@ -131,18 +131,10 @@
 	}
 	var allowanceBCS []byte
 	if params.Allowance != nil {
-<<<<<<< HEAD
 		var err error
 		allowanceBCS, err = bcs.Marshal(params.Allowance.AsISCMove())
 		if err != nil {
 			return nil, fmt.Errorf("failed to marshal allowance: %w", err)
-=======
-		for coinType, coinBalance := range params.Allowance.Coins.Iterate() {
-			allowances.SetCoin(iotajsonrpc.CoinType(coinType.String()), iotajsonrpc.CoinValue(coinBalance.Uint64()))
-		}
-		for obj := range params.Allowance.Objects.Iterate() {
-			allowances.AddObject(obj.ID, obj.Type)
->>>>>>> bbf3504a
 		}
 	}
 	return c.L1Client.L2().CreateAndSendRequestWithAssets(
