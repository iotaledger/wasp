--- conflicted
+++ resolved
@@ -17,14 +17,6 @@
 	"github.com/iotaledger/wasp/packages/cryptolib"
 )
 
-<<<<<<< HEAD
-func newSignerWithFunds(t *testing.T, seed []byte, index int) cryptolib.Signer {
-	seed[0] = seed[0] + byte(index)
-	kp := cryptolib.KeyPairFromSeed(cryptolib.Seed(seed))
-	err := iotaclient.RequestFundsFromFaucet(context.TODO(), kp.Address().AsIotaAddress(), iotaconn.LocalnetFaucetURL)
-	require.NoError(t, err)
-	return kp
-=======
 type PTBTestWrapperRequest struct {
 	Client      *iscmoveclient.Client
 	Signer      cryptolib.Signer
@@ -32,7 +24,6 @@
 	GasPayments []*iotago.ObjectRef // optional
 	GasPrice    uint64
 	GasBudget   uint64
->>>>>>> 85bac696
 }
 
 func PTBTestWrapper(
@@ -51,13 +42,8 @@
 }
 
 func TestKeys(t *testing.T) {
-<<<<<<< HEAD
-	cryptolibSigner := newSignerWithFunds(t, testcommon.TestSeed, 0)
-	client := newLocalnetClient()
-=======
-	cryptolibSigner := iscmoveclienttest.NewSignerWithFunds(t, iscmoveclienttest.TestSeed, 0)
+	cryptolibSigner := iscmoveclienttest.NewSignerWithFunds(t, testcommon.TestSeed, 0)
 	client := iscmoveclienttest.NewLocalnetClient()
->>>>>>> 85bac696
 	iscBytecode := contracts.ISC()
 
 	txnBytes, err := client.Publish(context.Background(), iotaclient.PublishRequest{
