--- conflicted
+++ resolved
@@ -45,12 +45,7 @@
 	log := testlogger.NewLogger(t)
 
 	chainFeed, err := iscmoveclient.NewChainFeed(
-<<<<<<< HEAD
-		l1starter.ISCPackageID(),
-=======
-		ctx,
 		remoteNode.ISCPackageID(),
->>>>>>> 0540dc6b
 		*anchor.ObjectID,
 		log,
 		iotaconn.AlphanetWebsocketEndpointURL,
