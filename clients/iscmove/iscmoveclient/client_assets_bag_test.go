--- conflicted
+++ resolved
@@ -445,6 +445,9 @@
 	assetsBagGetObjectRes, err := client.GetObject(context.Background(), iotaclient.GetObjectRequest{ObjectID: assetsBagRef.ObjectID})
 	require.NoError(t, err)
 	tmpAssetsBagRef := assetsBagGetObjectRes.Data.Ref()
+	allowance := iscmove.NewAssets(0).
+		SetCoin(iotajsonrpc.CoinType("0x1::iota::IOTA"), 11).
+		SetCoin(iotajsonrpc.CoinType("0xa::testa::TEST_A"), 12)
 
 	createAndSendRequestRes, err := client.CreateAndSendRequest(
 		context.Background(),
@@ -454,17 +457,9 @@
 			AnchorAddress: anchor.ObjectID,
 			AssetsBagRef:  &tmpAssetsBagRef,
 			Message:       iscmovetest.RandomMessage(),
-<<<<<<< HEAD
-			AllowanceBCS:  []byte{1, 2, 3},
+			AllowanceBCS:  bcs.MustMarshal(allowance),
 			GasPrice:      iotaclient.DefaultGasPrice,
 			GasBudget:     iotaclient.DefaultGasBudget,
-=======
-			Allowance: iscmove.NewAssets(0).
-				SetCoin(iotajsonrpc.CoinType("0x1::iota::IOTA"), 11).
-				SetCoin(iotajsonrpc.CoinType("0xa::testa::TEST_A"), 12),
-			GasPrice:  iotaclient.DefaultGasPrice,
-			GasBudget: iotaclient.DefaultGasBudget,
->>>>>>> bbf3504a
 		},
 	)
 	require.NoError(t, err)
@@ -480,7 +475,11 @@
 	require.Equal(t, uint64(1), assetsBag.Size)
 	bal := assetsBag.Coins.Get(testCointype)
 	require.Equal(t, iotajsonrpc.CoinValue(1000000), bal)
-	require.Equal(t, []byte{1, 2, 3}, reqWithObj.Object.AllowanceBCS)
+
+	decodedAllowance := bcs.MustUnmarshal[iscmove.Assets](reqWithObj.Object.AllowanceBCS)
+	require.Equal(t, decodedAllowance.Coins.Get("0x1::iota::IOTA"), allowance.Coins.Get("0x1::iota::IOTA"))
+	require.Equal(t, decodedAllowance.Coins.Get("0xa::testa::TEST_A"), allowance.Coins.Get("0xa::testa::TEST_A"))
+
 }
 
 func newAssetsBag(
