--- conflicted
+++ resolved
@@ -301,17 +301,11 @@
 			AnchorAddress: anchor.ObjectID,
 			Assets:        iscmove.NewAssets(100),
 			Message:       iscmovetest.RandomMessage(),
-<<<<<<< HEAD
-			AllowanceBCS:  []byte{1, 2, 3},
-			GasPrice:      iotaclient.DefaultGasPrice,
-			GasBudget:     iotaclient.DefaultGasBudget,
-=======
 			AllowanceBCS: bcs.MustMarshal(iscmove.NewAssets(0).
 				SetCoin(iotajsonrpc.MustCoinTypeFromString("0x1::iota::IOTA"), 11).
 				SetCoin(iotajsonrpc.MustCoinTypeFromString("0xa::testa::TEST_A"), 12)),
 			GasPrice:  iotaclient.DefaultGasPrice,
 			GasBudget: iotaclient.DefaultGasBudget,
->>>>>>> 770cf269
 		},
 	)
 	require.NoError(t, err)
@@ -343,11 +337,7 @@
 			AnchorAddress: anchor.ObjectID,
 			AssetsBagRef:  assetsBagRef,
 			Message:       iscmovetest.RandomMessage(),
-<<<<<<< HEAD
-			AllowanceBCS:  []byte{1, 2, 3},
-=======
 			AllowanceBCS:  bcs.MustMarshal(allowance),
->>>>>>> 770cf269
 			GasPrice:      iotaclient.DefaultGasPrice,
 			GasBudget:     iotaclient.DefaultGasBudget,
 		},
@@ -359,13 +349,9 @@
 
 	req, err := client.GetRequestFromObjectID(context.Background(), reqInfo.ObjectID)
 	require.NoError(t, err)
-<<<<<<< HEAD
-	require.Equal(t, []byte{1, 2, 3}, req.Object.AllowanceBCS)
-=======
 
 	decodedAllowance := bcs.MustUnmarshal[iscmove.Assets](req.Object.AllowanceBCS)
 
 	require.Equal(t, iotajsonrpc.CoinValue(21), decodedAllowance.Coins.Get(iotajsonrpc.MustCoinTypeFromString("0x1::iota::IOTA")))
 	require.Equal(t, iotajsonrpc.CoinValue(12), decodedAllowance.Coins.Get(iotajsonrpc.MustCoinTypeFromString("0xa::testa::TEST_A")))
->>>>>>> 770cf269
 }