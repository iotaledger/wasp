package iscmoveclient_test

import (
	"context"
	"testing"

	"github.com/stretchr/testify/require"

	"github.com/iotaledger/wasp/clients/iota-go/iotaclient"
	"github.com/iotaledger/wasp/clients/iota-go/iotago"
	"github.com/iotaledger/wasp/clients/iota-go/iotajsonrpc"
	"github.com/iotaledger/wasp/clients/iscmove"
	"github.com/iotaledger/wasp/clients/iscmove/iscmoveclient"
	"github.com/iotaledger/wasp/packages/cryptolib"
	"github.com/iotaledger/wasp/packages/isc"
	"github.com/iotaledger/wasp/packages/testutil/l1starter"
)

func TestStartNewChain(t *testing.T) {
	client := newLocalnetClient()
	signer := newSignerWithFunds(t, testSeed, 0)

	getCoinsRes, err := client.GetCoins(context.Background(), iotaclient.GetCoinsRequest{Owner: signer.Address().AsIotaAddress()})
	require.NoError(t, err)

<<<<<<< HEAD
	anchor, err := client.StartNewChain(
		context.Background(),
		signer,
		signer.Address(),
		l1starter.ISCPackageID(),
		[]byte{1, 2, 3, 4},
		getCoinsRes.Data[1].Ref(),
		nil,
		iotaclient.DefaultGasPrice,
		iotaclient.DefaultGasBudget,
	)
	require.NoError(t, err)
	t.Log("anchor: ", anchor)
}

func TestGetAnchorFromObjectID(t *testing.T) {
	client := newLocalnetClient()
	signer := newSignerWithFunds(t, testSeed, 0)

=======
>>>>>>> 350061cd
	anchor1, err := client.StartNewChain(
		context.Background(),
		signer,
		signer.Address(),
		l1starter.ISCPackageID(),
		[]byte{1, 2, 3, 4},
		getCoinsRes.Data[1].Ref(),
		nil,
		iotaclient.DefaultGasPrice,
		iotaclient.DefaultGasBudget,
	)
	require.NoError(t, err)
	t.Log("anchor1: ", anchor1)
	anchor2, err := client.GetAnchorFromObjectID(context.Background(), &anchor1.Object.ID)
	require.NoError(t, err)
	require.Equal(t, anchor1, anchor2)
}

func TestReceiveRequestAndTransition(t *testing.T) {
	client := newLocalnetClient()
	cryptolibSigner := newSignerWithFunds(t, testSeed, 0)
	chainSigner := newSignerWithFunds(t, testSeed, 1)

	anchor := startNewChain(t, client, chainSigner)

	txnResponse, err := client.AssetsBagNew(
		context.Background(),
		cryptolibSigner,
		l1starter.ISCPackageID(),
		nil,
		iotaclient.DefaultGasPrice,
		iotaclient.DefaultGasBudget,
	)
	require.NoError(t, err)
	sentAssetsBagRef, err := txnResponse.GetCreatedObjectInfo(iscmove.AssetsBagModuleName, iscmove.AssetsBagObjectName)
	require.NoError(t, err)

	getCoinsRes, err := client.GetCoins(context.Background(), iotaclient.GetCoinsRequest{Owner: cryptolibSigner.Address().AsIotaAddress()})
	require.NoError(t, err)

	_, err = client.AssetsBagPlaceCoinAmount(
		context.Background(),
		cryptolibSigner,
		l1starter.ISCPackageID(),
		sentAssetsBagRef,
		getCoinsRes.Data[len(getCoinsRes.Data)-1].Ref(),
		iotajsonrpc.IotaCoinType,
		10,
		nil,
		iotaclient.DefaultGasPrice,
		iotaclient.DefaultGasBudget,
	)
	require.NoError(t, err)

	sentAssetsBagRef, err = client.UpdateObjectRef(context.Background(), sentAssetsBagRef)
	require.NoError(t, err)

	createAndSendRequestRes, err := client.CreateAndSendRequest(
		context.Background(),
		cryptolibSigner,
		l1starter.ISCPackageID(),
		&anchor.Object.ID,
		sentAssetsBagRef,
		&iscmove.Message{
			Contract: uint32(isc.Hn("test_isc_contract")),
			Function: uint32(isc.Hn("test_isc_func")),
			Args:     [][]byte{[]byte("one"), []byte("two"), []byte("three")},
		},
		iscmove.NewAssets(0),
		0,
		nil,
		iotaclient.DefaultGasPrice,
		iotaclient.DefaultGasBudget,
	)

	require.NoError(t, err)

	requestRef, err := createAndSendRequestRes.GetCreatedObjectInfo(iscmove.RequestModuleName, iscmove.RequestObjectName)
	require.NoError(t, err)

	_, err = client.ReceiveRequestsAndTransition(
		context.Background(),
		chainSigner,
		l1starter.ISCPackageID(),
		&anchor.ObjectRef,
		[]iotago.ObjectRef{*requestRef},
		[]byte{1, 2, 3},
		nil,
		iotaclient.DefaultGasPrice,
		iotaclient.DefaultGasBudget,
	)
	require.NoError(t, err)
}

func startNewChain(t *testing.T, client *iscmoveclient.Client, signer cryptolib.Signer) *iscmove.AnchorWithRef {
	getCoinsRes, err := client.GetCoins(context.Background(), iotaclient.GetCoinsRequest{Owner: signer.Address().AsIotaAddress()})
	require.NoError(t, err)
	anchor, err := client.StartNewChain(
		context.Background(),
		signer,
		signer.Address(),
		l1starter.ISCPackageID(),
		[]byte{1, 2, 3, 4},
		getCoinsRes.Data[1].Ref(),
		nil,
		iotaclient.DefaultGasPrice,
		iotaclient.DefaultGasBudget,
	)
	require.NoError(t, err)
	return anchor
}<|MERGE_RESOLUTION|>--- conflicted
+++ resolved
@@ -23,28 +23,6 @@
 	getCoinsRes, err := client.GetCoins(context.Background(), iotaclient.GetCoinsRequest{Owner: signer.Address().AsIotaAddress()})
 	require.NoError(t, err)
 
-<<<<<<< HEAD
-	anchor, err := client.StartNewChain(
-		context.Background(),
-		signer,
-		signer.Address(),
-		l1starter.ISCPackageID(),
-		[]byte{1, 2, 3, 4},
-		getCoinsRes.Data[1].Ref(),
-		nil,
-		iotaclient.DefaultGasPrice,
-		iotaclient.DefaultGasBudget,
-	)
-	require.NoError(t, err)
-	t.Log("anchor: ", anchor)
-}
-
-func TestGetAnchorFromObjectID(t *testing.T) {
-	client := newLocalnetClient()
-	signer := newSignerWithFunds(t, testSeed, 0)
-
-=======
->>>>>>> 350061cd
 	anchor1, err := client.StartNewChain(
 		context.Background(),
 		signer,
