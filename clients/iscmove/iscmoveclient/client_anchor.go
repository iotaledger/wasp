package iscmoveclient

import (
	"context"
	"fmt"

	"github.com/iotaledger/wasp/clients/iota-go/iotaclient"
	"github.com/iotaledger/wasp/clients/iota-go/iotago"
	"github.com/iotaledger/wasp/clients/iota-go/iotajsonrpc"

	"github.com/iotaledger/wasp/clients/iscmove"
	"github.com/iotaledger/wasp/packages/cryptolib"
)

type StartNewChainRequest struct {
	Signer            cryptolib.Signer
	ChainOwnerAddress *cryptolib.Address
	PackageID         iotago.PackageID
	StateMetadata     []byte
	InitCoinRef       *iotago.ObjectRef
	GasPayments       []*iotago.ObjectRef
	GasPrice          uint64
	GasBudget         uint64
}

type CreateAnchorWithAssetsBagRefRequest struct {
	Signer            cryptolib.Signer
	ChainOwnerAddress *cryptolib.Address
	PackageID         iotago.PackageID
	AssetsBagRef      *iotago.ObjectRef
	GasPayments       []*iotago.ObjectRef
	GasPrice          uint64
	GasBudget         uint64
}
<<<<<<< HEAD
=======

func (c *Client) CreateAnchorWithAssetsBagRef(ctx context.Context, req *CreateAnchorWithAssetsBagRefRequest) (*iscmove.AnchorWithRef, error) {
	ptb := iotago.NewProgrammableTransactionBuilder()
	ptb = PTBCreateAnchorWithAssetsBagRef(ptb, req.PackageID, ptb.MustObj(iotago.ObjectArg{ImmOrOwnedObject: req.AssetsBagRef}), req.ChainOwnerAddress)

	txnResponse, err := c.SignAndExecutePTB(
		ctx,
		req.Signer,
		ptb.Finish(),
		req.GasPayments,
		req.GasPrice,
		req.GasBudget,
	)
	if err != nil {
		return nil, fmt.Errorf("create Anchor PTB failed: %w", err)
	}

	anchorRef, err := txnResponse.GetCreatedObjectInfo(iscmove.AnchorModuleName, iscmove.AnchorObjectName)
	if err != nil {
		return nil, fmt.Errorf("failed to GetCreatedObjectInfo: %w", err)
	}
	return c.GetAnchorFromObjectID(ctx, anchorRef.ObjectID)
}

type UpdateAnchorStateMetadataRequest struct {
	Signer            cryptolib.Signer
	ChainOwnerAddress *cryptolib.Address
	PackageID         iotago.PackageID
	AnchorRef         *iotago.ObjectRef
	StateMetadata     []byte
	GasPayments       []*iotago.ObjectRef
	GasPrice          uint64
	GasBudget         uint64
}

func (c *Client) UpdateAnchorStateMetadata(ctx context.Context, req *UpdateAnchorStateMetadataRequest) (bool, error) {
	ptb := iotago.NewProgrammableTransactionBuilder()
	ptb = PTBUpdateAnchorStateMetadata(ptb, req.PackageID, ptb.MustObj(iotago.ObjectArg{ImmOrOwnedObject: req.AnchorRef}), req.StateMetadata)
	res, err := c.SignAndExecutePTB(
		ctx,
		req.Signer,
		ptb.Finish(),
		req.GasPayments,
		req.GasPrice,
		req.GasBudget,
	)
	if err != nil {
		return false, fmt.Errorf("updating ptb state metadata failed: %w", err)
	}

	if len(res.Errors) > 0 {
		return false, fmt.Errorf("updating ptb state metadata failed: %v", res.Errors)
	}

	return true, nil
}

func (c *Client) GetObjectWithRetry(ctx context.Context, req iotaclient.GetObjectRequest) (*iotajsonrpc.IotaObjectResponse, error) {
	obj, err := c.Client.GetObject(ctx, req)
>>>>>>> c35c071e

func (c *Client) CreateAnchorWithAssetsBagRef(ctx context.Context, req *CreateAnchorWithAssetsBagRefRequest) (*iscmove.AnchorWithRef, error) {
	ptb := iotago.NewProgrammableTransactionBuilder()
	ptb = PTBCreateAnchorWithAssetsBagRef(ptb, req.PackageID, ptb.MustObj(iotago.ObjectArg{ImmOrOwnedObject: req.AssetsBagRef}), req.ChainOwnerAddress)

	txnResponse, err := c.SignAndExecutePTB(
		ctx,
		req.Signer,
		ptb.Finish(),
		req.GasPayments,
		req.GasPrice,
		req.GasBudget,
	)
	if err != nil {
		return nil, fmt.Errorf("create Anchor PTB failed: %w", err)
	}

	anchorRef, err := txnResponse.GetCreatedObjectInfo(iscmove.AnchorModuleName, iscmove.AnchorObjectName)
	if err != nil {
		return nil, fmt.Errorf("failed to GetCreatedObjectInfo: %w", err)
	}
	return c.GetAnchorFromObjectID(ctx, anchorRef.ObjectID)
}

type UpdateAnchorStateMetadataRequest struct {
	Signer        cryptolib.Signer
	PackageID     iotago.PackageID
	AnchorRef     *iotago.ObjectRef
	StateMetadata []byte
	StateIndex    uint32
	GasPayments   []*iotago.ObjectRef
	GasPrice      uint64
	GasBudget     uint64
}

func (c *Client) UpdateAnchorStateMetadata(ctx context.Context, req *UpdateAnchorStateMetadataRequest) (bool, error) {
	ptb := iotago.NewProgrammableTransactionBuilder()

	ptb = PTBUpdateAnchorStateMetadata(ptb, req.PackageID, ptb.MustObj(iotago.ObjectArg{ImmOrOwnedObject: req.AnchorRef}), req.StateMetadata, req.StateIndex)
	res, err := c.SignAndExecutePTB(
		ctx,
		req.Signer,
		ptb.Finish(),
		req.GasPayments,
		req.GasPrice,
		req.GasBudget,
	)
	if err != nil {
		return false, fmt.Errorf("updating ptb state metadata failed: %w", err)
	}

	if len(res.Errors) > 0 {
		return false, fmt.Errorf("updating ptb state metadata failed: %v", res.Errors)
	}

	return true, nil
}

func (c *Client) StartNewChain(
	ctx context.Context,
	req *StartNewChainRequest,
) (*iscmove.AnchorWithRef, error) {
	ptb := iotago.NewProgrammableTransactionBuilder()
	var argInitCoin iotago.Argument
	if req.InitCoinRef != nil {
		ptb = PTBOptionSomeIotaCoin(ptb, req.InitCoinRef)
	} else {
		ptb = PTBOptionNoneIotaCoin(ptb)
	}
	argInitCoin = ptb.LastCommandResultArg()

	ptb = PTBStartNewChain(ptb, req.PackageID, req.StateMetadata, argInitCoin, req.ChainOwnerAddress)

	txnResponse, err := c.SignAndExecutePTB(
		ctx,
		req.Signer,
		ptb.Finish(),
		req.GasPayments,
		req.GasPrice,
		req.GasBudget,
	)
	if err != nil {
		return nil, fmt.Errorf("start new chain PTB failed: %w", err)
	}

	anchorRef, err := txnResponse.GetCreatedObjectInfo(iscmove.AnchorModuleName, iscmove.AnchorObjectName)
	if err != nil {
		return nil, fmt.Errorf("failed to GetCreatedObjectInfo: %w", err)
	}
	return c.GetAnchorFromObjectID(ctx, anchorRef.ObjectID)
}

type ReceiveRequestsAndTransitionRequest struct {
	Signer        cryptolib.Signer
	PackageID     iotago.PackageID
	AnchorRef     *iotago.ObjectRef
	Reqs          []iotago.ObjectRef
	StateMetadata []byte
	TopUpAmount   uint64
	GasPayment    *iotago.ObjectRef
	GasPrice      uint64
	GasBudget     uint64
}

func (c *Client) ReceiveRequestsAndTransition(
	ctx context.Context,
	req *ReceiveRequestsAndTransitionRequest,
) (*iotajsonrpc.IotaTransactionBlockResponse, error) {
	var reqAssetsBags []*iscmove.AssetsBagWithBalances
	for _, reqRef := range req.Reqs {
		reqWithObj, err := c.GetRequestFromObjectID(ctx, reqRef.ObjectID)
		if err != nil {
			return nil, err
		}
		assetsBag, err := c.GetAssetsBagWithBalances(ctx, &reqWithObj.Object.AssetsBag.ID)
		if err != nil {
			return nil, err
		}
		reqAssetsBags = append(reqAssetsBags, assetsBag)
	}

	ptb := iotago.NewProgrammableTransactionBuilder()
	ptb = PTBReceiveRequestsAndTransition(
		ptb,
		req.PackageID,
		ptb.MustObj(iotago.ObjectArg{ImmOrOwnedObject: req.AnchorRef}),
		req.Reqs,
		reqAssetsBags,
		req.StateMetadata,
		req.TopUpAmount,
	)
	return c.SignAndExecutePTB(
		ctx,
		req.Signer,
		ptb.Finish(),
		[]*iotago.ObjectRef{req.GasPayment},
		req.GasPrice,
		req.GasBudget,
	)
}

func (c *Client) GetAnchorFromObjectID(
	ctx context.Context,
	anchorObjectID *iotago.ObjectID,
) (*iscmove.AnchorWithRef, error) {
	getObjectResponse, err := c.Client.GetObjectWithRetry(ctx, iotaclient.GetObjectRequest{
		ObjectID: anchorObjectID,
		Options:  &iotajsonrpc.IotaObjectDataOptions{ShowBcs: true, ShowOwner: true},
	})
	if err != nil {
		return nil, fmt.Errorf("failed to get anchor content: %w", err)
	}
	return decodeAnchorBCS(
		getObjectResponse.Data.Bcs.Data.MoveObject.BcsBytes,
		getObjectResponse.Data.Ref(),
		getObjectResponse.Data.Owner.AddressOwner,
	)
}

func (c *Client) GetPastAnchorFromObjectID(
	ctx context.Context,
	anchorObjectID *iotago.ObjectID,
	version uint64,
) (*iscmove.AnchorWithRef, error) {
	getObjectResponse, err := c.TryGetPastObject(ctx, iotaclient.TryGetPastObjectRequest{
		ObjectID: anchorObjectID,
		Version:  version,
		Options:  &iotajsonrpc.IotaObjectDataOptions{ShowBcs: true, ShowOwner: true},
	})
	if err != nil {
		return nil, fmt.Errorf("failed to get anchor content: %w", err)
	}
	if getObjectResponse.Data.ObjectDeleted != nil {
		return nil, fmt.Errorf("failed to get anchor content: deleted")
	}
	if getObjectResponse.Data.ObjectNotExists != nil {
		return nil, fmt.Errorf("failed to get anchor content: object does not exist")
	}
	if getObjectResponse.Data.VersionNotFound != nil {
		return nil, fmt.Errorf("failed to get anchor content: version not found")
	}
	if getObjectResponse.Data.VersionTooHigh != nil {
		return nil, fmt.Errorf("failed to get anchor content: version too high")
	}
	return decodeAnchorBCS(
		getObjectResponse.Data.VersionFound.Bcs.Data.MoveObject.BcsBytes,
		getObjectResponse.Data.VersionFound.Ref(),
		getObjectResponse.Data.VersionFound.Owner.AddressOwner,
	)
}

func decodeAnchorBCS(bcsBytes iotago.Base64Data, ref iotago.ObjectRef, owner *iotago.Address) (*iscmove.AnchorWithRef, error) {
	var moveAnchor moveAnchor
	err := iotaclient.UnmarshalBCS(bcsBytes, &moveAnchor)
	if err != nil {
		return nil, fmt.Errorf("failed to unmarshal BCS: %w", err)
	}
	return &iscmove.AnchorWithRef{
		ObjectRef: ref,
		Object:    moveAnchor.ToAnchor(),
		Owner:     owner,
	}, nil
}<|MERGE_RESOLUTION|>--- conflicted
+++ resolved
@@ -32,68 +32,6 @@
 	GasPrice          uint64
 	GasBudget         uint64
 }
-<<<<<<< HEAD
-=======
-
-func (c *Client) CreateAnchorWithAssetsBagRef(ctx context.Context, req *CreateAnchorWithAssetsBagRefRequest) (*iscmove.AnchorWithRef, error) {
-	ptb := iotago.NewProgrammableTransactionBuilder()
-	ptb = PTBCreateAnchorWithAssetsBagRef(ptb, req.PackageID, ptb.MustObj(iotago.ObjectArg{ImmOrOwnedObject: req.AssetsBagRef}), req.ChainOwnerAddress)
-
-	txnResponse, err := c.SignAndExecutePTB(
-		ctx,
-		req.Signer,
-		ptb.Finish(),
-		req.GasPayments,
-		req.GasPrice,
-		req.GasBudget,
-	)
-	if err != nil {
-		return nil, fmt.Errorf("create Anchor PTB failed: %w", err)
-	}
-
-	anchorRef, err := txnResponse.GetCreatedObjectInfo(iscmove.AnchorModuleName, iscmove.AnchorObjectName)
-	if err != nil {
-		return nil, fmt.Errorf("failed to GetCreatedObjectInfo: %w", err)
-	}
-	return c.GetAnchorFromObjectID(ctx, anchorRef.ObjectID)
-}
-
-type UpdateAnchorStateMetadataRequest struct {
-	Signer            cryptolib.Signer
-	ChainOwnerAddress *cryptolib.Address
-	PackageID         iotago.PackageID
-	AnchorRef         *iotago.ObjectRef
-	StateMetadata     []byte
-	GasPayments       []*iotago.ObjectRef
-	GasPrice          uint64
-	GasBudget         uint64
-}
-
-func (c *Client) UpdateAnchorStateMetadata(ctx context.Context, req *UpdateAnchorStateMetadataRequest) (bool, error) {
-	ptb := iotago.NewProgrammableTransactionBuilder()
-	ptb = PTBUpdateAnchorStateMetadata(ptb, req.PackageID, ptb.MustObj(iotago.ObjectArg{ImmOrOwnedObject: req.AnchorRef}), req.StateMetadata)
-	res, err := c.SignAndExecutePTB(
-		ctx,
-		req.Signer,
-		ptb.Finish(),
-		req.GasPayments,
-		req.GasPrice,
-		req.GasBudget,
-	)
-	if err != nil {
-		return false, fmt.Errorf("updating ptb state metadata failed: %w", err)
-	}
-
-	if len(res.Errors) > 0 {
-		return false, fmt.Errorf("updating ptb state metadata failed: %v", res.Errors)
-	}
-
-	return true, nil
-}
-
-func (c *Client) GetObjectWithRetry(ctx context.Context, req iotaclient.GetObjectRequest) (*iotajsonrpc.IotaObjectResponse, error) {
-	obj, err := c.Client.GetObject(ctx, req)
->>>>>>> c35c071e
 
 func (c *Client) CreateAnchorWithAssetsBagRef(ctx context.Context, req *CreateAnchorWithAssetsBagRefRequest) (*iscmove.AnchorWithRef, error) {
 	ptb := iotago.NewProgrammableTransactionBuilder()
@@ -150,6 +88,32 @@
 	}
 
 	return true, nil
+}
+
+func (c *Client) GetObjectWithRetry(ctx context.Context, req iotaclient.GetObjectRequest) (*iotajsonrpc.IotaObjectResponse, error) {
+	obj, err := c.Client.GetObject(ctx, req)
+
+	counter := 0
+	for {
+		if counter >= c.WaitUntilEffectsVisible.Attempts {
+			return nil, errors.New("could not get object in time")
+		}
+
+		if obj != nil && obj.Error == nil {
+			return obj, err
+		}
+
+		if obj != nil && obj.Error.Data.NotExists == nil {
+			return obj, err
+		}
+
+		time.Sleep(c.WaitUntilEffectsVisible.DelayBetweenAttempts)
+
+		obj, err = c.Client.GetObject(ctx, req)
+		counter++
+	}
+
+	return nil, errors.New("could not get object in time")
 }
 
 func (c *Client) StartNewChain(
