--- conflicted
+++ resolved
@@ -36,13 +36,9 @@
 }
 
 func (c *Client) StartNewChain(
-	ctx context.Context,
-<<<<<<< HEAD
+	ctx context.Context,	
 	cryptolibSigner cryptolib.Signer,
 	chainOwnerAddress *cryptolib.Address,
-=======
-	signer cryptolib.Signer,
->>>>>>> 350061cd
 	packageID iotago.PackageID,
 	stateMetadata []byte,
 	initCoinRef *iotago.ObjectRef,
@@ -59,12 +55,7 @@
 	}
 	argInitCoin = ptb.LastCommandResultArg()
 
-<<<<<<< HEAD
 	ptb = PTBStartNewChain(ptb, packageID, stateMetadata, argInitCoin, chainOwnerAddress)
-	pt := ptb.Finish()
-=======
-	ptb = PTBStartNewChain(ptb, packageID, stateMetadata, argInitCoin, signer.Address())
->>>>>>> 350061cd
 
 	txnResponse, err := c.SignAndExecutePTB(
 		ctx,
