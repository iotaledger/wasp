package iscmoveclient

import (
	"context"
	"errors"
	"fmt"
	"time"

	"github.com/iotaledger/wasp/clients/iota-go/iotaclient"
	"github.com/iotaledger/wasp/clients/iota-go/iotago"
	"github.com/iotaledger/wasp/clients/iota-go/iotajsonrpc"

	"github.com/iotaledger/wasp/clients/iscmove"
	"github.com/iotaledger/wasp/packages/cryptolib"
)

type StartNewChainRequest struct {
	Signer            cryptolib.Signer
	ChainOwnerAddress *cryptolib.Address
	PackageID         iotago.PackageID
	StateMetadata     []byte
	InitCoinRef       *iotago.ObjectRef
	GasPayments       []*iotago.ObjectRef
	GasPrice          uint64
	GasBudget         uint64
}

<<<<<<< HEAD
type CreateAnchorWithAssetsBagRefRequest struct {
	Signer            cryptolib.Signer
	ChainOwnerAddress *cryptolib.Address
	PackageID         iotago.PackageID
	AssetsBagRef      *iotago.ObjectRef
	GasPayments       []*iotago.ObjectRef
	GasPrice          uint64
	GasBudget         uint64
}

func (c *Client) CreateAnchorWithAssetsBagRef(ctx context.Context, req *CreateAnchorWithAssetsBagRefRequest) (*iscmove.AnchorWithRef, error) {
	ptb := iotago.NewProgrammableTransactionBuilder()
	ptb = PTBCreateAnchorWithAssetsBagRef(ptb, req.PackageID, ptb.MustObj(iotago.ObjectArg{ImmOrOwnedObject: req.AssetsBagRef}), req.ChainOwnerAddress)

	txnResponse, err := c.SignAndExecutePTB(
		ctx,
		req.Signer,
		ptb.Finish(),
		req.GasPayments,
		req.GasPrice,
		req.GasBudget,
	)
	if err != nil {
		return nil, fmt.Errorf("create Anchor PTB failed: %w", err)
	}

	anchorRef, err := txnResponse.GetCreatedObjectInfo(iscmove.AnchorModuleName, iscmove.AnchorObjectName)
	if err != nil {
		return nil, fmt.Errorf("failed to GetCreatedObjectInfo: %w", err)
	}
	return c.GetAnchorFromObjectID(ctx, anchorRef.ObjectID)
}

type UpdateAnchorStateMetadataRequest struct {
	Signer        cryptolib.Signer
	PackageID     iotago.PackageID
	AnchorRef     *iotago.ObjectRef
	StateMetadata []byte
	StateIndex    uint32
	GasPayments   []*iotago.ObjectRef
	GasPrice      uint64
	GasBudget     uint64
}

func (c *Client) UpdateAnchorStateMetadata(ctx context.Context, req *UpdateAnchorStateMetadataRequest) (bool, error) {
	ptb := iotago.NewProgrammableTransactionBuilder()

	ptb = PTBUpdateAnchorStateMetadata(ptb, req.PackageID, ptb.MustObj(iotago.ObjectArg{ImmOrOwnedObject: req.AnchorRef}), req.StateMetadata, req.StateIndex)
	res, err := c.SignAndExecutePTB(
		ctx,
		req.Signer,
		ptb.Finish(),
		req.GasPayments,
		req.GasPrice,
		req.GasBudget,
	)
	if err != nil {
		return false, fmt.Errorf("updating ptb state metadata failed: %w", err)
	}

	if len(res.Errors) > 0 {
		return false, fmt.Errorf("updating ptb state metadata failed: %v", res.Errors)
	}

	return true, nil
}

func (c *Client) GetObjectWithRetry(ctx context.Context, req iotaclient.GetObjectRequest) (*iotajsonrpc.IotaObjectResponse, error) {
	obj, err := c.Client.GetObject(ctx, req)

	counter := 0
	for {
		if counter >= c.WaitUntilEffectsVisible.Attempts {
			return nil, errors.New("could not get object in time")
		}

		if obj != nil && obj.Error == nil {
			return obj, err
		}

		if obj != nil && obj.Error.Data.NotExists == nil {
			return obj, err
		}

		time.Sleep(c.WaitUntilEffectsVisible.DelayBetweenAttempts)

		obj, err = c.Client.GetObject(ctx, req)
		counter++
	}

	return nil, errors.New("could not get object in time")
}

=======
// the only excpetion which is doesn't use committee's GasCoin (the one in StateMetadata) for paying gas fee
// this func automatically pick a coin
>>>>>>> 231de6cb
func (c *Client) StartNewChain(
	ctx context.Context,
	req *StartNewChainRequest,
) (*iscmove.AnchorWithRef, error) {
	ptb := iotago.NewProgrammableTransactionBuilder()
	var argInitCoin iotago.Argument
	if req.InitCoinRef != nil {
		ptb = PTBOptionSomeIotaCoin(ptb, req.InitCoinRef)
	} else {
		ptb = PTBOptionNoneIotaCoin(ptb)
	}
	argInitCoin = ptb.LastCommandResultArg()

	ptb = PTBStartNewChain(ptb, req.PackageID, req.StateMetadata, argInitCoin, req.ChainOwnerAddress)

	txnResponse, err := c.SignAndExecutePTB(
		ctx,
		req.Signer,
		ptb.Finish(),
		req.GasPayments,
		req.GasPrice,
		req.GasBudget,
	)
	if err != nil {
		return nil, fmt.Errorf("start new chain PTB failed: %w", err)
	}

	anchorRef, err := txnResponse.GetCreatedObjectInfo(iscmove.AnchorModuleName, iscmove.AnchorObjectName)
	if err != nil {
		return nil, fmt.Errorf("failed to GetCreatedObjectInfo: %w", err)
	}
	return c.GetAnchorFromObjectID(ctx, anchorRef.ObjectID)
}

type ReceiveRequestsAndTransitionRequest struct {
	Signer        cryptolib.Signer
	PackageID     iotago.PackageID
	AnchorRef     *iotago.ObjectRef
	Reqs          []iotago.ObjectRef
	StateMetadata []byte
	TopUpAmount   uint64
	GasPayment    *iotago.ObjectRef
	GasPrice      uint64
	GasBudget     uint64
}

func (c *Client) ReceiveRequestsAndTransition(
	ctx context.Context,
	req *ReceiveRequestsAndTransitionRequest,
) (*iotajsonrpc.IotaTransactionBlockResponse, error) {
	var reqAssetsBags []*iscmove.AssetsBagWithBalances
	for _, reqRef := range req.Reqs {
		reqWithObj, err := c.GetRequestFromObjectID(ctx, reqRef.ObjectID)
		if err != nil {
			return nil, err
		}
		assetsBag, err := c.GetAssetsBagWithBalances(ctx, &reqWithObj.Object.AssetsBag.ID)
		if err != nil {
			return nil, err
		}
		reqAssetsBags = append(reqAssetsBags, assetsBag)
	}

	ptb := iotago.NewProgrammableTransactionBuilder()
	ptb = PTBReceiveRequestsAndTransition(
		ptb,
		req.PackageID,
		ptb.MustObj(iotago.ObjectArg{ImmOrOwnedObject: req.AnchorRef}),
		req.Reqs,
		reqAssetsBags,
		req.StateMetadata,
		req.TopUpAmount,
	)
	return c.SignAndExecutePTB(
		ctx,
		req.Signer,
		ptb.Finish(),
		[]*iotago.ObjectRef{req.GasPayment},
		req.GasPrice,
		req.GasBudget,
	)
}

func (c *Client) GetAnchorFromObjectID(
	ctx context.Context,
	anchorObjectID *iotago.ObjectID,
) (*iscmove.AnchorWithRef, error) {
	getObjectResponse, err := c.Client.GetObjectWithRetry(ctx, iotaclient.GetObjectRequest{
		ObjectID: anchorObjectID,
		Options:  &iotajsonrpc.IotaObjectDataOptions{ShowBcs: true, ShowOwner: true},
	})
	if err != nil {
		return nil, fmt.Errorf("failed to get anchor content: %w", err)
	}
	if getObjectResponse.Error != nil {
		return nil, fmt.Errorf("failed to get anchor content: %s", getObjectResponse.Error.Data.String())
	}
	return decodeAnchorBCS(
		getObjectResponse.Data.Bcs.Data.MoveObject.BcsBytes,
		getObjectResponse.Data.Ref(),
		getObjectResponse.Data.Owner.AddressOwner,
	)
}

func (c *Client) GetPastAnchorFromObjectID(
	ctx context.Context,
	anchorObjectID *iotago.ObjectID,
	version uint64,
) (*iscmove.AnchorWithRef, error) {
	getObjectResponse, err := c.TryGetPastObject(ctx, iotaclient.TryGetPastObjectRequest{
		ObjectID: anchorObjectID,
		Version:  version,
		Options:  &iotajsonrpc.IotaObjectDataOptions{ShowBcs: true, ShowOwner: true},
	})
	if err != nil {
		return nil, fmt.Errorf("failed to get anchor content: %w", err)
	}
	if getObjectResponse.Data.ObjectDeleted != nil {
		return nil, fmt.Errorf("failed to get anchor content: deleted")
	}
	if getObjectResponse.Data.ObjectNotExists != nil {
		return nil, fmt.Errorf("failed to get anchor content: object does not exist")
	}
	if getObjectResponse.Data.VersionNotFound != nil {
		return nil, fmt.Errorf("failed to get anchor content: version not found")
	}
	if getObjectResponse.Data.VersionTooHigh != nil {
		return nil, fmt.Errorf("failed to get anchor content: version too high")
	}
	return decodeAnchorBCS(
		getObjectResponse.Data.VersionFound.Bcs.Data.MoveObject.BcsBytes,
		getObjectResponse.Data.VersionFound.Ref(),
		getObjectResponse.Data.VersionFound.Owner.AddressOwner,
	)
}

func decodeAnchorBCS(bcsBytes iotago.Base64Data, ref iotago.ObjectRef, owner *iotago.Address) (*iscmove.AnchorWithRef, error) {
	var moveAnchor moveAnchor
	err := iotaclient.UnmarshalBCS(bcsBytes, &moveAnchor)
	if err != nil {
		return nil, fmt.Errorf("failed to unmarshal BCS: %w", err)
	}
	return &iscmove.AnchorWithRef{
		ObjectRef: ref,
		Object:    moveAnchor.ToAnchor(),
		Owner:     owner,
	}, nil
}<|MERGE_RESOLUTION|>--- conflicted
+++ resolved
@@ -25,7 +25,8 @@
 	GasBudget         uint64
 }
 
-<<<<<<< HEAD
+// the only excpetion which is doesn't use committee's GasCoin (the one in StateMetadata) for paying gas fee
+// this func automatically pick a coin
 type CreateAnchorWithAssetsBagRefRequest struct {
 	Signer            cryptolib.Signer
 	ChainOwnerAddress *cryptolib.Address
@@ -119,10 +120,8 @@
 	return nil, errors.New("could not get object in time")
 }
 
-=======
 // the only excpetion which is doesn't use committee's GasCoin (the one in StateMetadata) for paying gas fee
 // this func automatically pick a coin
->>>>>>> 231de6cb
 func (c *Client) StartNewChain(
 	ctx context.Context,
 	req *StartNewChainRequest,
