package iscmoveclient

import (
	"context"
	"errors"
	"fmt"
	"time"

	"github.com/iotaledger/wasp/clients/iota-go/iotaclient"
	"github.com/iotaledger/wasp/clients/iota-go/iotago"
	"github.com/iotaledger/wasp/clients/iota-go/iotajsonrpc"

	"github.com/iotaledger/wasp/clients/iscmove"
	"github.com/iotaledger/wasp/packages/cryptolib"
)

type StartNewChainRequest struct {
	Signer            cryptolib.Signer
	ChainOwnerAddress *cryptolib.Address
	PackageID         iotago.PackageID
	StateMetadata     []byte
	InitCoinRef       *iotago.ObjectRef
	GasPayments       []*iotago.ObjectRef
	GasPrice          uint64
	GasBudget         uint64
}

<<<<<<< HEAD
type CreateAnchorWithAssetsBagRefRequest struct {
	Signer            cryptolib.Signer
	ChainOwnerAddress *cryptolib.Address
	PackageID         iotago.PackageID
	AssetsBagRef      *iotago.ObjectRef
	GasPayments       []*iotago.ObjectRef
	GasPrice          uint64
	GasBudget         uint64
}

func (c *Client) CreateAnchorWithAssetsBagRef(ctx context.Context, req *CreateAnchorWithAssetsBagRefRequest) (*iscmove.AnchorWithRef, error) {
	ptb := iotago.NewProgrammableTransactionBuilder()
	ptb = PTBCreateAnchorWithAssetsBagRef(ptb, req.PackageID, ptb.MustObj(iotago.ObjectArg{ImmOrOwnedObject: req.AssetsBagRef}), req.ChainOwnerAddress)

	txnResponse, err := c.SignAndExecutePTB(
		ctx,
		req.Signer,
		ptb.Finish(),
		req.GasPayments,
		req.GasPrice,
		req.GasBudget,
	)
	if err != nil {
		return nil, fmt.Errorf("create Anchor PTB failed: %w", err)
	}

	anchorRef, err := txnResponse.GetCreatedObjectInfo(iscmove.AnchorModuleName, iscmove.AnchorObjectName)
	if err != nil {
		return nil, fmt.Errorf("failed to GetCreatedObjectInfo: %w", err)
	}
	return c.GetAnchorFromObjectID(ctx, anchorRef.ObjectID)
}

type UpdateAnchorStateMetadataRequest struct {
	Signer            cryptolib.Signer
	ChainOwnerAddress *cryptolib.Address
	PackageID         iotago.PackageID
	AnchorRef         *iotago.ObjectRef
	StateMetadata     []byte
	GasPayments       []*iotago.ObjectRef
	GasPrice          uint64
	GasBudget         uint64
}

func (c *Client) UpdateAnchorStateMetadata(ctx context.Context, req *UpdateAnchorStateMetadataRequest) (bool, error) {
	ptb := iotago.NewProgrammableTransactionBuilder()
	ptb = PTBUpdateAnchorStateMetadata(ptb, req.PackageID, ptb.MustObj(iotago.ObjectArg{ImmOrOwnedObject: req.AnchorRef}), req.StateMetadata)
	res, err := c.SignAndExecutePTB(
		ctx,
		req.Signer,
		ptb.Finish(),
		req.GasPayments,
		req.GasPrice,
		req.GasBudget,
	)
	if err != nil {
		return false, fmt.Errorf("updating ptb state metadata failed: %w", err)
	}

	if len(res.Errors) > 0 {
		return false, fmt.Errorf("updating ptb state metadata failed: %v", res.Errors)
	}

	return true, nil
=======
func (c *Client) GetObjectWithRetry(ctx context.Context, req iotaclient.GetObjectRequest) (*iotajsonrpc.IotaObjectResponse, error) {
	obj, err := c.Client.GetObject(ctx, req)

	counter := 0
	for {
		if counter >= c.WaitUntilEffectsVisible.Attempts {
			return nil, errors.New("could not get object in time")
		}

		if obj != nil && obj.Error == nil {
			return obj, err
		}

		if obj != nil && obj.Error.Data.NotExists == nil {
			return obj, err
		}

		time.Sleep(c.WaitUntilEffectsVisible.DelayBetweenAttempts)

		obj, err = c.Client.GetObject(ctx, req)
		counter++
	}

	return nil, errors.New("could not get object in time")
>>>>>>> 395894f2
}

func (c *Client) StartNewChain(
	ctx context.Context,
	req *StartNewChainRequest,
) (*iscmove.AnchorWithRef, error) {
	ptb := iotago.NewProgrammableTransactionBuilder()
	var argInitCoin iotago.Argument
	if req.InitCoinRef != nil {
		ptb = PTBOptionSomeIotaCoin(ptb, req.InitCoinRef)
	} else {
		ptb = PTBOptionNoneIotaCoin(ptb)
	}
	argInitCoin = ptb.LastCommandResultArg()

	ptb = PTBStartNewChain(ptb, req.PackageID, req.StateMetadata, argInitCoin, req.ChainOwnerAddress)

	txnResponse, err := c.SignAndExecutePTB(
		ctx,
		req.Signer,
		ptb.Finish(),
		req.GasPayments,
		req.GasPrice,
		req.GasBudget,
	)
	if err != nil {
		return nil, fmt.Errorf("start new chain PTB failed: %w", err)
	}

	anchorRef, err := txnResponse.GetCreatedObjectInfo(iscmove.AnchorModuleName, iscmove.AnchorObjectName)
	if err != nil {
		return nil, fmt.Errorf("failed to GetCreatedObjectInfo: %w", err)
	}
	return c.GetAnchorFromObjectID(ctx, anchorRef.ObjectID)
}

type ReceiveRequestsAndTransitionRequest struct {
	Signer        cryptolib.Signer
	PackageID     iotago.PackageID
	AnchorRef     *iotago.ObjectRef
	Reqs          []iotago.ObjectRef
	StateMetadata []byte
	TopUpAmount   uint64
	GasPayment    *iotago.ObjectRef
	GasPrice      uint64
	GasBudget     uint64
}

func (c *Client) ReceiveRequestsAndTransition(
	ctx context.Context,
	req *ReceiveRequestsAndTransitionRequest,
) (*iotajsonrpc.IotaTransactionBlockResponse, error) {
	var reqAssetsBags []*iscmove.AssetsBagWithBalances
	for _, reqRef := range req.Reqs {
		reqWithObj, err := c.GetRequestFromObjectID(ctx, reqRef.ObjectID)
		if err != nil {
			return nil, err
		}
		assetsBag, err := c.GetAssetsBagWithBalances(ctx, &reqWithObj.Object.AssetsBag.ID)
		if err != nil {
			return nil, err
		}
		reqAssetsBags = append(reqAssetsBags, assetsBag)
	}

	ptb := iotago.NewProgrammableTransactionBuilder()
	ptb = PTBReceiveRequestsAndTransition(
		ptb,
		req.PackageID,
		ptb.MustObj(iotago.ObjectArg{ImmOrOwnedObject: req.AnchorRef}),
		req.Reqs,
		reqAssetsBags,
		req.StateMetadata,
		req.TopUpAmount,
	)
	return c.SignAndExecutePTB(
		ctx,
		req.Signer,
		ptb.Finish(),
		[]*iotago.ObjectRef{req.GasPayment},
		req.GasPrice,
		req.GasBudget,
	)
}

func (c *Client) GetAnchorFromObjectID(
	ctx context.Context,
	anchorObjectID *iotago.ObjectID,
) (*iscmove.AnchorWithRef, error) {
	getObjectResponse, err := c.GetObjectWithRetry(ctx, iotaclient.GetObjectRequest{
		ObjectID: anchorObjectID,
		Options:  &iotajsonrpc.IotaObjectDataOptions{ShowBcs: true, ShowOwner: true},
	})
	if err != nil {
		return nil, fmt.Errorf("failed to get anchor content: %w", err)
	}
	return decodeAnchorBCS(
		getObjectResponse.Data.Bcs.Data.MoveObject.BcsBytes,
		getObjectResponse.Data.Ref(),
		getObjectResponse.Data.Owner.AddressOwner,
	)
}

func (c *Client) GetPastAnchorFromObjectID(
	ctx context.Context,
	anchorObjectID *iotago.ObjectID,
	version uint64,
) (*iscmove.AnchorWithRef, error) {
	getObjectResponse, err := c.TryGetPastObject(ctx, iotaclient.TryGetPastObjectRequest{
		ObjectID: anchorObjectID,
		Version:  version,
		Options:  &iotajsonrpc.IotaObjectDataOptions{ShowBcs: true, ShowOwner: true},
	})
	if err != nil {
		return nil, fmt.Errorf("failed to get anchor content: %w", err)
	}
	if getObjectResponse.Data.ObjectDeleted != nil {
		return nil, fmt.Errorf("failed to get anchor content: deleted")
	}
	if getObjectResponse.Data.ObjectNotExists != nil {
		return nil, fmt.Errorf("failed to get anchor content: object does not exist")
	}
	if getObjectResponse.Data.VersionNotFound != nil {
		return nil, fmt.Errorf("failed to get anchor content: version not found")
	}
	if getObjectResponse.Data.VersionTooHigh != nil {
		return nil, fmt.Errorf("failed to get anchor content: version too high")
	}
	return decodeAnchorBCS(
		getObjectResponse.Data.VersionFound.Bcs.Data.MoveObject.BcsBytes,
		getObjectResponse.Data.VersionFound.Ref(),
		getObjectResponse.Data.VersionFound.Owner.AddressOwner,
	)
}

func decodeAnchorBCS(bcsBytes iotago.Base64Data, ref iotago.ObjectRef, owner *iotago.Address) (*iscmove.AnchorWithRef, error) {
	var moveAnchor moveAnchor
	err := iotaclient.UnmarshalBCS(bcsBytes, &moveAnchor)
	if err != nil {
		return nil, fmt.Errorf("failed to unmarshal BCS: %w", err)
	}
	return &iscmove.AnchorWithRef{
		ObjectRef: ref,
		Object:    moveAnchor.ToAnchor(),
		Owner:     owner,
	}, nil
}<|MERGE_RESOLUTION|>--- conflicted
+++ resolved
@@ -25,7 +25,6 @@
 	GasBudget         uint64
 }
 
-<<<<<<< HEAD
 type CreateAnchorWithAssetsBagRefRequest struct {
 	Signer            cryptolib.Signer
 	ChainOwnerAddress *cryptolib.Address
@@ -90,7 +89,8 @@
 	}
 
 	return true, nil
-=======
+}
+
 func (c *Client) GetObjectWithRetry(ctx context.Context, req iotaclient.GetObjectRequest) (*iotajsonrpc.IotaObjectResponse, error) {
 	obj, err := c.Client.GetObject(ctx, req)
 
@@ -115,7 +115,6 @@
 	}
 
 	return nil, errors.New("could not get object in time")
->>>>>>> 395894f2
 }
 
 func (c *Client) StartNewChain(
