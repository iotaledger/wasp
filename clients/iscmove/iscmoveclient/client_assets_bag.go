package iscmoveclient

import (
	"context"
	"encoding/json"
	"fmt"

	iotaclient2 "github.com/iotaledger/wasp/clients/iota-go/iotaclient"
	iotago "github.com/iotaledger/wasp/clients/iota-go/iotago"
	"github.com/iotaledger/wasp/clients/iota-go/iotajsonrpc"
	"github.com/iotaledger/wasp/packages/util/bcs"

	"github.com/iotaledger/wasp/clients/iscmove"
	"github.com/iotaledger/wasp/packages/cryptolib"
)

func (c *Client) AssetsBagNew(
	ctx context.Context,
	cryptolibSigner cryptolib.Signer,
	packageID iotago.PackageID,
	gasPayments []*iotago.ObjectRef, // optional
	gasPrice uint64,
	gasBudget uint64,
	devMode bool,
) (*iotajsonrpc.SuiTransactionBlockResponse, error) {
	var err error
	signer := cryptolib.SignerToSuiSigner(cryptolibSigner)

	ptb := iotago.NewProgrammableTransactionBuilder()
	ptb = PTBAssetsBagNewAndTransfer(ptb, packageID, cryptolibSigner.Address())
	pt := ptb.Finish()

	if len(gasPayments) == 0 {
		coinPage, err := c.GetCoins(ctx, iotaclient2.GetCoinsRequest{Owner: signer.Address()})
		if err != nil {
			return nil, fmt.Errorf("failed to fetch GasPayment object: %w", err)
		}
		gasPayments = []*iotago.ObjectRef{coinPage.Data[0].Ref()}
	}

	tx := iotago.NewProgrammable(
		signer.Address(),
		pt,
		gasPayments,
		gasBudget,
		gasPrice,
	)

	var txnBytes []byte
	if devMode {
		txnBytes, err = bcs.Marshal(&tx.V1.Kind)
		if err != nil {
			return nil, fmt.Errorf("can't marshal transaction into BCS encoding: %w", err)
		}
	} else {
		txnBytes, err = bcs.Marshal(&tx)
		if err != nil {
			return nil, fmt.Errorf("can't marshal transaction into BCS encoding: %w", err)
		}
	}
	txnResponse, err := c.SignAndExecuteTransaction(
		ctx,
		signer,
		txnBytes,
		&iotajsonrpc.SuiTransactionBlockResponseOptions{ShowEffects: true, ShowObjectChanges: true},
	)
	if err != nil {
		return nil, fmt.Errorf("can't execute the transaction: %w", err)
	}
	if !txnResponse.Effects.Data.IsSuccess() {
		return nil, fmt.Errorf("failed to execute the transaction: %s", txnResponse.Effects.Data.V1.Status.Error)
	}
	return txnResponse, nil
}

func (c *Client) AssetsBagPlaceCoin(
	ctx context.Context,
	cryptolibSigner cryptolib.Signer,
	packageID iotago.PackageID,
	assetsBagRef *iotago.ObjectRef,
	coin *iotago.ObjectRef,
	coinType iotajsonrpc.CoinType,
	gasPayments []*iotago.ObjectRef, // optional
	gasPrice uint64,
	gasBudget uint64,
	devMode bool,
) (*iotajsonrpc.SuiTransactionBlockResponse, error) {
	var err error
	signer := cryptolib.SignerToSuiSigner(cryptolibSigner)

	ptb := iotago.NewProgrammableTransactionBuilder()
	ptb = PTBAssetsBagPlaceCoin(
		ptb,
		packageID,
		ptb.MustObj(iotago.ObjectArg{ImmOrOwnedObject: assetsBagRef}),
		ptb.MustObj(iotago.ObjectArg{ImmOrOwnedObject: coin}),
		string(coinType),
	)
	pt := ptb.Finish()

	if len(gasPayments) == 0 {
		coinPage, err := c.GetCoins(ctx, iotaclient2.GetCoinsRequest{Owner: signer.Address()})
		if err != nil {
			return nil, fmt.Errorf("failed to fetch GasPayment object: %w", err)
		}
		gasPayments = []*iotago.ObjectRef{coinPage.Data[0].Ref()}
	}

	tx := iotago.NewProgrammable(
		signer.Address(),
		pt,
		gasPayments,
		gasBudget,
		gasPrice,
	)

	var txnBytes []byte
	if devMode {
		txnBytes, err = bcs.Marshal(&tx.V1.Kind)
		if err != nil {
			return nil, fmt.Errorf("can't marshal transaction into BCS encoding: %w", err)
		}
	} else {
		txnBytes, err = bcs.Marshal(&tx)
		if err != nil {
			return nil, fmt.Errorf("can't marshal transaction into BCS encoding: %w", err)
		}
	}
	txnResponse, err := c.SignAndExecuteTransaction(
		ctx,
		signer,
		txnBytes,
		&iotajsonrpc.SuiTransactionBlockResponseOptions{ShowEffects: true, ShowObjectChanges: true},
	)
	if err != nil {
		return nil, fmt.Errorf("can't execute the transaction: %w", err)
	}
	if !txnResponse.Effects.Data.IsSuccess() {
		return nil, fmt.Errorf("failed to execute the transaction: %s", txnResponse.Effects.Data.V1.Status.Error)
	}
	return txnResponse, nil
}

func (c *Client) AssetsBagPlaceCoinAmount(
	ctx context.Context,
	cryptolibSigner cryptolib.Signer,
	packageID iotago.PackageID,
	assetsBagRef *iotago.ObjectRef,
	coin *iotago.ObjectRef,
	coinType iotajsonrpc.CoinType,
	amount uint64,
	gasPayments []*iotago.ObjectRef, // optional
	gasPrice uint64,
	gasBudget uint64,
	devMode bool,
) (*iotajsonrpc.SuiTransactionBlockResponse, error) {
	var err error
	signer := cryptolib.SignerToSuiSigner(cryptolibSigner)

	ptb := iotago.NewProgrammableTransactionBuilder()
	ptb = PTBAssetsBagPlaceCoinWithAmount(ptb, packageID, assetsBagRef, coin, amount, string(coinType))
	pt := ptb.Finish()

	if len(gasPayments) == 0 {
		coinPage, err := c.GetCoins(ctx, iotaclient2.GetCoinsRequest{Owner: signer.Address()})
		if err != nil {
			return nil, fmt.Errorf("failed to fetch GasPayment object: %w", err)
		}
		gasPayments = []*iotago.ObjectRef{coinPage.Data[0].Ref()}
	}

	tx := iotago.NewProgrammable(
		signer.Address(),
		pt,
		gasPayments,
		gasBudget,
		gasPrice,
	)

	var txnBytes []byte
	if devMode {
		txnBytes, err = bcs.Marshal(&tx.V1.Kind)
		if err != nil {
			return nil, fmt.Errorf("can't marshal transaction into BCS encoding: %w", err)
		}
	} else {
		txnBytes, err = bcs.Marshal(&tx)
		if err != nil {
			return nil, fmt.Errorf("can't marshal transaction into BCS encoding: %w", err)
		}
	}
	txnResponse, err := c.SignAndExecuteTransaction(
		ctx,
		signer,
		txnBytes,
		&iotajsonrpc.SuiTransactionBlockResponseOptions{ShowEffects: true, ShowObjectChanges: true},
	)
	if err != nil {
		return nil, fmt.Errorf("can't execute the transaction: %w", err)
	}
	if !txnResponse.Effects.Data.IsSuccess() {
		return nil, fmt.Errorf("failed to execute the transaction: %s", txnResponse.Effects.Data.V1.Status.Error)
	}
	return txnResponse, nil
}

func (c *Client) AssetsDestroyEmpty(
	ctx context.Context,
	cryptolibSigner cryptolib.Signer,
	packageID iotago.PackageID,
	assetsBagRef *iotago.ObjectRef,
	gasPayments []*iotago.ObjectRef, // optional
	gasPrice uint64,
	gasBudget uint64,
	devMode bool,
) (*iotajsonrpc.SuiTransactionBlockResponse, error) {
	var err error
	signer := cryptolib.SignerToSuiSigner(cryptolibSigner)

	ptb := iotago.NewProgrammableTransactionBuilder()
	ptb = PTBAssetsDestroyEmpty(ptb, packageID, ptb.MustObj(iotago.ObjectArg{ImmOrOwnedObject: assetsBagRef}))
	pt := ptb.Finish()

	if len(gasPayments) == 0 {
		coinPage, err := c.GetCoins(ctx, iotaclient2.GetCoinsRequest{Owner: signer.Address()})
		if err != nil {
			return nil, fmt.Errorf("failed to fetch GasPayment object: %w", err)
		}
		gasPayments = []*iotago.ObjectRef{coinPage.Data[0].Ref()}
	}

	tx := iotago.NewProgrammable(
		signer.Address(),
		pt,
		gasPayments,
		gasBudget,
		gasPrice,
	)

	var txnBytes []byte
	if devMode {
		txnBytes, err = bcs.Marshal(&tx.V1.Kind)
		if err != nil {
			return nil, fmt.Errorf("can't marshal transaction into BCS encoding: %w", err)
		}
	} else {
		txnBytes, err = bcs.Marshal(&tx)
		if err != nil {
			return nil, fmt.Errorf("can't marshal transaction into BCS encoding: %w", err)
		}
	}
	txnResponse, err := c.SignAndExecuteTransaction(
		ctx,
		signer,
		txnBytes,
		&iotajsonrpc.SuiTransactionBlockResponseOptions{ShowEffects: true, ShowObjectChanges: true},
	)
	if err != nil {
		return nil, fmt.Errorf("can't execute the transaction: %w", err)
	}
	if !txnResponse.Effects.Data.IsSuccess() {
		return nil, fmt.Errorf("failed to execute the transaction: %s", txnResponse.Effects.Data.V1.Status.Error)
	}
	return txnResponse, nil
}

func (c *Client) GetAssetsBagWithBalances(
	ctx context.Context,
	assetsBagID *iotago.ObjectID,
) (*iscmove.AssetsBagWithBalances, error) {
	fields, err := c.GetDynamicFields(ctx, iotaclient2.GetDynamicFieldsRequest{ParentObjectID: assetsBagID})
	if err != nil {
		return nil, fmt.Errorf("failed to get DynamicFields in AssetsBag: %w", err)
	}

	bag := iscmove.AssetsBagWithBalances{
		AssetsBag: iscmove.AssetsBag{
			ID:   *assetsBagID,
			Size: uint64(len(fields.Data)),
		},
		Balances: make(iscmove.AssetsBagBalances),
	}
	for _, data := range fields.Data {
		resGetObject, err := c.GetObject(ctx, iotaclient2.GetObjectRequest{
			ObjectID: &data.ObjectID,
			Options:  &iotajsonrpc.SuiObjectDataOptions{ShowContent: true},
		})
		if err != nil {
			return nil, fmt.Errorf("failed to call GetObject for Balance: %w", err)
		}

		var moveBalance iotajsonrpc.MoveBalance
		err = json.Unmarshal(resGetObject.Data.Content.Data.MoveObject.Fields, &moveBalance)
		if err != nil {
			return nil, fmt.Errorf("failed to unmarshal fields in Balance: %w", err)
		}

		cointype := iotajsonrpc.CoinType("0x" + data.Name.Value.(string))
		bag.Balances[cointype] = &iotajsonrpc.Balance{
			CoinType:     cointype,
<<<<<<< HEAD
			TotalBalance: iotajsonrpc.CoinValue(moveBalance.Value.Uint64()),
=======
			TotalBalance: suijsonrpc.NewBigInt(moveBalance.Value.Uint64()),
>>>>>>> 15a3bb50
		}
	}

	return &bag, nil
}<|MERGE_RESOLUTION|>--- conflicted
+++ resolved
@@ -5,8 +5,8 @@
 	"encoding/json"
 	"fmt"
 
-	iotaclient2 "github.com/iotaledger/wasp/clients/iota-go/iotaclient"
-	iotago "github.com/iotaledger/wasp/clients/iota-go/iotago"
+	"github.com/iotaledger/wasp/clients/iota-go/iotaclient"
+	"github.com/iotaledger/wasp/clients/iota-go/iotago"
 	"github.com/iotaledger/wasp/clients/iota-go/iotajsonrpc"
 	"github.com/iotaledger/wasp/packages/util/bcs"
 
@@ -31,7 +31,7 @@
 	pt := ptb.Finish()
 
 	if len(gasPayments) == 0 {
-		coinPage, err := c.GetCoins(ctx, iotaclient2.GetCoinsRequest{Owner: signer.Address()})
+		coinPage, err := c.GetCoins(ctx, iotaclient.GetCoinsRequest{Owner: signer.Address()})
 		if err != nil {
 			return nil, fmt.Errorf("failed to fetch GasPayment object: %w", err)
 		}
@@ -99,7 +99,7 @@
 	pt := ptb.Finish()
 
 	if len(gasPayments) == 0 {
-		coinPage, err := c.GetCoins(ctx, iotaclient2.GetCoinsRequest{Owner: signer.Address()})
+		coinPage, err := c.GetCoins(ctx, iotaclient.GetCoinsRequest{Owner: signer.Address()})
 		if err != nil {
 			return nil, fmt.Errorf("failed to fetch GasPayment object: %w", err)
 		}
@@ -162,7 +162,7 @@
 	pt := ptb.Finish()
 
 	if len(gasPayments) == 0 {
-		coinPage, err := c.GetCoins(ctx, iotaclient2.GetCoinsRequest{Owner: signer.Address()})
+		coinPage, err := c.GetCoins(ctx, iotaclient.GetCoinsRequest{Owner: signer.Address()})
 		if err != nil {
 			return nil, fmt.Errorf("failed to fetch GasPayment object: %w", err)
 		}
@@ -222,7 +222,7 @@
 	pt := ptb.Finish()
 
 	if len(gasPayments) == 0 {
-		coinPage, err := c.GetCoins(ctx, iotaclient2.GetCoinsRequest{Owner: signer.Address()})
+		coinPage, err := c.GetCoins(ctx, iotaclient.GetCoinsRequest{Owner: signer.Address()})
 		if err != nil {
 			return nil, fmt.Errorf("failed to fetch GasPayment object: %w", err)
 		}
@@ -268,7 +268,7 @@
 	ctx context.Context,
 	assetsBagID *iotago.ObjectID,
 ) (*iscmove.AssetsBagWithBalances, error) {
-	fields, err := c.GetDynamicFields(ctx, iotaclient2.GetDynamicFieldsRequest{ParentObjectID: assetsBagID})
+	fields, err := c.GetDynamicFields(ctx, iotaclient.GetDynamicFieldsRequest{ParentObjectID: assetsBagID})
 	if err != nil {
 		return nil, fmt.Errorf("failed to get DynamicFields in AssetsBag: %w", err)
 	}
@@ -281,7 +281,7 @@
 		Balances: make(iscmove.AssetsBagBalances),
 	}
 	for _, data := range fields.Data {
-		resGetObject, err := c.GetObject(ctx, iotaclient2.GetObjectRequest{
+		resGetObject, err := c.GetObject(ctx, iotaclient.GetObjectRequest{
 			ObjectID: &data.ObjectID,
 			Options:  &iotajsonrpc.SuiObjectDataOptions{ShowContent: true},
 		})
@@ -298,11 +298,7 @@
 		cointype := iotajsonrpc.CoinType("0x" + data.Name.Value.(string))
 		bag.Balances[cointype] = &iotajsonrpc.Balance{
 			CoinType:     cointype,
-<<<<<<< HEAD
-			TotalBalance: iotajsonrpc.CoinValue(moveBalance.Value.Uint64()),
-=======
-			TotalBalance: suijsonrpc.NewBigInt(moveBalance.Value.Uint64()),
->>>>>>> 15a3bb50
+			TotalBalance: iotajsonrpc.NewBigInt(moveBalance.Value.Uint64()),
 		}
 	}
 
