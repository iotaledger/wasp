package iscmove

import (
	"io"

	"github.com/iotaledger/wasp/packages/hashing"
	"github.com/iotaledger/wasp/sui-go/sui"
	"github.com/iotaledger/wasp/sui-go/suijsonrpc"
)

const (
	AnchorModuleName  = "anchor"
	AnchorObjectName  = "Anchor"
	ReceiptObjectName = "Receipt"

	AssetsBagModuleName = "assets_bag"
	AssetsBagObjectName = "AssetsBag"
	AssetObjectName     = "Asset"

	RequestModuleName      = "request"
	RequestDataObjectName  = "RequestData"
	RequestObjectName      = "Request"
	RequestEventObjectName = "RequestEvent"
)

/*
  Structs are currently set up with the following assumptions:
  * Option<T> types are nullable types => (*T)
    => Option<T> may require the `bcs:"optional"` tag.

  * "ID" and "UID" are for now both typed as ObjectID, the actual typing maybe needs to be reconsidered. On our end it maybe not make a difference.
  * Type "Bag" is not available as a proper type in Sui-Go. It needs to be considered if we will need this, as
	=> Bag is a heterogeneous map, so it can hold key-value pairs of arbitrary types (map[any]any)
  * Type "Table" is a typed map: map[K]V
*/

// Related to: https://github.com/iotaledger/kinesis/tree/isc-suijsonrpc/dapps/isc/sources
// Might change completely: https://github.com/iotaledger/iota/pull/370#discussion_r1617682560
type Allowance struct {
	CoinAmounts []uint64
	CoinTypes   []string
	NFTs        []sui.ObjectID
}

type Referent[T any] struct {
	ID    sui.ObjectID
	Value *T `bcs:"optional"`
}

type AssetsBag struct {
	ID       sui.ObjectID
	Size     uint64
	Balances map[suijsonrpc.CoinType]*suijsonrpc.Balance
}

func NewAssetsBag() *AssetsBag {
	return &AssetsBag{
		Balances: make(map[suijsonrpc.CoinType]*suijsonrpc.Balance),
	}
}

type MoveAssetsBag struct {
	ID   suijsonrpc.MoveUID
	Size *suijsonrpc.BigInt
}

func NewMoveAssetsBag() *MoveAssetsBag {
	return &MoveAssetsBag{Size: suijsonrpc.NewBigInt(0)}
}

type Anchor struct {
	Ref        *sui.ObjectRef
	Assets     Referent[AssetsBag]
	InitParams []byte
	StateRoot  sui.Bytes
	BlockHash  sui.Bytes
	StateIndex uint32
}

<<<<<<< HEAD
func (a *Anchor) GetStateIndex() uint32 {
	return a.StateIndex
}

func (a *Anchor) Equals(b *Anchor) bool {
	return a.Ref.Equals(b.Ref)
}

// Used in packages/chain/cons/bp/batch_proposal_set as key of a map
// TODO: maybe use a.Ref.Key() instead? Maybe have Key() for Anchor type?
func (a *Anchor) Hash() hashing.HashValue {
	res, _ := hashing.HashValueFromBytes(a.Ref.Bytes())
	return res
}

func (a *Anchor) Read(r io.Reader) error {
	return nil // TODO implement
}

func (a *Anchor) Write(w io.Writer) error {
	return nil // TODO implement
=======
type anchorJsonObject struct {
	Assets struct {
		Type   string `json:"type"`
		Fields struct {
			ID    *sui.ObjectID `json:"id"`
			Value struct {
				Type   string `json:"type"`
				Fields struct {
					ID   suijsonrpc.MoveUID `json:"id"`
					Size suijsonrpc.BigInt  `json:"size"`
				} `json:"fields"`
			} `json:"value"`
		} `json:"fields"`
	} `json:"assets"`
	ID         suijsonrpc.MoveUID `json:"id"`
	InitParams []byte             `json:"init_params"`
	StateIndex uint32             `json:"state_index"`
	StateRoot  []byte             `json:"state_root"`
>>>>>>> f9087a7e
}

type Receipt struct {
	RequestID sui.ObjectID
}

type RequestData struct {
	Contract string // TODO: should be isc.Hname
	Function string
	Args     []sui.Bytes
}

type Request struct {
	ID        *sui.ObjectID
	Sender    sui.Address
	AssetsBag Referent[AssetsBag] // Need to decide if we want to use this Referent wrapper as well. Could probably be of *AssetsBag with `bcs:"optional`
	Data      *RequestData        `bcs:"optional"`
}

type requestJsonObject struct {
	AssetsBag struct {
		Type   string `json:"type"`
		Fields struct {
			ID    *sui.ObjectID `json:"id"`
			Value struct {
				Type   string `json:"type"`
				Fields struct {
					ID   *suijsonrpc.MoveUID `json:"id"`
					Size suijsonrpc.BigInt   `json:"size"`
				} `json:"fields"`
			} `json:"value"`
		} `json:"fields"`
	} `json:"assets_bag"`
	Data struct {
		Type   string `json:"type"`
		Fields struct {
			Args     [][]byte `json:"args"`
			Contract string   `json:"contract"`
			Function string   `json:"function"`
		} `json:"fields"`
	} `json:"data"`
	ID     suijsonrpc.MoveUID `json:"id"`
	Sender *sui.Address       `json:"sender"`
}

// Related to: https://github.com/iotaledger/kinesis/blob/isc-suijsonrpc/crates/sui-framework/packages/stardust/sources/nft/irc27.move
type IRC27MetaData struct {
	Version           string
	MediaType         string
	URI               string // Actually of type "Url" in SUI -> Create proper type?
	Name              string
	CollectionName    *string `bcs:"optional"`
	Royalties         Table[sui.Address, uint32]
	IssuerName        *string  `bcs:"optional"`
	Description       *string  `bcs:"optional"`
	Attributes        []string // This is actually of Type VecSet which guarantees no duplicates. Not sure if we want to create a separate type for it. But we need to filter it to ensure no duplicates eventually.
	NonStandardFields Table[string, string]
}

// Related to: https://github.com/iotaledger/kinesis/blob/isc-suijsonrpc/crates/sui-framework/packages/stardust/sources/nft/nft.move

type NFT struct {
	ID                sui.ObjectID
	LegacySender      *sui.Address `bcs:"optional"`
	Metadata          *[]uint8     `bcs:"optional"`
	Tag               *[]uint8     `bcs:"optional"`
	ImmutableIssuer   *sui.Address `bcs:"optional"`
	ImmutableMetadata IRC27MetaData
}<|MERGE_RESOLUTION|>--- conflicted
+++ resolved
@@ -77,7 +77,6 @@
 	StateIndex uint32
 }
 
-<<<<<<< HEAD
 func (a *Anchor) GetStateIndex() uint32 {
 	return a.StateIndex
 }
@@ -99,7 +98,8 @@
 
 func (a *Anchor) Write(w io.Writer) error {
 	return nil // TODO implement
-=======
+}
+
 type anchorJsonObject struct {
 	Assets struct {
 		Type   string `json:"type"`
@@ -118,7 +118,6 @@
 	InitParams []byte             `json:"init_params"`
 	StateIndex uint32             `json:"state_index"`
 	StateRoot  []byte             `json:"state_root"`
->>>>>>> f9087a7e
 }
 
 type Receipt struct {
