--- conflicted
+++ resolved
@@ -1,13 +1,10 @@
 package iscmove
 
 import (
-<<<<<<< HEAD
 	"io"
 
 	"github.com/iotaledger/wasp/packages/hashing"
-=======
 	"github.com/iotaledger/wasp/packages/isc"
->>>>>>> 218cc27e
 	"github.com/iotaledger/wasp/sui-go/sui"
 	"github.com/iotaledger/wasp/sui-go/suijsonrpc"
 )
@@ -78,7 +75,6 @@
 	StateIndex uint32
 }
 
-<<<<<<< HEAD
 func (a *Anchor) GetStateIndex() uint32 {
 	return a.StateIndex
 }
@@ -102,28 +98,6 @@
 	return nil // TODO implement
 }
 
-type anchorJsonObject struct {
-	Assets struct {
-		Type   string `json:"type"`
-		Fields struct {
-			ID    *sui.ObjectID `json:"id"`
-			Value struct {
-				Type   string `json:"type"`
-				Fields struct {
-					ID   suijsonrpc.MoveUID `json:"id"`
-					Size suijsonrpc.BigInt  `json:"size"`
-				} `json:"fields"`
-			} `json:"value"`
-		} `json:"fields"`
-	} `json:"assets"`
-	ID         suijsonrpc.MoveUID `json:"id"`
-	InitParams []byte             `json:"init_params"`
-	StateIndex uint32             `json:"state_index"`
-	StateRoot  []byte             `json:"state_root"`
-}
-
-=======
->>>>>>> 218cc27e
 type Receipt struct {
 	RequestID sui.ObjectID
 }
