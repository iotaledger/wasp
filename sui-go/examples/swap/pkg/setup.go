--- conflicted
+++ resolved
@@ -11,15 +11,11 @@
 	"github.com/iotaledger/wasp/sui-go/sui_types"
 )
 
-<<<<<<< HEAD
 func Publish(
 	client *sui.ImplSuiAPI,
 	signer sui_signer.Signer,
 	bytecode contracts.MoveBytecode,
 ) *sui_types.PackageID {
-=======
-func Publish(client *sui.ImplSuiAPI, signer *sui_signer.Signer, bytecode move.PackageBytecode) *sui_types.PackageID {
->>>>>>> 28cb239d
 	txnBytes, err := client.Publish(
 		context.Background(),
 		signer.Address(),
