--- conflicted
+++ resolved
@@ -25,26 +25,6 @@
 	arg1 := ptb.MustObj(sui_types.ObjectArg{ImmOrOwnedObject: suiCoins[0].Ref()})
 	arg2 := ptb.MustPure(uint64(3))
 
-<<<<<<< HEAD
-	lspArg := ptb.Command(
-		sui_types.Command{
-			MoveCall: &sui_types.ProgrammableMoveCall{
-				Package:  swapPackageID,
-				Module:   "swap",
-				Function: "create_pool",
-				TypeArguments: []sui_types.TypeTag{
-					{
-						Struct: &sui_types.StructTag{
-							Address: *testcoinID,
-							Module:  "testcoin",
-							Name:    "TESTCOIN",
-						},
-					},
-				},
-				Arguments: []sui_types.Argument{arg0, arg1, arg2},
-			},
-		},
-=======
 	lspArg := ptb.Command(sui_types.Command{
 		MoveCall: &sui_types.ProgrammableMoveCall{
 			Package:  swapPackageID,
@@ -57,7 +37,6 @@
 			}}},
 			Arguments: []sui_types.Argument{arg0, arg1, arg2},
 		}},
->>>>>>> 28cb239d
 	)
 	ptb.Command(
 		sui_types.Command{
