--- conflicted
+++ resolved
@@ -144,15 +144,9 @@
 		context.Background(),
 		signer.Address(),
 		pickedCoins.CoinIds(),
-<<<<<<< HEAD
 		[]*sui_types.SuiAddress{recipient.Address()},
-		[]models.SafeSuiBigInt[uint64]{
-			models.NewSafeSuiBigInt(amount),
-=======
-		[]*sui_types.SuiAddress{recipient.Address},
 		[]*models.BigInt{
 			models.NewBigInt(amount),
->>>>>>> 28cb239d
 		},
 		nil,
 		models.NewBigInt(sui.DefaultGasBudget),
