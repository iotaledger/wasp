--- conflicted
+++ resolved
@@ -91,27 +91,6 @@
 	}
 }
 
-<<<<<<< HEAD
-func (or *ObjectRef) Read(r io.Reader) error {
-	rr := rwutil.NewReader(r)
-	or.ObjectID = &Address{}
-	rr.Read(or.ObjectID)
-	or.Version = rr.ReadUint64()
-	digest := ObjectDigest(rr.ReadBytes())
-	or.Digest = &digest
-	return rr.Err
-}
-
-func (or *ObjectRef) Write(w io.Writer) error {
-	ww := rwutil.NewWriter(w)
-	ww.Write(or.ObjectID)
-	ww.WriteUint64(or.Version)
-	ww.WriteBytes(*or.Digest)
-	return ww.Err
-}
-
-=======
->>>>>>> 0a8ef7ae
 func (or *ObjectRef) Equals(other *ObjectRef) bool {
 	if or == nil {
 		return other == nil
