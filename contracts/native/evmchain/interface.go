--- conflicted
+++ resolved
@@ -31,7 +31,9 @@
 		coreutil.ViewFunc(FuncGetNonce, getNonce),
 		coreutil.ViewFunc(FuncGetReceipt, getReceipt),
 		coreutil.ViewFunc(FuncGetCode, getCode),
-<<<<<<< HEAD
+		coreutil.ViewFunc(FuncGetBlockNumber, getBlockNumber),
+		coreutil.ViewFunc(FuncGetBlockByNumber, getBlockByNumber),
+		coreutil.ViewFunc(FuncGetBlockByHash, getBlockByHash),
 
 		// EVMchain SC management
 		coreutil.Func(FuncSetOwner, setOwner),
@@ -39,24 +41,21 @@
 		coreutil.Func(FuncWithdrawGasFees, withdrawGasFees),
 		coreutil.ViewFunc(FuncGetOwner, getOwner),
 		coreutil.ViewFunc(FuncGetGasPerIota, getGasPerIota),
-=======
-		coreutil.ViewFunc(FuncGetBlockNumber, getBlockNumber),
-		coreutil.ViewFunc(FuncGetBlockByNumber, getBlockByNumber),
-		coreutil.ViewFunc(FuncGetBlockByHash, getBlockByHash),
->>>>>>> c7fea6ac
 	})
 	native.AddProcessor(Interface)
 }
 
 const (
-<<<<<<< HEAD
 	// Ethereum blockchain
-	FuncGetBalance      = "getBalance"
-	FuncSendTransaction = "sendTransaction"
-	FuncCallView        = "callView"
-	FuncGetNonce        = "getNonce"
-	FuncGetReceipt      = "getReceipt"
-	FuncGetCode         = "getCode"
+	FuncGetBalance       = "getBalance"
+	FuncSendTransaction  = "sendTransaction"
+	FuncCallView         = "callView"
+	FuncGetNonce         = "getNonce"
+	FuncGetReceipt       = "getReceipt"
+	FuncGetCode          = "getCode"
+	FuncGetBlockNumber   = "getBlockNumber"
+	FuncGetBlockByNumber = "getBlockByNumber"
+	FuncGetBlockByHash   = "getBlockByHash"
 
 	// EVMchain SC management
 	FuncSetOwner        = "setOwner"
@@ -76,34 +75,12 @@
 	FieldBalance                 = "b"
 	FieldCallArguments           = "c"
 	FieldResult                  = "r"
+	FieldBlockNumber             = "bn"
+	FieldBlockHash               = "bh"
 	FieldEvmOwner                = "evmOwner"
 	FieldGasPerIota              = "gasPerIota"
 	FieldGasFee                  = "gasFee"
 	FieldGasFeesCollected        = "gasFeeCollected"
 )
 
-const DefaultGasPerIota int64 = 1000
-=======
-	FuncGetBalance       = "getBalance"
-	FuncSendTransaction  = "sendTransaction"
-	FuncCallView         = "callView"
-	FuncGetNonce         = "getNonce"
-	FuncGetReceipt       = "getReceipt"
-	FuncGetCode          = "getCode"
-	FuncGetBlockNumber   = "getBlockNumber"
-	FuncGetBlockByNumber = "getBlockByNumber"
-	FuncGetBlockByHash   = "getBlockByHash"
-)
-
-const (
-	FieldGenesisAlloc    = "g"
-	FieldAddress         = "a"
-	FieldTransactionHash = "h"
-	FieldTransactionData = "t"
-	FieldBalance         = "b"
-	FieldCallArguments   = "c"
-	FieldResult          = "r"
-	FieldBlockNumber     = "bn"
-	FieldBlockHash       = "bh"
-)
->>>>>>> c7fea6ac
+const DefaultGasPerIota int64 = 1000