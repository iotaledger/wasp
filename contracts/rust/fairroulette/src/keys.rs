--- conflicted
+++ resolved
@@ -13,34 +13,19 @@
 
 use crate::*;
 
-<<<<<<< HEAD
-pub const IDX_PARAM_NUMBER:               usize = 0;
-pub const IDX_PARAM_PLAY_PERIOD:          usize = 1;
+pub const IDX_PARAM_NUMBER: usize = 0;
+pub const IDX_PARAM_PLAY_PERIOD: usize = 1;
 pub const IDX_RESULT_LAST_WINNING_NUMBER: usize = 2;
-pub const IDX_RESULT_ROUND_NUMBER:        usize = 3;
-pub const IDX_RESULT_ROUND_STARTED_AT:    usize = 4;
-pub const IDX_RESULT_ROUND_STATUS:        usize = 5;
-pub const IDX_RESULT_ROUND_TIME_LEFT:     usize = 6;
-pub const IDX_STATE_BETS:                 usize = 7;
-pub const IDX_STATE_LAST_WINNING_NUMBER:  usize = 8;
-pub const IDX_STATE_PLAY_PERIOD:          usize = 9;
-pub const IDX_STATE_ROUND_NUMBER:         usize = 10;
-pub const IDX_STATE_ROUND_STARTED_AT:     usize = 11;
-pub const IDX_STATE_ROUND_STATUS:         usize = 12;
-=======
-pub(crate) const IDX_PARAM_NUMBER:               usize = 0;
-pub(crate) const IDX_PARAM_PLAY_PERIOD:          usize = 1;
-pub(crate) const IDX_RESULT_LAST_WINNING_NUMBER: usize = 2;
-pub(crate) const IDX_RESULT_ROUND_NUMBER:        usize = 3;
-pub(crate) const IDX_RESULT_ROUND_STARTED_AT:    usize = 4;
-pub(crate) const IDX_RESULT_ROUND_STATUS:        usize = 5;
-pub(crate) const IDX_STATE_BETS:                 usize = 6;
-pub(crate) const IDX_STATE_LAST_WINNING_NUMBER:  usize = 7;
-pub(crate) const IDX_STATE_PLAY_PERIOD:          usize = 8;
-pub(crate) const IDX_STATE_ROUND_NUMBER:         usize = 9;
-pub(crate) const IDX_STATE_ROUND_STARTED_AT:     usize = 10;
-pub(crate) const IDX_STATE_ROUND_STATUS:         usize = 11;
->>>>>>> 516a11e8
+pub const IDX_RESULT_ROUND_NUMBER: usize = 3;
+pub const IDX_RESULT_ROUND_STARTED_AT: usize = 4;
+pub const IDX_RESULT_ROUND_STATUS: usize = 5;
+pub const IDX_RESULT_ROUND_TIME_LEFT: usize = 6;
+pub const IDX_STATE_BETS: usize = 7;
+pub const IDX_STATE_LAST_WINNING_NUMBER: usize = 8;
+pub const IDX_STATE_PLAY_PERIOD: usize = 9;
+pub const IDX_STATE_ROUND_NUMBER: usize = 10;
+pub const IDX_STATE_ROUND_STARTED_AT: usize = 11;
+pub const IDX_STATE_ROUND_STATUS: usize = 12;
 
 pub const KEY_MAP_LEN: usize = 13;
 
@@ -63,9 +48,7 @@
 pub static mut IDX_MAP: [Key32; KEY_MAP_LEN] = [Key32(0); KEY_MAP_LEN];
 
 pub fn idx_map(idx: usize) -> Key32 {
-    unsafe {
-        IDX_MAP[idx]
-    }
+    unsafe { IDX_MAP[idx] }
 }
 
 // @formatter:on