--- conflicted
+++ resolved
@@ -1,5 +1,5 @@
 <script lang="ts">
-  import { onMount } from 'svelte';
+  import { onMount } from "svelte";
   import {
     BalancePanel,
     Button,
@@ -7,10 +7,10 @@
     PlayersPanel,
     Roulette,
     WalletPanel,
-  } from '../components';
-  import Animation from '../components/animation.svelte';
-  import ToastContainer from '../components/toast_container.svelte';
-  import { BettingStep, initialize, StateMessage } from '../lib/app';
+  } from "../components";
+  import Animation from "../components/animation.svelte";
+  import ToastContainer from "../components/toast_container.svelte";
+  import { BettingStep, initialize, StateMessage } from "../lib/app";
   import {
     balance,
     bettingStep,
@@ -20,13 +20,9 @@
     round,
     showBettingSystem,
     timeToFinished,
-<<<<<<< HEAD
     requestingFunds,
   } from "../lib/store";
   import { fade } from "svelte/transition";
-=======
-  } from '../lib/store';
->>>>>>> df2664cf
 
   let message: StateMessage;
 
@@ -39,27 +35,27 @@
 
   $: MESSAGES = {
     [StateMessage.Running]: {
-      title: 'Game Running!',
-      description: `The round ends in ${$timeToFinished ?? '...'} seconds.`,
+      title: "Game Running!",
+      description: `The round ends in ${$timeToFinished ?? "..."} seconds.`,
     },
     [StateMessage.Start]: {
-      title: 'Start game',
-      description:
-        'Press the “Choose bet” button below and follow on-screen instructions.',
+      title: "Start game",
+      description:
+        "Press the “Choose bet” button below and follow on-screen instructions.",
     },
     [StateMessage.AddFunds]: {
-      title: 'Add funds',
-      description:
-        'To play, first request funds for your wallet. These are dev-net tokens and hold no value.',
+      title: "Add funds",
+      description:
+        "To play, first request funds for your wallet. These are dev-net tokens and hold no value.",
     },
     [StateMessage.ChoosingNumber]: {
-      title: 'Choose a number',
-      description:
-        'Select a number of the roulette that you want to bet on randomly winning',
+      title: "Choose a number",
+      description:
+        "Select a number of the roulette that you want to bet on randomly winning",
     },
     [StateMessage.ChoosingAmount]: {
-      title: 'Set your amount',
-      description: 'Feeling lucky? How much will you risk?',
+      title: "Set your amount",
+      description: "Feeling lucky? How much will you risk?",
     },
     [StateMessage.PlacingBet]: {
       title: "Placing Bet",
@@ -132,10 +128,10 @@
             loading={$placingBet ||
               (!$placingBet && $round.active && $round.betPlaced)}
             label={$placingBet
-              ? 'Placing bet'
+              ? "Placing bet"
               : $round.active && $round.betPlaced
-              ? 'In progress'
-              : 'Choose bet'}
+              ? "In progress"
+              : "Choose bet"}
           />
         {/if}
       </div>
@@ -166,7 +162,7 @@
     }
     .description {
       text-align: center;
-      font-family: 'Metropolis Semi Bold';
+      font-family: "Metropolis Semi Bold";
       font-size: 16px;
       line-height: 150%;
       letter-spacing: 0.75px;
@@ -191,7 +187,7 @@
       }
       .message {
         margin-top: 40px;
-        font-family: 'Metropolis Semi Bold';
+        font-family: "Metropolis Semi Bold";
         text-align: center;
         @media (min-width: 1024px) {
           margin-top: 0;
