// Copyright 2020 IOTA Stiftung
// SPDX-License-Identifier: Apache-2.0

package chain

import (
	"os"

	"github.com/iotaledger/wasp/client"
	"github.com/iotaledger/wasp/packages/apilib"
	"github.com/iotaledger/wasp/packages/iscp"
	"github.com/iotaledger/wasp/tools/wasp-cli/config"
	"github.com/iotaledger/wasp/tools/wasp-cli/log"
	"github.com/iotaledger/wasp/tools/wasp-cli/wallet"
	"github.com/spf13/cobra"
)

func deployCmd() *cobra.Command {
	var (
		committee   []int
		quorum      int
		description string
	)

	cmd := &cobra.Command{
		Use:   "deploy",
		Short: "Deploy a new chain",
		Args:  cobra.NoArgs,
		Run: func(cmd *cobra.Command, args []string) {
			alias := GetChainAlias()

			if committee == nil {
				committee = []int{0, 1, 2, 3}
			}

			committeePubKeys := make([]string, 0)
			for _, api := range config.CommitteeAPI(committee) {
				peerInfo, err := client.NewWaspClient(api).GetPeeringSelf()
				log.Check(err)
				committeePubKeys = append(committeePubKeys, peerInfo.PubKey)
			}

			chainid, _, err := apilib.DeployChainWithDKG(apilib.CreateChainParams{
<<<<<<< HEAD
				Layer1Client:          config.GoshimmerClient(),
				AllAPIHosts:           config.CommitteeAPI(peers),
				AllPeeringHosts:       config.CommitteePeering(peers),
				CommitteeAPIHosts:     config.CommitteeAPI(committee),
				CommitteePeeringHosts: config.CommitteePeering(committee),
				N:                     uint16(len(committee)),
				T:                     uint16(quorum),
				OriginatorPrivateKey:  wallet.Load().KeyPair(),
				Description:           description,
				Textout:               os.Stdout,
=======
				Node:              config.GoshimmerClient(),
				CommitteeAPIHosts: config.CommitteeAPI(committee),
				CommitteePubKeys:  committeePubKeys,
				N:                 uint16(len(committee)),
				T:                 uint16(quorum),
				OriginatorKeyPair: wallet.Load().KeyPair(),
				Description:       description,
				Textout:           os.Stdout,
>>>>>>> 9a6c700d
			})
			log.Check(err)

			AddChainAlias(alias, chainid.Bech32(iscp.Bech32Prefix))
		},
	}

	cmd.Flags().IntSliceVarP(&committee, "committee", "", nil, "peers acting as committee nodes  (default: 0,1,2,3)")
	cmd.Flags().IntVarP(&quorum, "quorum", "", 3, "quorum")
	cmd.Flags().StringVarP(&description, "description", "", "", "description")
	return cmd
}<|MERGE_RESOLUTION|>--- conflicted
+++ resolved
@@ -41,27 +41,14 @@
 			}
 
 			chainid, _, err := apilib.DeployChainWithDKG(apilib.CreateChainParams{
-<<<<<<< HEAD
 				Layer1Client:          config.GoshimmerClient(),
-				AllAPIHosts:           config.CommitteeAPI(peers),
-				AllPeeringHosts:       config.CommitteePeering(peers),
 				CommitteeAPIHosts:     config.CommitteeAPI(committee),
-				CommitteePeeringHosts: config.CommitteePeering(committee),
+				CommitteePubKeys:  committeePubKeys,
 				N:                     uint16(len(committee)),
 				T:                     uint16(quorum),
 				OriginatorPrivateKey:  wallet.Load().KeyPair(),
 				Description:           description,
 				Textout:               os.Stdout,
-=======
-				Node:              config.GoshimmerClient(),
-				CommitteeAPIHosts: config.CommitteeAPI(committee),
-				CommitteePubKeys:  committeePubKeys,
-				N:                 uint16(len(committee)),
-				T:                 uint16(quorum),
-				OriginatorKeyPair: wallet.Load().KeyPair(),
-				Description:       description,
-				Textout:           os.Stdout,
->>>>>>> 9a6c700d
 			})
 			log.Check(err)
 
