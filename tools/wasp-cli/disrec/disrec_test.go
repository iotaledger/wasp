--- conflicted
+++ resolved
@@ -36,11 +36,7 @@
 
 	// It really is the Committee Address (Not the Anchor Object ID aka ChainID as this transaction will be signed by the committee)
 	// This specific address is the product of the committee keys in `test_committee_keys`.
-<<<<<<< HEAD
-	CommitteeAddress := lo.Must(cryptolib.AddressFromHex("0x4c7fb31a460907210c3b7cbaa50cf9faa23f60cbfbe5f26efd27809265458894"))
-=======
 	committeeAddress := lo.Must(cryptolib.AddressFromHex("0x4c7fb31a460907210c3b7cbaa50cf9faa23f60cbfbe5f26efd27809265458894"))
->>>>>>> 80dc7881
 
 	client := cliclients.L1Client()
 	kp := cryptolib.NewKeyPair()
