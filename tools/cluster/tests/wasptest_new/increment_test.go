package wasptest

import (
	"bytes"
	"github.com/iotaledger/wasp/packages/coretypes"
	"github.com/iotaledger/wasp/packages/kv/codec"
	"github.com/iotaledger/wasp/packages/util"
	"github.com/iotaledger/wasp/packages/vm/builtinvm/root"
	"github.com/iotaledger/wasp/packages/vm/examples/inccounter"
	"github.com/iotaledger/wasp/plugins/wasmtimevm"
	"github.com/stretchr/testify/require"
	"testing"
	"time"
)

const incName = "increment"
const incDescription = "Increment, a PoC smart contract"

var hname = coretypes.Hn(incName)

func TestIncDeployment(t *testing.T) {
	clu, chain := setupAndLoad(t, incName, incDescription, 0, nil)

	if !clu.WaitUntilExpectationsMet() {
		t.Fail()
	}

	chain.WithSCState(root.Hname, func(host string, blockIndex uint32, state codec.ImmutableMustCodec) bool {
		require.EqualValues(t, 2, blockIndex)

		contractRegistry := state.GetMap(root.VarContractRegistry)
		require.EqualValues(t, 2, contractRegistry.Len())
		//--
		crBytes := contractRegistry.GetAt(root.Hname.Bytes())
		require.NotNil(t, crBytes)
		require.True(t, bytes.Equal(crBytes, util.MustBytes(root.GetRootContractRecord())))
		//--
		crBytes = contractRegistry.GetAt(hname.Bytes())
		require.NotNil(t, crBytes)
		cr, err := root.DecodeContractRecord(crBytes)
		check(err, t)
		require.EqualValues(t, wasmtimevm.PluginName, cr.VMType)
		require.EqualValues(t, incName, cr.Name)
		require.EqualValues(t, incDescription, cr.Description)
		require.EqualValues(t, 0, cr.NodeFee)
		return true
	})
	chain.WithSCState(hname, func(host string, blockIndex uint32, state codec.ImmutableMustCodec) bool {
		counterValue, _ := state.GetInt64(inccounter.VarCounter)
		require.EqualValues(t, 0, counterValue)
		return true
	})
}

func TestIncNothing(t *testing.T) {
	testNothing(t, 1)
}

func TestInc5xNothing(t *testing.T) {
	testNothing(t, 5)
}

func testNothing(t *testing.T, numRequests int) {
	clu, chain := setupAndLoad(t, incName, incDescription, numRequests, nil)

	entryPoint := coretypes.Hn("nothing")
	for i := 0; i < numRequests; i++ {
		tx, err := chain.OwnerClient().PostRequest(1, entryPoint, nil, nil, nil)
		check(err, t)
		err = chain.CommitteeMultiClient().WaitUntilAllRequestsProcessed(tx, 30*time.Second)
		check(err, t)
	}

	if !clu.WaitUntilExpectationsMet() {
		t.Fail()
	}

	chain.WithSCState(0, func(host string, blockIndex uint32, state codec.ImmutableMustCodec) bool {
		t.Logf("Verifying state of SC 0, node %s blockIndex %d", host, blockIndex)

		require.EqualValues(t, 2+numRequests, blockIndex)

		contractRegistry := state.GetArray(root.VarContractRegistry)
		require.EqualValues(t, 2, contractRegistry.Len())

		crBytes := contractRegistry.GetAt(1)
		cr, err := root.DecodeContractRecord(crBytes)
		check(err, t)

		require.EqualValues(t, wasmtimevm.PluginName, cr.VMType)
		require.EqualValues(t, incName, cr.Name)
		require.EqualValues(t, incDescription, cr.Description)
		require.EqualValues(t, 0, cr.NodeFee)

		return true
	})
	chain.WithSCState(1, func(host string, blockIndex uint32, state codec.ImmutableMustCodec) bool {
		t.Logf("Verifying state of SC 1, node %s blockIndex %d", host, blockIndex)

		counterValue, _ := state.GetInt64(inccounter.VarCounter)
		require.EqualValues(t, 0, counterValue)

		return true
	})
}

<<<<<<< HEAD
	chain.WithSCState(root.Hname, func(host string, blockIndex uint32, state codec.ImmutableMustCodec) bool {
		require.EqualValues(t, 2, blockIndex)

		contractRegistry := state.GetMap(root.VarContractRegistry)
		require.EqualValues(t, 2, contractRegistry.Len())
		//--
		crBytes := contractRegistry.GetAt(root.Hname.Bytes())
		require.NotNil(t, crBytes)
		require.True(t, bytes.Equal(crBytes, util.MustBytes(root.GetRootContractRecord())))
		//--
		crBytes = contractRegistry.GetAt(hname.Bytes())
		require.NotNil(t, crBytes)
		cr, err := root.DecodeContractRecord(crBytes)
		check(err, t)
		require.EqualValues(t, wasmtimevm.PluginName, cr.VMType)
		require.EqualValues(t, incName, cr.Name)
		require.EqualValues(t, incDescription, cr.Description)
		require.EqualValues(t, 0, cr.NodeFee)
		return true
	})
	chain.WithSCState(hname, func(host string, blockIndex uint32, state codec.ImmutableMustCodec) bool {
		counterValue, _ := state.GetInt64(inccounter.VarCounter)
		require.EqualValues(t, 1, counterValue)
		return true
	})

=======
func TestIncIncrement(t *testing.T) {
	testIncrement(t, 1)
}

func TestInc5xIncrement(t *testing.T) {
	testIncrement(t, 5)
}

func testIncrement(t *testing.T, numRequests int) {
	clu, chain := setupAndLoad(t, incName, incDescription, numRequests, nil)

	entryPoint := coretypes.Hn("increment")
>>>>>>> 04036bb2
	for i := 0; i < numRequests; i++ {
		tx, err := chain.OwnerClient().PostRequest(coretypes.Hn(name), coretypes.Hn("nothing"), nil, nil, nil)
		check(err, t)
		err = chain.CommitteeMultiClient().WaitUntilAllRequestsProcessed(tx, 30*time.Second)
		check(err, t)
	}

	if !clu.WaitUntilExpectationsMet() {
		t.Fail()
	}

	chain.WithSCState(root.Hname, func(host string, blockIndex uint32, state codec.ImmutableMustCodec) bool {
		require.EqualValues(t, numRequests+2, blockIndex)

		contractRegistry := state.GetMap(root.VarContractRegistry)
		require.EqualValues(t, 2, contractRegistry.Len())
		//--
		crBytes := contractRegistry.GetAt(root.Hname.Bytes())
		require.NotNil(t, crBytes)
		require.True(t, bytes.Equal(crBytes, util.MustBytes(root.GetRootContractRecord())))
		//--
		crBytes = contractRegistry.GetAt(hname.Bytes())
		require.NotNil(t, crBytes)
		cr, err := root.DecodeContractRecord(crBytes)
		check(err, t)
		require.EqualValues(t, wasmtimevm.PluginName, cr.VMType)
		require.EqualValues(t, incName, cr.Name)
		require.EqualValues(t, incDescription, cr.Description)
		require.EqualValues(t, 0, cr.NodeFee)
		return true
	})
	chain.WithSCState(hname, func(host string, blockIndex uint32, state codec.ImmutableMustCodec) bool {
		counterValue, _ := state.GetInt64(inccounter.VarCounter)
		require.EqualValues(t, 1, counterValue) // expected 1 ??????
		return true
	})
}

func TestIncRepeatIncrement(t *testing.T) {
	clu, chain := setupAndLoad(t, incName, incDescription, 2, nil)

	entryPoint := coretypes.Hn("incrementRepeat1")
	tx, err := chain.OwnerClient().PostRequest(1, entryPoint, nil, nil, nil)
	check(err, t)
	err = chain.CommitteeMultiClient().WaitUntilAllRequestsProcessed(tx, 30*time.Second)
	check(err, t)

	if !clu.WaitUntilExpectationsMet() {
		t.Fail()
	}

	chain.WithSCState(0, func(host string, blockIndex uint32, state codec.ImmutableMustCodec) bool {
		t.Logf("Verifying state of SC 0, node %s blockIndex %d", host, blockIndex)

		require.EqualValues(t, 3, blockIndex)

		contractRegistry := state.GetArray(root.VarContractRegistry)
		require.EqualValues(t, 2, contractRegistry.Len())

		crBytes := contractRegistry.GetAt(1)
		cr, err := root.DecodeContractRecord(crBytes)
		check(err, t)

		require.EqualValues(t, wasmtimevm.PluginName, cr.VMType)
		require.EqualValues(t, incName, cr.Name)
		require.EqualValues(t, incDescription, cr.Description)
		require.EqualValues(t, 0, cr.NodeFee)

		return true
	})
	chain.WithSCState(1, func(host string, blockIndex uint32, state codec.ImmutableMustCodec) bool {
		t.Logf("Verifying state of SC 1, node %s blockIndex %d", host, blockIndex)

		counterValue, _ := state.GetInt64(inccounter.VarCounter)
		require.EqualValues(t, 2, counterValue)

		return true
	})
}

//func TestIncRepeatManyIncrement(t *testing.T) {
//	const numRepeats = 5
//
//	wasps := setup(t, "TestIncRepeatManyIncrement")
//
//	chain, err := wasps.DeployDefaultChain()
//	check(err, t)
//	err = loadWasmIntoWasps(chain, incWasmPath, incDescription, nil)
//	check(err, t)
//
//	err = requestFunds(wasps, scOwnerAddr, "sc owner")
//	check(err, t)
//
//	err = wasps.ListenToMessages(map[string]int{
//		"chainrec":            2,
//		"active_committee":    1,
//		"dismissed_committee": 0,
//		"request_in":          1 + 1 + numRepeats,
//		"request_out":         2 + 1 + numRepeats,
//		"state":               -1,
//		"vmmsg":               -1,
//	})
//	check(err, t)
//
//	scChain, scAddr, scColor, err := startSmartContract(wasps, inccounter.ProgramHash, incDescription)
//	checkSuccess(err, t, "smart contract has been created and activated")
//
//	err = wasptest.SendSimpleRequest(wasps, scOwner.SigScheme(), waspapi.RequestBlockParams{
//		TargetContractID: coretypes.NewContractID(*scChain, 0),
//		EntryPointCode:   incCodeIncrementRepeatMany,
//		Vars: map[string]interface{}{
//			"numRepeats": numRepeats,
//		},
//		// also send 5i to the SC address to use as request tokens
//		Transfer: map[balance.Color]int64{
//			balance.ColorIOTA: 5,
//		},
//	})
//	check(err, t)
//
//	if !wasps.WaitUntilExpectationsMet() {
//		t.Fail()
//	}
//
//	if !wasps.VerifyAddressBalances(scOwnerAddr, testutil.RequestFundsAmount-6, map[balance.Color]int64{
//		balance.ColorIOTA: testutil.RequestFundsAmount - 6,
//	}, "sc owner in the end") {
//		t.Fail()
//		return
//	}
//
//	if !wasps.VerifyAddressBalances(scAddr, 6, map[balance.Color]int64{
//		balance.ColorIOTA: 5,
//		*scColor:          1,
//	}, "sc in the end") {
//		t.Fail()
//		return
//	}
//
//	if !wasps.VerifySCStateVariables2(scAddr, map[kv.Key]interface{}{
//		vmconst.VarNameOwnerAddress: scOwnerAddr[:],
//		vmconst.VarNameProgramData:  programHash[:],
//		vmconst.VarNameDescription:  incDescription,
//		"counter":                   util.Uint64To8Bytes(uint64(numRepeats + 1)),
//		"numRepeats":                util.Uint64To8Bytes(0),
//	}) {
//		t.Fail()
//	}
//}<|MERGE_RESOLUTION|>--- conflicted
+++ resolved
@@ -104,7 +104,6 @@
 	})
 }
 
-<<<<<<< HEAD
 	chain.WithSCState(root.Hname, func(host string, blockIndex uint32, state codec.ImmutableMustCodec) bool {
 		require.EqualValues(t, 2, blockIndex)
 
@@ -131,20 +130,6 @@
 		return true
 	})
 
-=======
-func TestIncIncrement(t *testing.T) {
-	testIncrement(t, 1)
-}
-
-func TestInc5xIncrement(t *testing.T) {
-	testIncrement(t, 5)
-}
-
-func testIncrement(t *testing.T, numRequests int) {
-	clu, chain := setupAndLoad(t, incName, incDescription, numRequests, nil)
-
-	entryPoint := coretypes.Hn("increment")
->>>>>>> 04036bb2
 	for i := 0; i < numRequests; i++ {
 		tx, err := chain.OwnerClient().PostRequest(coretypes.Hn(name), coretypes.Hn("nothing"), nil, nil, nil)
 		check(err, t)
