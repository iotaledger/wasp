--- conflicted
+++ resolved
@@ -33,12 +33,8 @@
 }
 
 func newClusterTestEnv(t *testing.T, env *ChainEnv, nodeIndex int) *clusterTestEnv {
-<<<<<<< HEAD
-	jsonRPCEndpoint := env.Clu.Config.APIHost(nodeIndex) + "/v1/chain/evm"
-=======
 	evmJSONRPCPath := "/v1/chain/evm"
 	jsonRPCEndpoint := env.Clu.Config.APIHost(nodeIndex) + evmJSONRPCPath
->>>>>>> 30540a3a
 	rawClient, err := rpc.DialHTTP(jsonRPCEndpoint)
 	require.NoError(t, err)
 	client := ethclient.NewClient(rawClient)
