--- conflicted
+++ resolved
@@ -33,12 +33,11 @@
 	"github.com/iotaledger/wasp/packages/vm/gas"
 )
 
-<<<<<<< HEAD
-func testEstimateGasOnLedger(t *testing.T, env *ChainEnv) {
+func (e *ChainEnv) testEstimateGasOnLedger(t *testing.T) {
 	// We decrease min gas per request, so that we can test L2 gas estimation negative cases.
 	// Without this configuration using value of (l2GasBudget - 1) would still work, because in our
 	// case l2GasBudget is lower then minGasPerRequest, so it is automatically increased to minGasPerRequest.
-	govClient := env.Chain.Client(env.Clu.OriginatorKeyPair)
+	govClient := e.Chain.Client(e.Clu.OriginatorKeyPair)
 	tx, err := govClient.PostRequest(context.Background(), governance.FuncSetGasLimits.Message(&gas.Limits{
 		MinGasPerRequest:       1,
 		MaxGasPerBlock:         gas.LimitsDefault.MaxGasPerBlock,
@@ -48,33 +47,12 @@
 		GasBudget: iotaclient.DefaultGasBudget,
 	})
 	require.NoError(t, err)
-	_, err = env.Clu.MultiClient().WaitUntilAllRequestsProcessedSuccessfully(context.Background(), env.Chain.ChainID, tx, true, 10*time.Second)
-=======
-func (e *ChainEnv) testEstimateGasOnLedger(t *testing.T) {
-	// estimate on-ledger request, then send the same request, assert the gas used/fees match
-	t.Skip("TODO: fix test")
-	/*panic("refactor me: transaction.BasicOutputFromPostData")
-	var output iotago.Output
-
-	outputBytes, err := output.Serialize(serializer.DeSeriModePerformLexicalOrdering, nil)
-	require.NoError(t, err)
-
-	estimatedReceipt, _, err := e.Chain.Cluster.WaspClient(0).ChainsAPI.EstimateGasOnledger(context.Background(),
-		e.Chain.ChainID.String(),
-	).Request(apiclient.EstimateGasRequestOnledger{
-		OutputBytes: cryptolib.EncodeHex(outputBytes),
-	}).Execute()
->>>>>>> 09e39407
-	require.NoError(t, err)
-
-<<<<<<< HEAD
+	_, err = e.Clu.MultiClient().WaitUntilAllRequestsProcessedSuccessfully(context.Background(), e.Chain.ChainID, tx, true, 10*time.Second)
+	require.NoError(t, err)
+
 	// Create tx sender with some funds
 	sender := iscmoveclienttest.NewSignerWithFunds(t, testcommon.TestSeed, 0)
-	env.DepositFunds(100*isc.Million, sender.(*cryptolib.KeyPair))
-=======
-	keyPair, _, err := e.Clu.NewKeyPairWithFunds()
-	require.NoError(t, err)
->>>>>>> 09e39407
+	e.DepositFunds(100*isc.Million, sender.(*cryptolib.KeyPair))
 
 	createTx := func(l1GasBudget, l2GasBudget uint64) []byte {
 		// Mind some TESTCOINs
@@ -82,7 +60,7 @@
 		// we get an error regarding version of some object (presumably treasuryCap).
 		coinPackageID, treasuryCap := iotaclienttest.DeployCoinPackage(
 			t,
-			env.Clu.L1Client().IotaClient(),
+			e.Clu.L1Client().IotaClient(),
 			cryptolib.SignerToIotaSigner(sender),
 			contracts.Testcoin(),
 		)
@@ -94,7 +72,7 @@
 		))
 		testcoinRef := iotaclienttest.MintCoins(
 			t,
-			env.Clu.L1Client().IotaClient(),
+			e.Clu.L1Client().IotaClient(),
 			cryptolib.SignerToIotaSigner(sender),
 			coinPackageID,
 			contracts.TestcoinModuleName,
@@ -103,7 +81,6 @@
 			1*isc.Million,
 		)
 
-<<<<<<< HEAD
 		ptb := iotago.NewProgrammableTransactionBuilder()
 
 		// Create asset bag for transaction
@@ -138,7 +115,7 @@
 		ptb = iscmoveclient.PTBCreateAndSendRequest(
 			ptb,
 			l1starter.ISCPackageID(),
-			env.Chain.ChainID.AsObjectID(),
+			e.Chain.ChainID.AsObjectID(),
 			argAssetsBag,
 			&iscmove.Message{
 				Contract: uint32(isc.Hn("accounts")),
@@ -151,7 +128,7 @@
 		pt := ptb.Finish()
 
 		// Find proper coin objects to pay for gas
-		coinsForGas, err := env.Clu.L1Client().FindCoinsForGasPayment(context.Background(), sender.Address().AsIotaAddress(), pt, iotaclient.DefaultGasPrice, l1GasBudget)
+		coinsForGas, err := e.Clu.L1Client().FindCoinsForGasPayment(context.Background(), sender.Address().AsIotaAddress(), pt, iotaclient.DefaultGasPrice, l1GasBudget)
 		require.NoError(t, err)
 
 		txData := iotago.NewProgrammable(
@@ -166,19 +143,13 @@
 		require.NoError(t, err)
 
 		return txBytes
-=======
-	client := e.Chain.Client(keyPair)
-	par := chainclient.PostRequestParams{
-		Transfer:  isc.NewAssets(coin.Value(feeCharged)),
-		Allowance: isc.NewAssets(5000),
->>>>>>> 09e39407
 	}
 
 	// Create transaction for estimation
 	txBytesForEstimation := createTx(0, 0)
 
 	// Estimate L1 and L2 gas budget for that transaction
-	estimatedReceipt, _, err := env.Chain.Cluster.WaspClient(0).ChainsAPI.EstimateGasOnledger(context.Background()).Request(apiclient.EstimateGasRequestOnledger{
+	estimatedReceipt, _, err := e.Chain.Cluster.WaspClient(0).ChainsAPI.EstimateGasOnledger(context.Background()).Request(apiclient.EstimateGasRequestOnledger{
 		TransactionBytes: hexutil.Encode(txBytesForEstimation),
 	}).Execute()
 	if err != nil {
@@ -195,7 +166,7 @@
 	l2GasBudget := lo.Must(strconv.ParseUint(estimatedReceipt.L2.GasBurned, 10, 64))
 
 	executeTx := func(txBytes []byte) (*iotajsonrpc.IotaTransactionBlockResponse, error) {
-		execRes, err := env.Clu.L1Client().SignAndExecuteTransaction(context.Background(), &iotaclient.SignAndExecuteTransactionRequest{
+		execRes, err := e.Clu.L1Client().SignAndExecuteTransaction(context.Background(), &iotaclient.SignAndExecuteTransactionRequest{
 			TxDataBytes: txBytes,
 			Signer:      cryptolib.SignerToIotaSigner(sender),
 			Options: &iotajsonrpc.IotaTransactionBlockResponseOptions{
@@ -211,7 +182,6 @@
 	txBytes := createTx(l1GasBudget, l2GasBudget)
 	res, err := executeTx(txBytes)
 	require.NoError(t, err)
-<<<<<<< HEAD
 	require.Empty(t, res.Errors)
 	require.Empty(t, res.Effects.Data.V1.Status.Error, res.Effects.Data.V1.Status.Status)
 
@@ -235,7 +205,7 @@
 	require.Equal(t, estimatedStorageFee, res.Effects.Data.V1.GasUsed.StorageCost.Int.Uint64())
 	require.LessOrEqual(t, estimatedStorageRebate, res.Effects.Data.V1.GasUsed.StorageRebate.Int.Uint64())
 
-	recs, err := env.Clu.MultiClient().WaitUntilAllRequestsProcessed(context.Background(), env.Chain.ChainID, res, false, 10*time.Second)
+	recs, err := e.Clu.MultiClient().WaitUntilAllRequestsProcessed(context.Background(), e.Chain.ChainID, res, false, 10*time.Second)
 	require.NoError(t, err, recs)
 	require.Empty(t, recs[0].ErrorMessage, lo.FromPtr(recs[0].ErrorMessage))
 	require.Equal(t, recs[0].GasBurned, estimatedReceipt.L2.GasBurned)
@@ -252,13 +222,10 @@
 	// Checking that transaction execution fails with wrong L2 gas budget
 	txBytesWithWrongL2GasBudget := createTx(l1GasBudget, l2GasBudget-1)
 	res, err = executeTx(txBytesWithWrongL2GasBudget)
-=======
-	recs, err := e.Clu.MultiClient().WaitUntilAllRequestsProcessedSuccessfully(context.Background(), e.Chain.ChainID, tx, false, 10*time.Second)
->>>>>>> 09e39407
 	require.NoError(t, err)
 	require.Empty(t, res.Errors)
 	require.Empty(t, res.Effects.Data.V1.Status.Error, res.Effects.Data.V1.Status.Status)
-	recs, _ = env.Clu.MultiClient().WaitUntilAllRequestsProcessed(context.Background(), env.Chain.ChainID, res, false, 10*time.Second)
+	recs, _ = e.Clu.MultiClient().WaitUntilAllRequestsProcessed(context.Background(), e.Chain.ChainID, res, false, 10*time.Second)
 	require.Equal(t, "gas budget exceeded", lo.FromPtr(recs[0].ErrorMessage))
 }
 
