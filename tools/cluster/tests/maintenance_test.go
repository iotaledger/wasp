--- conflicted
+++ resolved
@@ -53,33 +53,20 @@
 
 	// call the gov "maintenance status view", check it is OFF
 	{
-<<<<<<< HEAD
-		ret, err2 := ownerSCClient.CallView(governance.ViewGetMaintenanceStatus.Name, nil)
-		require.NoError(t, err2)
-=======
 		// TODO: Add maintenance status to wrapped core contracts
 		ret, err := ownerSCClient.CallView(context.Background(), governance.ViewGetMaintenanceStatus.Name, nil)
 		require.NoError(t, err)
->>>>>>> b950956c
 		maintenanceStatus := codec.MustDecodeBool(ret.MustGet(governance.VarMaintenanceStatus))
 		require.False(t, maintenanceStatus)
 	}
 
 	// test non-chain owner cannot call init maintenance
 	{
-<<<<<<< HEAD
-		req, err2 := userSCClient.PostOffLedgerRequest(governance.FuncStartMaintenance.Name)
-		require.NoError(t, err2)
-		rec, err2 := env.Clu.MultiClient().WaitUntilRequestProcessed(env.Chain.ChainID, req.ID(), 10*time.Second)
-		require.NoError(t, err2)
-		require.Error(t, rec.Error)
-=======
 		req, err := userSCClient.PostOffLedgerRequest(governance.FuncStartMaintenance.Name)
 		require.NoError(t, err)
 		rec, err := env.Clu.MultiClient().WaitUntilRequestProcessed(env.Chain.ChainID, req.ID(), 10*time.Second)
 		require.NoError(t, err)
 		require.NotNil(t, rec.Error)
->>>>>>> b950956c
 	}
 
 	// owner can start maintenance mode
@@ -92,13 +79,8 @@
 
 	// call the gov "maintenance status view", check it is ON
 	{
-<<<<<<< HEAD
-		ret, err2 := ownerSCClient.CallView(governance.ViewGetMaintenanceStatus.Name, nil)
-		require.NoError(t, err2)
-=======
 		ret, err := ownerSCClient.CallView(context.Background(), governance.ViewGetMaintenanceStatus.Name, nil)
 		require.NoError(t, err)
->>>>>>> b950956c
 		maintenanceStatus := codec.MustDecodeBool(ret.MustGet(governance.VarMaintenanceStatus))
 		require.True(t, maintenanceStatus)
 	}
@@ -153,34 +135,19 @@
 				governance.ParamFeePolicyBytes: newGasFeePolicy.Bytes(),
 			},
 		})
-<<<<<<< HEAD
-		require.NoError(t, err2)
-		receipt, err2 := env.Clu.MultiClient().WaitUntilRequestProcessed(env.Chain.ChainID, req.ID(), 10*time.Second)
-		require.NoError(t, err2)
-		require.Error(t, receipt.Error)
-=======
 		require.NoError(t, err)
 		receipt, err := env.Clu.MultiClient().WaitUntilRequestProcessed(env.Chain.ChainID, req.ID(), 10*time.Second)
 		require.NoError(t, err)
 		require.NotNil(t, receipt.Error)
->>>>>>> b950956c
 	}
 
 	// test non-chain owner cannot call stop maintenance
 	{
-<<<<<<< HEAD
-		req, err2 := userSCClient.PostOffLedgerRequest(governance.FuncStopMaintenance.Name)
-		require.NoError(t, err2)
-		rec, err2 := env.Clu.MultiClient().WaitUntilRequestProcessed(env.Chain.ChainID, req.ID(), 10*time.Second)
-		require.NoError(t, err2)
-		require.Error(t, rec.Error)
-=======
 		req, err := userSCClient.PostOffLedgerRequest(governance.FuncStopMaintenance.Name)
 		require.NoError(t, err)
 		rec, err := env.Clu.MultiClient().WaitUntilRequestProcessed(env.Chain.ChainID, req.ID(), 10*time.Second)
 		require.NoError(t, err)
 		require.NotNil(t, rec.Error)
->>>>>>> b950956c
 	}
 
 	// owner can stop maintenance mode
