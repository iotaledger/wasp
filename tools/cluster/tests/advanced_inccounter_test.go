package tests

import (
	"fmt"
	"math/rand"
	"testing"
	"time"

	"github.com/iotaledger/goshimmer/packages/ledgerstate"
	"github.com/iotaledger/wasp/client/chainclient"
	"github.com/iotaledger/wasp/client/scclient"
	"github.com/iotaledger/wasp/contracts/native/inccounter"
	"github.com/iotaledger/wasp/packages/iscp"
	"github.com/iotaledger/wasp/packages/kv/codec"
	"github.com/iotaledger/wasp/packages/kv/collections"
	"github.com/iotaledger/wasp/packages/kv/dict"
	"github.com/iotaledger/wasp/packages/util"
	"github.com/iotaledger/wasp/packages/vm/core/accounts"
	"github.com/iotaledger/wasp/packages/vm/core/blocklog"
	"github.com/iotaledger/wasp/packages/vm/core/governance"
	"github.com/iotaledger/wasp/tools/cluster"
	clutest "github.com/iotaledger/wasp/tools/cluster/testutil"
	"github.com/stretchr/testify/require"
	"golang.org/x/xerrors"
)

func setupAdvancedInccounterTest(t *testing.T, clusterSize int, committee []int) (*cluster.Cluster, *cluster.Chain) {
	quorum := uint16((2*len(committee))/3 + 1)

	clu1 := clutest.NewCluster(t, clusterSize)

	addr, err := clu1.RunDKG(committee, quorum)
	require.NoError(t, err)

	t.Logf("generated state address: %s", addr.Base58())

	chain1, err := clu1.DeployChain("chain", clu1.Config.AllNodes(), committee, quorum, addr)
	require.NoError(t, err)
	t.Logf("deployed chainID: %s", chain1.ChainID.Base58())

	description := "testing with inccounter"
	progHash := inccounter.Interface.ProgramHash

	_, err = chain1.DeployContract(incCounterSCName, progHash.String(), description, nil)
	require.NoError(t, err)

	waitUntil(t, contractIsDeployed(chain1, incCounterSCName), clu1.Config.AllNodes(), 50*time.Second, "contract to be deployed")
	return clu1, chain1
}

func printBlocks(t *testing.T, ch *cluster.Chain, expected int) {
	recs, err := ch.GetAllBlockInfoRecordsReverse()
	require.NoError(t, err)

	sum := 0
	for _, rec := range recs {
		t.Logf("---- block #%d: total: %d, off-ledger: %d, success: %d", rec.BlockIndex, rec.TotalRequests, rec.NumOffLedgerRequests, rec.NumSuccessfulRequests)
		sum += int(rec.TotalRequests)
	}
	t.Logf("Total requests processed: %d", sum)
	require.EqualValues(t, expected, sum)
}

//
//func printBlocksWithRecords(t *testing.T, ch *cluster.Chain) {
//	recs, err := ch.GetAllBlockInfoRecordsReverse()
//	require.NoError(t, err)
//
//	sum := 0
//	for _, rec := range recs {
//		t.Logf("---- block #%d: total: %d, off-ledger: %d, success: %d", rec.BlockIndex, rec.TotalRequests, rec.NumOffLedgerRequests, rec.NumSuccessfulRequests)
//		sum += int(rec.TotalRequests)
//		recs, err := ch.GetRequestLogRecordsForBlock(rec.BlockIndex)
//		require.NoError(t, err)
//		for _, rec := range recs {
//			t.Logf("---------- %s : %s", rec.RequestID.String(), string(rec.LogData))
//		}
//	}
//	t.Logf("Total requests processed: %d", sum)
//}

func TestAccessNodesOnLedger(t *testing.T) {
	if testing.Short() {
		t.SkipNow()
	}
	t.Run("cluster=10, N=4, req=8", func(t *testing.T) {
		const numRequests = 8
		const numValidatorNodes = 4
		const clusterSize = 10
		testAccessNodesOnLedger(t, numRequests, numValidatorNodes, clusterSize)
	})

	t.Run("cluster=10, N=4, req=100", func(t *testing.T) {
		const numRequests = 100
		const numValidatorNodes = 4
		const clusterSize = 10
		testAccessNodesOnLedger(t, numRequests, numValidatorNodes, clusterSize)
	})

	t.Run("cluster=15, N=4, req=1000", func(t *testing.T) {
		const numRequests = 1000
		const numValidatorNodes = 4
		const clusterSize = 15
		testAccessNodesOnLedger(t, numRequests, numValidatorNodes, clusterSize)
	})

	t.Run("cluster=15, N=6, req=1000", func(t *testing.T) {
		const numRequests = 1000
		const numValidatorNodes = 6
		const clusterSize = 15
		testAccessNodesOnLedger(t, numRequests, numValidatorNodes, clusterSize)
	})
}

var addressCount uint64 = 1

func createNewClient(t *testing.T, clu1 *cluster.Cluster, chain1 *cluster.Chain) *scclient.SCClient {
	minimalTokenAmountBeforeRequestingNewFunds := uint64(1000)
	randomAddress := rand.NewSource(time.Now().UnixNano())

	kp := wallet.KeyPair(addressCount)
	myAddress := ledgerstate.NewED25519Address(kp.PublicKey)

	funds, err := clu1.GoshimmerClient().BalanceIOTA(myAddress)

	require.NoError(t, err)

<<<<<<< HEAD
	if funds <= minimalTokenAmountBeforeRequestingNewFunds {
		// Requesting new token requires a new address

		addressCount = rand.New(randomAddress).Uint64()
		fmt.Printf("Generating new address: %v", addressCount)

		kp = wallet.KeyPair(addressCount)
		myAddress = ledgerstate.NewED25519Address(kp.PublicKey)

		err = requestFunds(clu1, myAddress, "myAddress")
		fmt.Printf("Funds: %v, AddressCount: %v", funds, addressCount)
		require.NoError(t, err)
	}

	client := chain1.SCClient(coretypes.Hn(incCounterSCName), kp)

	return client
}

func testAccessNodesOnLedger(t *testing.T, numRequests, numValidatorNodes, clusterSize int) {
	cmt := util.MakeRange(0, numValidatorNodes)
	clu1, chain1 := setupAdvancedInccounterTest(t, clusterSize, cmt)
=======
	myClient := chain1.SCClient(iscp.Hn(incCounterSCName), kp)
>>>>>>> 9f621a21

	for i := 0; i < numRequests; i++ {
		client := createNewClient(t, clu1, chain1)

		_, err = client.PostRequest(inccounter.FuncIncCounter)
		require.NoError(t, err)
	}

	waitUntil(t, counterEquals(chain1, int64(numRequests)), util.MakeRange(0, clusterSize), 40*time.Second)

	printBlocks(t, chain1, numRequests+3)
}

func TestAccessNodesOffLedger(t *testing.T) {
	if testing.Short() {
		t.SkipNow()
	}
	t.Run("cluster=6,N=4,req=8", func(t *testing.T) {
		const waitFor = 20 * time.Second
		const numRequests = 8
		const numValidatorNodes = 4
		const clusterSize = 6
		testAccessNodesOffLedger(t, numRequests, numValidatorNodes, clusterSize, waitFor)
	})
	t.Run("cluster=10,N=4,req=50", func(t *testing.T) {
		const waitFor = 20 * time.Second
		const numRequests = 50
		const numValidatorNodes = 4
		const clusterSize = 10
		testAccessNodesOffLedger(t, numRequests, numValidatorNodes, clusterSize, waitFor)
	})
	t.Run("cluster=10,N=6,req=1000", func(t *testing.T) {
		const waitFor = 60 * time.Second
		const numRequests = 1000
		const numValidatorNodes = 6
		const clusterSize = 10
		testAccessNodesOffLedger(t, numRequests, numValidatorNodes, clusterSize, waitFor)
	})
	//t.Run("cluster=15,N=6,req=1000", func(t *testing.T) {
	//	const waitFor = 60 * time.Second
	//	const numRequests = 1000
	//	const numValidatorNodes = 6
	//	const clusterSize = 15
	//	testAccessNodesOffLedger(t, numRequests, numValidatorNodes, clusterSize, waitFor)
	//})
}

func testAccessNodesOffLedger(t *testing.T, numRequests, numValidatorNodes, clusterSize int, timeout ...time.Duration) {
	to := 60 * time.Second
	if len(timeout) > 0 {
		to = timeout[0]
	}
	cmt := util.MakeRange(0, numValidatorNodes)

	clu1, chain1 := setupAdvancedInccounterTest(t, clusterSize, cmt)

	kp := wallet.KeyPair(1)
	myAddress := ledgerstate.NewED25519Address(kp.PublicKey)
	myAgentID := iscp.NewAgentID(myAddress, 0)
	err = requestFunds(clu1, myAddress, "myAddress")
	require.NoError(t, err)

	accountsClient := chain1.SCClient(accounts.Interface.Hname(), kp)
	_, err := accountsClient.PostRequest(accounts.FuncDeposit, chainclient.PostRequestParams{
		Transfer: iscp.NewTransferIotas(100),
	})
	require.NoError(t, err)

	waitUntil(t, balanceOnChainIotaEquals(chain1, myAgentID, 100), util.MakeRange(0, clusterSize), 60*time.Second, "send 100i")

	myClient := chain1.SCClient(iscp.Hn(incCounterSCName), kp)

	for i := 0; i < numRequests; i++ {
		_, err = myClient.PostOffLedgerRequest(inccounter.FuncIncCounter, chainclient.PostRequestParams{Nonce: uint64(i + 1)})
		require.NoError(t, err)
	}

	waitUntil(t, counterEquals(chain1, int64(numRequests)), util.MakeRange(0, clusterSize), to)

	printBlocks(t, chain1, numRequests+4)
}

// extreme test
func TestAccessNodesMany(t *testing.T) {
	const clusterSize = 15
	const numValidatorNodes = 6
	const requestsCountInitial = 2
	const requestsCountProgression = 2
	const iterationCount = 9

	if iterationCount > 12 {
		t.Skip("skipping test with iteration count > 8")
	}
	clu1, chain1 := setupAdvancedInccounterTest(t, clusterSize, util.MakeRange(0, numValidatorNodes))

	kp := wallet.KeyPair(1)
	myAddress := ledgerstate.NewED25519Address(kp.PublicKey)
	err = requestFunds(clu1, myAddress, "myAddress")
	require.NoError(t, err)

	myClient := chain1.SCClient(incCounterSCHname, kp)

	requestsCount := requestsCountInitial
	requestsCummulative := 0
	posted := 0
	for i := 0; i < iterationCount; i++ {
		logMsg := fmt.Sprintf("iteration %v of %v requests", i, requestsCount)
		t.Logf("Running %s", logMsg)
		for j := 0; j < requestsCount; j++ {
			_, err = myClient.PostRequest(inccounter.FuncIncCounter)
			require.NoError(t, err)
		}
		posted += requestsCount
		requestsCummulative += requestsCount
		waitUntil(t, counterEquals(chain1, int64(requestsCummulative)), clu1.Config.AllNodes(), 60*time.Second, logMsg)
		requestsCount *= requestsCountProgression
	}
	printBlocks(t, chain1, posted+3)
}

// cluster of 10 access nodes and two overlapping committees
func TestRotation(t *testing.T) {
	numRequests := 8

	cmt1 := []int{0, 1, 2, 3}
	cmt2 := []int{2, 3, 4, 5}

	clu1 := clutest.NewCluster(t, 10)
	addr1, err := clu1.RunDKG(cmt1, 3)
	require.NoError(t, err)
	addr2, err := clu1.RunDKG(cmt2, 3)
	require.NoError(t, err)

	t.Logf("addr1: %s", addr1.Base58())
	t.Logf("addr2: %s", addr2.Base58())

	chain1, err := clu1.DeployChain("chain", clu1.Config.AllNodes(), cmt1, 3, addr1)
	require.NoError(t, err)
	t.Logf("chainID: %s", chain1.ChainID.Base58())

	description := "inccounter testing contract"
	programHash = inccounter.Interface.ProgramHash

	_, err = chain1.DeployContract(incCounterSCName, programHash.String(), description, nil)
	require.NoError(t, err)

	waitUntil(t, contractIsDeployed(chain1, incCounterSCName), clu1.Config.AllNodes(), 30*time.Second)

	require.True(t, waitStateController(t, chain1, 0, addr1, 5*time.Second))
	require.True(t, waitStateController(t, chain1, 9, addr1, 5*time.Second))

	kp := wallet.KeyPair(1)
	myAddress := ledgerstate.NewED25519Address(kp.PublicKey)
	err = requestFunds(clu1, myAddress, "myAddress")
	require.NoError(t, err)

	myClient := chain1.SCClient(incCounterSCHname, kp)

	for i := 0; i < numRequests; i++ {
		_, err = myClient.PostRequest(inccounter.FuncIncCounter)
		require.NoError(t, err)
	}

	waitUntil(t, counterEquals(chain1, int64(numRequests)), []int{0, 3, 8, 9}, 5*time.Second)

	govClient := chain1.SCClient(governance.Interface.Hname(), chain1.OriginatorKeyPair())

	params := chainclient.NewPostRequestParams(governance.ParamStateControllerAddress, addr2).WithIotas(1)
	tx, err := govClient.PostRequest(governance.FuncAddAllowedStateControllerAddress, *params)

	require.NoError(t, err)

	require.True(t, waitBlockIndex(t, chain1, 9, 4, 15*time.Second))
	require.True(t, waitBlockIndex(t, chain1, 0, 4, 15*time.Second))
	require.True(t, waitBlockIndex(t, chain1, 6, 4, 15*time.Second))

	reqid := iscp.NewRequestID(tx.ID(), 0)

	require.EqualValues(t, "", waitRequest(t, chain1, 0, reqid, 15*time.Second))
	require.EqualValues(t, "", waitRequest(t, chain1, 9, reqid, 15*time.Second))

	require.NoError(t, err)
	require.True(t, isAllowedStateControllerAddress(t, chain1, 0, addr2))

	require.True(t, waitStateController(t, chain1, 0, addr1, 15*time.Second))
	require.True(t, waitStateController(t, chain1, 9, addr1, 15*time.Second))

	params = chainclient.NewPostRequestParams(governance.ParamStateControllerAddress, addr2).WithIotas(1)
	tx, err = govClient.PostRequest(governance.FuncRotateStateController, *params)
	require.NoError(t, err)

	require.True(t, waitStateController(t, chain1, 0, addr2, 15*time.Second))
	require.True(t, waitStateController(t, chain1, 9, addr2, 15*time.Second))

	require.True(t, waitBlockIndex(t, chain1, 9, 5, 15*time.Second))
	require.True(t, waitBlockIndex(t, chain1, 0, 5, 15*time.Second))
	require.True(t, waitBlockIndex(t, chain1, 6, 5, 15*time.Second))

	reqid = iscp.NewRequestID(tx.ID(), 0)
	require.EqualValues(t, "", waitRequest(t, chain1, 0, reqid, 15*time.Second))
	require.EqualValues(t, "", waitRequest(t, chain1, 9, reqid, 15*time.Second))

	for i := 0; i < numRequests; i++ {
		_, err = myClient.PostRequest(inccounter.FuncIncCounter)
		require.NoError(t, err)
	}

	waitUntil(t, counterEquals(chain1, int64(2*numRequests)), clu1.Config.AllNodes(), 15*time.Second)
}

func TestRotationMany(t *testing.T) {
	t.Skip("skipping extreme test")

	if testing.Short() {
		t.Skip("skipping test in short mode.")
	}

	const numRequests = 2
	const numCmt = 3
	const numRotations = 5
	const waitTimeout = 180 * time.Second

	cmtPredef := [][]int{
		{0, 1, 2, 3},
		{2, 3, 4, 5},
		{3, 4, 5, 6, 7, 8},
		{9, 4, 5, 6, 7, 8, 3},
		{1, 2, 3, 4, 5, 6, 7, 8, 9},
	}
	quorumPredef := []uint16{3, 3, 5, 5, 7}
	cmt := cmtPredef[:numCmt]
	quorum := quorumPredef[:numCmt]
	addrs := make([]ledgerstate.Address, numCmt)

	var err error
	clu1 := clutest.NewCluster(t, 10)
	for i := range cmt {
		addrs[i], err = clu1.RunDKG(cmt[i], quorum[i])
		require.NoError(t, err)
		t.Logf("addr[%d]: %s", i, addrs[i].Base58())
	}

	chain1, err := clu1.DeployChain("chain", clu1.Config.AllNodes(), cmt[0], quorum[0], addrs[0])
	require.NoError(t, err)
	t.Logf("chainID: %s", chain1.ChainID.Base58())

	govClient := chain1.SCClient(governance.Interface.Hname(), chain1.OriginatorKeyPair())

	for i := range addrs {
		par := chainclient.NewPostRequestParams(governance.ParamStateControllerAddress, addrs[i]).WithIotas(1)
		tx, err := govClient.PostRequest(governance.FuncAddAllowedStateControllerAddress, *par)
		require.NoError(t, err)
		reqid := iscp.NewRequestID(tx.ID(), 0)
		require.EqualValues(t, "", waitRequest(t, chain1, 0, reqid, waitTimeout))
		require.EqualValues(t, "", waitRequest(t, chain1, 5, reqid, waitTimeout))
		require.EqualValues(t, "", waitRequest(t, chain1, 9, reqid, waitTimeout))
		require.True(t, isAllowedStateControllerAddress(t, chain1, 0, addrs[i]))
		require.True(t, isAllowedStateControllerAddress(t, chain1, 5, addrs[i]))
		require.True(t, isAllowedStateControllerAddress(t, chain1, 9, addrs[i]))
	}

	description := "inccounter testing contract"
	programHash = inccounter.Interface.ProgramHash

	_, err = chain1.DeployContract(incCounterSCName, programHash.String(), description, nil)
	require.NoError(t, err)

	waitUntil(t, contractIsDeployed(chain1, incCounterSCName), clu1.Config.AllNodes(), 30*time.Second)

	addrIndex := 0
	kp := wallet.KeyPair(1)
	myAddress := ledgerstate.NewED25519Address(kp.PublicKey)
	err = requestFunds(clu1, myAddress, "myAddress")
	require.NoError(t, err)

	myClient := chain1.SCClient(incCounterSCHname, kp)

	for i := 0; i < numRotations; i++ {
		require.True(t, waitStateController(t, chain1, 0, addrs[addrIndex], waitTimeout))
		require.True(t, waitStateController(t, chain1, 4, addrs[addrIndex], waitTimeout))
		require.True(t, waitStateController(t, chain1, 9, addrs[addrIndex], waitTimeout))

		for j := 0; j < numRequests; j++ {
			_, err = myClient.PostRequest(inccounter.FuncIncCounter)
			require.NoError(t, err)
		}

		waitUntil(t, counterEquals(chain1, int64(numRequests*(i+1))), []int{0, 3, 8, 9}, 30*time.Second)

		addrIndex = (addrIndex + 1) % numCmt

		par := chainclient.NewPostRequestParams(governance.ParamStateControllerAddress, addrs[addrIndex]).WithIotas(1)
		tx, err := govClient.PostRequest(governance.FuncRotateStateController, *par)
		require.NoError(t, err)
		reqid := iscp.NewRequestID(tx.ID(), 0)
		require.EqualValues(t, "", waitRequest(t, chain1, 0, reqid, waitTimeout))
		require.EqualValues(t, "", waitRequest(t, chain1, 4, reqid, waitTimeout))
		require.EqualValues(t, "", waitRequest(t, chain1, 9, reqid, waitTimeout))

		require.True(t, waitStateController(t, chain1, 0, addrs[addrIndex], waitTimeout))
		require.True(t, waitStateController(t, chain1, 4, addrs[addrIndex], waitTimeout))
		require.True(t, waitStateController(t, chain1, 9, addrs[addrIndex], waitTimeout))
	}
}

func waitRequest(t *testing.T, chain *cluster.Chain, nodeIndex int, reqid iscp.RequestID, timeout time.Duration) string {
	var ret string
	succ := waitTrue(timeout, func() bool {
		rec, err := callGetRequestRecord(t, chain, nodeIndex, reqid)
		if err == nil && rec != nil {
			ret = string(rec.LogData)
			return true
		}
		return false
	})
	if !succ {
		return "(timeout)"
	}
	return ret
}

func waitBlockIndex(t *testing.T, chain *cluster.Chain, nodeIndex int, blockIndex uint32, timeout time.Duration) bool { //nolint:unparam // (timeout is always 5s)
	return waitTrue(timeout, func() bool {
		i, err := callGetBlockIndex(t, chain, nodeIndex)
		return err == nil && i >= blockIndex
	})
}

func callGetBlockIndex(t *testing.T, chain *cluster.Chain, nodeIndex int) (uint32, error) {
	ret, err := chain.Cluster.WaspClient(nodeIndex).CallView(
		chain.ChainID,
		blocklog.Interface.Hname(),
		blocklog.FuncGetLatestBlockInfo,
	)
	if err != nil {
		return 0, err
	}
	v, ok, err := codec.DecodeUint32(ret.MustGet(blocklog.ParamBlockIndex))
	require.NoError(t, err)
	require.True(t, ok)
	return v, nil
}

func callGetRequestRecord(t *testing.T, chain *cluster.Chain, nodeIndex int, reqid iscp.RequestID) (*blocklog.RequestLogRecord, error) {
	args := dict.New()
	args.Set(blocklog.ParamRequestID, reqid.Bytes())

	res, err := chain.Cluster.WaspClient(nodeIndex).CallView(
		chain.ChainID,
		blocklog.Interface.Hname(),
		blocklog.FuncGetRequestLogRecord,
		args,
	)
	if err != nil {
		return nil, xerrors.New("not found")
	}
	if len(res) == 0 {
		return nil, nil
	}
	recBin := res.MustGet(blocklog.ParamRequestRecord)
	rec, err := blocklog.RequestLogRecordFromBytes(recBin)
	require.NoError(t, err)
	return rec, nil
}

func waitStateController(t *testing.T, chain *cluster.Chain, nodeIndex int, addr ledgerstate.Address, timeout time.Duration) bool {
	return waitTrue(timeout, func() bool {
		a, err := callGetStateController(t, chain, nodeIndex)
		return err == nil && a.Equals(addr)
	})
}

func callGetStateController(t *testing.T, chain *cluster.Chain, nodeIndex int) (ledgerstate.Address, error) {
	ret, err := chain.Cluster.WaspClient(nodeIndex).CallView(
		chain.ChainID,
		blocklog.Interface.Hname(),
		blocklog.FuncControlAddresses,
	)
	if err != nil {
		return nil, err
	}
	addr, ok, err := codec.DecodeAddress(ret.MustGet(blocklog.ParamStateControllerAddress))
	require.NoError(t, err)
	require.True(t, ok)
	return addr, nil
}

func isAllowedStateControllerAddress(t *testing.T, chain *cluster.Chain, nodeIndex int, addr ledgerstate.Address) bool {
	ret, err := chain.Cluster.WaspClient(nodeIndex).CallView(
		chain.ChainID,
		governance.Interface.Hname(),
		governance.FuncGetAllowedStateControllerAddresses,
	)
	require.NoError(t, err)
	arr := collections.NewArray16ReadOnly(ret, governance.ParamAllowedStateControllerAddresses)
	arrlen := arr.MustLen()
	if arrlen == 0 {
		return false
	}
	for i := uint16(0); i < arrlen; i++ {
		a, ok, err := codec.DecodeAddress(arr.MustGetAt(i))
		require.NoError(t, err)
		require.True(t, ok)
		if a.Equals(addr) {
			return true
		}
	}
	return false
}<|MERGE_RESOLUTION|>--- conflicted
+++ resolved
@@ -125,7 +125,6 @@
 
 	require.NoError(t, err)
 
-<<<<<<< HEAD
 	if funds <= minimalTokenAmountBeforeRequestingNewFunds {
 		// Requesting new token requires a new address
 
@@ -140,7 +139,7 @@
 		require.NoError(t, err)
 	}
 
-	client := chain1.SCClient(coretypes.Hn(incCounterSCName), kp)
+	client := chain1.SCClient(iscp.Hn(incCounterSCName), kp)
 
 	return client
 }
@@ -148,9 +147,6 @@
 func testAccessNodesOnLedger(t *testing.T, numRequests, numValidatorNodes, clusterSize int) {
 	cmt := util.MakeRange(0, numValidatorNodes)
 	clu1, chain1 := setupAdvancedInccounterTest(t, clusterSize, cmt)
-=======
-	myClient := chain1.SCClient(iscp.Hn(incCounterSCName), kp)
->>>>>>> 9f621a21
 
 	for i := 0; i < numRequests; i++ {
 		client := createNewClient(t, clu1, chain1)
