package tests

import (
	"testing"

	"github.com/stretchr/testify/require"
)

func TestClusterSingleNode(t *testing.T) {
	if testing.Short() {
		t.Skip("Skipping cluster tests in short mode")
	}

	// setup a cluster with a single node
	env := createTestWrapper(t, 1, []int{0})

	t.Run("permissionless access node", env.testPermissionlessAccessNode)

	t.Run("spam onledger", env.testSpamOnledger)
	t.Run("spam offledger", env.testSpamOffLedger)
	t.Run("spam EVM", env.testSpamEVM)
	t.Run("accounts dump", env.testDumpAccounts)
}

func TestClusterMultiNodeCommittee(t *testing.T) {
	if testing.Short() {
		t.Skip("Skipping cluster tests in short mode")
	}

	// setup a cluster with 4 nodes
	env := createTestWrapper(t, 4, []int{0, 1, 2, 3})

	t.Run("deploy basic", env.testDeployChain)

	t.Run("accountsBasic", env.testBasicAccounts)
	t.Run("2accounts", env.testBasic2Accounts)

	t.Run("post 1", env.testPost1Request)
	t.Run("post 3", env.testPost3Requests)
	t.Run("post 5 async", env.testPost5AsyncRequests)

	t.Run("EVM jsonrpc", env.testEVMJsonRPCCluster)

	t.Run("offledger basic", env.testOffledgerRequest)
	t.Run("offledger nonce", env.testOffledgerNonce)

<<<<<<< HEAD
	t.Run("webapi ISC estimategas onledger", func(t *testing.T) { run(t, testEstimateGasOnLedger) })   // passed
	t.Run("webapi ISC estimategas offledger", func(t *testing.T) { run(t, testEstimateGasOffLedger) }) // passed
=======
	t.Run("webapi ISC estimategas onledger", env.testEstimateGasOnLedger)
	t.Run("webapi ISC estimategas offledger", env.testEstimateGasOffLedger)
>>>>>>> 09e39407
}

func createTestWrapper(t *testing.T, clusterSize int, committee []int) *ChainEnv {
	dkgQuorum := uint16((2*len(committee))/3 + 1)
	clu := newCluster(t, waspClusterOpts{nNodes: clusterSize})
	dkgAddr, err := clu.RunDKG(committee, dkgQuorum)
	require.NoError(t, err)

	// create a fresh new chain for the test
	allNodes := clu.Config.AllNodes()
	chain, err := clu.DeployChain(allNodes, allNodes, dkgQuorum, dkgAddr)
	require.NoError(t, err)
	env := newChainEnv(t, clu, chain)

	t.Cleanup(func() {
		clu.MultiClient().DeactivateChain()
	})
	return env
}<|MERGE_RESOLUTION|>--- conflicted
+++ resolved
@@ -44,13 +44,8 @@
 	t.Run("offledger basic", env.testOffledgerRequest)
 	t.Run("offledger nonce", env.testOffledgerNonce)
 
-<<<<<<< HEAD
-	t.Run("webapi ISC estimategas onledger", func(t *testing.T) { run(t, testEstimateGasOnLedger) })   // passed
-	t.Run("webapi ISC estimategas offledger", func(t *testing.T) { run(t, testEstimateGasOffLedger) }) // passed
-=======
 	t.Run("webapi ISC estimategas onledger", env.testEstimateGasOnLedger)
 	t.Run("webapi ISC estimategas offledger", env.testEstimateGasOffLedger)
->>>>>>> 09e39407
 }
 
 func createTestWrapper(t *testing.T, clusterSize int, committee []int) *ChainEnv {
