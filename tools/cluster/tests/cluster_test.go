--- conflicted
+++ resolved
@@ -21,11 +21,7 @@
 	t.Run("spam onledger", func(t *testing.T) { run(t, testSpamOnledger) })
 	t.Run("spam offledger", func(t *testing.T) { run(t, testSpamOffLedger) })
 	t.Run("spam EVM", func(t *testing.T) { run(t, testSpamEVM) })
-<<<<<<< HEAD
-=======
-	t.Run("spam call wasm views", func(t *testing.T) { run(t, testSpamCallViewWasm) })
 	t.Run("accounts dump", func(t *testing.T) { run(t, testDumpAccounts) })
->>>>>>> e5caf138
 }
 
 func TestClusterMultiNodeCommittee(t *testing.T) {
