--- conflicted
+++ resolved
@@ -94,15 +94,10 @@
 
 	chainid, err := apilib.DeployChain(apilib.CreateChainParams{
 		Node:                  clu.GoshimmerClient(),
-<<<<<<< HEAD
-		CommitteeAPIHosts:     chain.APIHosts(),
-		CommitteePeeringHosts: chain.PeeringHosts(),
-=======
 		AllApiHosts:           chain.AllApiHosts(),
 		AllPeeringHosts:       chain.AllPeeringHosts(),
 		CommitteeApiHosts:     chain.CommitteeApiHosts(),
 		CommitteePeeringHosts: chain.CommitteePeeringHosts(),
->>>>>>> f24c22b3
 		N:                     uint16(len(committeeNodes)),
 		T:                     quorum,
 		OriginatorKeyPair:     chain.OriginatorKeyPair(),
