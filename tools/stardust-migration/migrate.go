--- conflicted
+++ resolved
@@ -63,18 +63,11 @@
 )
 
 type migrationOptions struct {
-<<<<<<< HEAD
 	UseDummyPrepConfig   bool
 	DisableRefCountCache bool
 	ContinueMigration    bool
 	DryRun               bool
 	ChainOwner           *cryptolib.Address
-=======
-	UseDummyPrepConfig  bool
-	EnableRefCountCache bool
-	ContinueMigration   bool
-	DryRun              bool
->>>>>>> cc4b6ba6
 }
 
 func initMigration(srcChainDBDir, destChainDBDir string, o *migrationOptions) (
@@ -217,16 +210,10 @@
 	dryRun := c.Bool("dry-run")
 	chainOwner := cryptolib.NewEmptyAddress()
 
-<<<<<<< HEAD
-	srcStore, destStore, oldChainID, stateMetadata, flush := initMigration(srcChainDBDir, destChainDBDir, &migrationOptions{
-		DryRun:               dryRun,
-		DisableRefCountCache: true,
-		ChainOwner:           chainOwner,
-=======
 	srcStore, destStore, oldChainID, prepConfig, stateMetadata, flush := initMigration(srcChainDBDir, destChainDBDir, &migrationOptions{
 		DryRun:              dryRun,
 		EnableRefCountCache: true,
->>>>>>> cc4b6ba6
+		ChainOwner:           chainOwner,
 	})
 	defer flush()
 
@@ -296,13 +283,8 @@
 	skipLoad := c.Bool("skip-load")
 	continueMigration := c.Bool("continue")
 	disableStateCache := c.Bool("no-state-cache")
-<<<<<<< HEAD
-	disableRefcountCache := c.Bool("no-refcount-cache")
+	enableRefcountCache := c.Bool("refcount-cache")
 	useDummyChainOwner := c.Bool("dummy-chain-owner")
-=======
-	enableRefcountCache := c.Bool("refcount-cache")
-	useDummyPrepConfig := c.Bool("dummy-prep-config")
->>>>>>> cc4b6ba6
 	dryRun := c.Bool("dry-run")
 	printBlockIdx := c.Bool("print-block-idx")
 	debugOpts := debugOptions{
@@ -335,19 +317,12 @@
 		}
 	}
 
-<<<<<<< HEAD
-	srcStore, destStore, oldChainID, stateMetadata, flush := initMigration(srcChainDBDir, destChainDBDir, &migrationOptions{
-		ContinueMigration:    continueMigration,
-		DryRun:               dryRun,
-		DisableRefCountCache: disableRefcountCache,
-		ChainOwner:           chainOwner,
-=======
 	srcStore, destStore, oldChainID, prepareConfig, stateMetadata, flush := initMigration(srcChainDBDir, destChainDBDir, &migrationOptions{
 		UseDummyPrepConfig:  useDummyPrepConfig,
 		ContinueMigration:   continueMigration,
 		DryRun:              dryRun,
 		EnableRefCountCache: enableRefcountCache,
->>>>>>> cc4b6ba6
+		ChainOwner:           chainOwner,
 	})
 	defer flush()
 
