--- conflicted
+++ resolved
@@ -121,29 +121,15 @@
       #     cd contracts/wasm/scripts
       #     bash schema_all.sh
 
-<<<<<<< HEAD
-      - name: golangci-lint in SC
-        uses: golangci/golangci-lint-action@v3
-        with:
-          version: v1.49.0
-          working-directory: contracts/wasm
-          args: --fix --timeout 5m0s --path-prefix=""
-          skip-pkg-cache: true
-=======
       # - name: golangci-lint in SC
       #   uses: golangci/golangci-lint-action@v3
       #   with:
       #     working-directory: contracts/wasm
       #     args: --fix --timeout 5m0s --path-prefix=""
       #     skip-pkg-cache: true
->>>>>>> 28f68c3f
 
       - name: Run global scope golangci-lint
         uses: golangci/golangci-lint-action@v3
         with:
-<<<<<<< HEAD
-          version: v1.49.0
-=======
->>>>>>> 28f68c3f
           args: --timeout 5m0s
           skip-pkg-cache: true