name: Test

on:
  pull_request:
    branches: [develop]
    paths-ignore:
      - "**/README.md"

jobs:
  build:
    name: Test
    runs-on: ubuntu-latest
    steps:
      - name: Set up Go 1.x
        uses: actions/setup-go@v5
        with:
<<<<<<< HEAD
          go-version: "1.22"
=======
          go-version: "1.23.2"
>>>>>>> e5caf138
        id: go

      - name: Check out code into the Go module directory
        uses: actions/checkout@v4

      - name: Get dependencies
        run: |
          go get -v -t -d ./...

      - name: Build
        run: make build

      - name: Test
        run: make test-short

<<<<<<< HEAD
=======
  contract-test:
    name: Wasm contract tests
    runs-on: ubuntu-latest
    strategy:
      matrix:
        TEST_LANG: [go, rswasm]
    steps:
      - name: checkout to the directory
        uses: actions/checkout@v4

      - name: install golang
        uses: actions/setup-go@v5
        with:
          go-version: "1.23.2"

      - name: install rust-toolchain
        uses: actions-rs/toolchain@v1.0.7
        with:
          toolchain: 1.80.0

      - name: install wasm-pack
        run: |
          curl https://raw.githubusercontent.com/rustwasm/wasm-pack/refs/heads/master/docs/_installer/init.sh -sSf | env VERSION=v0.13.0 sh

      - name: install schema
        run: |
          root_path=$(git rev-parse --show-toplevel)
          go install $root_path/tools/schema
          schema -go

      - name: run builds
        env:
          TEST_LANG: ${{matrix.TEST_LANG}}
        run: |
          cd contracts/wasm/scripts
          bash core_build.sh
          if [ $TEST_LANG == "rswasm" ]; then
            bash rust_all.sh ci
          fi

      - name: run tests
        env:
          TEST_LANG: ${{matrix.TEST_LANG}}
        run: |
          cd contracts/wasm
          if [ $TEST_LANG == "go" ]; then
            go test ./...
          elif [ $TEST_LANG == "rswasm" ]; then
            go test ./... -rswasm
          fi

>>>>>>> e5caf138
  golangci:
    name: Lint
    runs-on: ubuntu-latest
    steps:
      - uses: actions/setup-go@v5
        with:
          go-version: "1.22"
        id: go

      - name: Check out code into the Go module directory
        uses: actions/checkout@v4

      - name: Run global scope golangci-lint
        uses: golangci/golangci-lint-action@v6
        with:
          version: v1.56.1
          args: --timeout 15m0s
          skip-cache: true

      - name: Run  golangci-lint on wasp-cli
        uses: golangci/golangci-lint-action@v6
        with:
          working-directory: tools/wasp-cli
          version: v1.56.1
          args: --timeout 15m0s
          skip-cache: true<|MERGE_RESOLUTION|>--- conflicted
+++ resolved
@@ -14,11 +14,7 @@
       - name: Set up Go 1.x
         uses: actions/setup-go@v5
         with:
-<<<<<<< HEAD
-          go-version: "1.22"
-=======
           go-version: "1.23.2"
->>>>>>> e5caf138
         id: go
 
       - name: Check out code into the Go module directory
@@ -34,60 +30,6 @@
       - name: Test
         run: make test-short
 
-<<<<<<< HEAD
-=======
-  contract-test:
-    name: Wasm contract tests
-    runs-on: ubuntu-latest
-    strategy:
-      matrix:
-        TEST_LANG: [go, rswasm]
-    steps:
-      - name: checkout to the directory
-        uses: actions/checkout@v4
-
-      - name: install golang
-        uses: actions/setup-go@v5
-        with:
-          go-version: "1.23.2"
-
-      - name: install rust-toolchain
-        uses: actions-rs/toolchain@v1.0.7
-        with:
-          toolchain: 1.80.0
-
-      - name: install wasm-pack
-        run: |
-          curl https://raw.githubusercontent.com/rustwasm/wasm-pack/refs/heads/master/docs/_installer/init.sh -sSf | env VERSION=v0.13.0 sh
-
-      - name: install schema
-        run: |
-          root_path=$(git rev-parse --show-toplevel)
-          go install $root_path/tools/schema
-          schema -go
-
-      - name: run builds
-        env:
-          TEST_LANG: ${{matrix.TEST_LANG}}
-        run: |
-          cd contracts/wasm/scripts
-          bash core_build.sh
-          if [ $TEST_LANG == "rswasm" ]; then
-            bash rust_all.sh ci
-          fi
-
-      - name: run tests
-        env:
-          TEST_LANG: ${{matrix.TEST_LANG}}
-        run: |
-          cd contracts/wasm
-          if [ $TEST_LANG == "go" ]; then
-            go test ./...
-          elif [ $TEST_LANG == "rswasm" ]; then
-            go test ./... -rswasm
-          fi
-
->>>>>>> e5caf138
   golangci:
     name: Lint
     runs-on: ubuntu-latest
